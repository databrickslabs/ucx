--- conflicted
+++ resolved
@@ -789,11 +789,7 @@
 or this:
 
 ```python
-<<<<<<< HEAD
-display(spark.read.csv('s3:/bucket/folder/data.csv'))
-=======
 display(spark.read.csv('s3://bucket/folder/data.csv'))
->>>>>>> e4c50e4a
 ```
 
 You need to change it to use UC tables or UC volumes.
