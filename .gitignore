--- conflicted
+++ resolved
@@ -145,12 +145,9 @@
 # dev files and scratches
 dev/cleanup.py
 
-<<<<<<< HEAD
-
-.python-version
-=======
 Support
 
 .databricks
 .vscode
->>>>>>> ac8855fb
+
+.python-version