--- conflicted
+++ resolved
@@ -292,61 +292,6 @@
     def _table_already_upgraded(self, target) -> bool:
         return target in self._seen_tables
 
-<<<<<<< HEAD
-    def migrate_uc_schema(self, from_catalog: str, from_schema: str, to_catalog: str, to_schema: str):
-        from_schema_name = f"{from_catalog}.{from_schema}"
-        to_schema_name = f"{to_catalog}.{to_schema}"
-        if self._validate_uc_objects("schema", from_schema_name) == 0:
-            logger.error(f"schema {from_schema} not found in {from_catalog}")
-            return
-        else:
-            if self._validate_uc_objects("schema", to_schema_name) == 0:
-                logger.info(f"schema {to_schema} not found in {to_catalog}, creating...")
-                self._backend.execute(f"create schema {to_catalog}.{to_schema}")
-                logger.info(f"created schema {to_schema}.")
-            tables = self._ws.tables.list(catalog_name=from_catalog, schema_name=from_schema)
-            for table in tables:
-                if table.name is not None:
-                    self._migrate_uc_tables(
-                        from_catalog=from_catalog,
-                        from_schema=from_schema,
-                        from_table=table.name,
-                        to_catalog=to_catalog,
-                        to_schema=to_schema,
-                    )
-
-    def _migrate_uc_tables(self, from_catalog: str, from_schema: str, from_table: str, to_catalog: str, to_schema: str):
-        to_table_name = f"{to_catalog}.{to_schema}.{from_table}"
-        from_table_name = f"{from_catalog}.{from_schema}.{from_table}"
-        tasks = []
-        if self._validate_uc_objects("table", to_table_name) == 1:
-            msg = f"table {from_table} already present in {from_catalog}.{from_schema}. skipping this table..."
-            raise ManyError(msg)
-        else:
-            tasks.append(partial(self._migrate_uc_table, from_table_name, to_table_name))
-            _, errors = Threads.gather(name="creating tables", tasks=tasks)
-            if len(errors) > 1:
-                raise ManyError(errors)
-
-    def _migrate_uc_table(self, from_table: str, to_table: str):
-        pass
-        # todo. get current table script and run on new place
-
-    def _validate_uc_objects(self, object_type: str, object_name: str) -> int:
-        object_parts = object_name.split(".")
-        if object_type == "table":
-            query = (
-                f"select count(*) from system.information_schema.tables where catalog_name = '{object_parts[0]}"
-                f" and schema_name = '{object_parts[1]}' and table_name = '{object_parts[2]}'"
-            )
-        else:
-            query = (
-                f"select count(*) from system.information_schema.schemata where catalog_name = '{object_parts[0]} "
-                f"and schema_name = '{object_parts[1]}'"
-            )
-
-        return next(self._backend.fetch(query))[0][0]
-=======
     def _get_tables_to_revert(self, schema: str | None = None, table: str | None = None) -> list[Table]:
         schema = schema.lower() if schema else None
         table = table.lower() if table else None
@@ -446,4 +391,57 @@
             print("Migrated Manged Tables (targets) will be left intact.")
             print("To revert and delete Migrated Tables, add --delete_managed true flag to the command.")
         return True
->>>>>>> b226ac54
+
+    def migrate_uc_schema(self, from_catalog: str, from_schema: str, to_catalog: str, to_schema: str):
+        from_schema_name = f"{from_catalog}.{from_schema}"
+        to_schema_name = f"{to_catalog}.{to_schema}"
+        if self._validate_uc_objects("schema", from_schema_name) == 0:
+            logger.error(f"schema {from_schema} not found in {from_catalog}")
+            return
+        else:
+            if self._validate_uc_objects("schema", to_schema_name) == 0:
+                logger.info(f"schema {to_schema} not found in {to_catalog}, creating...")
+                self._backend.execute(f"create schema {to_catalog}.{to_schema}")
+                logger.info(f"created schema {to_schema}.")
+            tables = self._ws.tables.list(catalog_name=from_catalog, schema_name=from_schema)
+            for table in tables:
+                if table.name is not None:
+                    self._migrate_uc_tables(
+                        from_catalog=from_catalog,
+                        from_schema=from_schema,
+                        from_table=table.name,
+                        to_catalog=to_catalog,
+                        to_schema=to_schema,
+                    )
+
+    def _migrate_uc_tables(self, from_catalog: str, from_schema: str, from_table: str, to_catalog: str, to_schema: str):
+        to_table_name = f"{to_catalog}.{to_schema}.{from_table}"
+        from_table_name = f"{from_catalog}.{from_schema}.{from_table}"
+        tasks = []
+        if self._validate_uc_objects("table", to_table_name) == 1:
+            msg = f"table {from_table} already present in {from_catalog}.{from_schema}. skipping this table..."
+            raise ManyError(msg)
+        else:
+            tasks.append(partial(self._migrate_uc_table, from_table_name, to_table_name))
+            _, errors = Threads.gather(name="creating tables", tasks=tasks)
+            if len(errors) > 1:
+                raise ManyError(errors)
+
+    def _migrate_uc_table(self, from_table: str, to_table: str):
+        pass
+        # todo. get current table script and run on new place
+
+    def _validate_uc_objects(self, object_type: str, object_name: str) -> int:
+        object_parts = object_name.split(".")
+        if object_type == "table":
+            query = (
+                f"select count(*) from system.information_schema.tables where catalog_name = '{object_parts[0]}"
+                f" and schema_name = '{object_parts[1]}' and table_name = '{object_parts[2]}'"
+            )
+        else:
+            query = (
+                f"select count(*) from system.information_schema.schemata where catalog_name = '{object_parts[0]} "
+                f"and schema_name = '{object_parts[1]}'"
+            )
+
+        return next(self._backend.fetch(query))[0][0]