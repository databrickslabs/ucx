import dataclasses
import datetime
import logging
from collections import defaultdict
from collections.abc import Iterable
from dataclasses import dataclass
from functools import partial

from databricks.labs.blueprint.installation import Installation
from databricks.labs.blueprint.parallel import Threads
from databricks.labs.lsql.backends import SqlBackend, StatementExecutionBackend
from databricks.sdk import WorkspaceClient
from databricks.sdk.errors import NotFound

from databricks.labs.ucx.config import WorkspaceConfig
from databricks.labs.ucx.framework.crawlers import CrawlerBase
from databricks.labs.ucx.framework.utils import escape_sql_identifier
from databricks.labs.ucx.hive_metastore import TablesCrawler
from databricks.labs.ucx.hive_metastore.grants import Grant, GrantsCrawler, PrincipalACL
from databricks.labs.ucx.hive_metastore.mapping import (
    Rule,
    TableMapping,
    TableToMigrate,
)
from databricks.labs.ucx.hive_metastore.tables import (
    AclMigrationWhat,
    MigrationCount,
    Table,
    What,
)
from databricks.labs.ucx.hive_metastore.udfs import UdfsCrawler
from databricks.labs.ucx.hive_metastore.views_sequencer import (
    TableMigrationSequencer,
    ViewToMigrate,
)
from databricks.labs.ucx.workspace_access.groups import GroupManager, MigratedGroup

logger = logging.getLogger(__name__)


@dataclass
class MigrationStatus:
    src_schema: str
    src_table: str
    dst_catalog: str | None = None
    dst_schema: str | None = None
    dst_table: str | None = None
    update_ts: str | None = None

    def destination(self):
        return f"{self.dst_catalog}.{self.dst_schema}.{self.dst_table}".lower()


class TablesMigrator:
    def __init__(
        self,
        table_crawler: TablesCrawler,
        grant_crawler: GrantsCrawler,
        ws: WorkspaceClient,
        backend: SqlBackend,
        table_mapping: TableMapping,
        group_manager: GroupManager,
        migration_status_refresher: 'MigrationStatusRefresher',
        principal_grants: PrincipalACL,
    ):
        self._tc = table_crawler
        self._gc = grant_crawler
        self._backend = backend
        self._ws = ws
        self._tm = table_mapping
        self._group = group_manager
        self._migration_status_refresher = migration_status_refresher
        self._seen_tables: dict[str, str] = {}
        self._principal_grants = principal_grants

    @classmethod
    def for_cli(cls, ws: WorkspaceClient, product='ucx'):
        installation = Installation.current(ws, product)
        config = installation.load(WorkspaceConfig)
        sql_backend = StatementExecutionBackend(ws, config.warehouse_id)
        table_crawler = TablesCrawler(sql_backend, config.inventory_database)
        udfs_crawler = UdfsCrawler(sql_backend, config.inventory_database)
        grants_crawler = GrantsCrawler(table_crawler, udfs_crawler)
        table_mapping = TableMapping(installation, ws, sql_backend)
        group_manager = GroupManager(sql_backend, ws, config.inventory_database)
        principal_grants = PrincipalACL.for_cli(ws, installation, sql_backend)
        migration_status_refresher = MigrationStatusRefresher(ws, sql_backend, config.inventory_database, table_crawler)
        return cls(
            table_crawler,
            grants_crawler,
            ws,
            sql_backend,
            table_mapping,
            group_manager,
            migration_status_refresher,
            principal_grants,
        )

    def index(self):
        return self._migration_status_refresher.index()

    def migrate_tables(self, *, what: What, acl_strategy: list[AclMigrationWhat] | None = None):
        if what in [What.DB_DATASET, What.UNKNOWN]:
            logger.error(f"Can't migrate tables with type { what.name }")
            return None
        all_grants_to_migrate = None if acl_strategy is None else self._gc.snapshot()
        all_migrated_groups = None if acl_strategy is None else self._group.snapshot()
        all_principal_grants = None if acl_strategy is None else self._principal_grants.get_interactive_cluster_grants()
        self._init_seen_tables()
        if what == What.VIEW:
            return self._migrate_views(acl_strategy, all_grants_to_migrate, all_migrated_groups, all_principal_grants)
        return self._migrate_tables(
            what, acl_strategy, all_grants_to_migrate, all_migrated_groups, all_principal_grants
        )

    def _migrate_tables(
        self, what: What, acl_strategy, all_grants_to_migrate, all_migrated_groups, all_principal_grants
    ):
        tables_to_migrate = self._tm.get_tables_to_migrate(self._tc)
        tables_in_scope = filter(lambda t: t.src.what == what, tables_to_migrate)
        tasks = []
<<<<<<< HEAD
        for table in tables_in_scope:
            grants = self._compute_grants(
                table.src, acl_strategy, all_grants_to_migrate, all_migrated_groups, all_principal_grants
            )
            tasks.append(
                partial(
                    self._migrate_table,
                    table,
                    grants,
                )
            )
=======
        all_grants_to_migrate = None if acl_strategy is None else self._gc.snapshot()
        all_migrated_groups = None if acl_strategy is None else self._group.snapshot()
        all_principal_grants = None if acl_strategy is None else self._principal_grants.get_interactive_cluster_grants()
        for table in tables_to_migrate:
            if what is not None and table.src.what != what:
                continue
            grants = self._compute_grants(
                table.src, acl_strategy, all_grants_to_migrate, all_migrated_groups, all_principal_grants
            )
            tasks.append(partial(self._migrate_table, table.src, table.rule, grants))
>>>>>>> 00df9bf2
        Threads.strict("migrate tables", tasks)
        # the below is useful for testing
        return tasks

<<<<<<< HEAD
    def _migrate_views(self, acl_strategy, all_grants_to_migrate, all_migrated_groups, all_principal_grants):
        tables_to_migrate = self._tm.get_tables_to_migrate(self._tc)
        all_tasks = []
        sequencer = TableMigrationSequencer(tables_to_migrate)
        batches = sequencer.sequence_batches()
        for batch in batches:
            tasks = []
            for view in batch:
                grants = self._compute_grants(
                    view.src, acl_strategy, all_grants_to_migrate, all_migrated_groups, all_principal_grants
                )
                tasks.append(
                    partial(
                        self._migrate_view,
                        view,
                        grants,
                    )
                )
            Threads.strict("migrate views", tasks)
            all_tasks.extend(tasks)
            self._init_seen_tables()
        return all_tasks

=======
>>>>>>> 00df9bf2
    def _compute_grants(
        self, table: Table, acl_strategy, all_grants_to_migrate, all_migrated_groups, all_principal_grants
    ):
        if acl_strategy is None:
            acl_strategy = []
        grants = []
        if AclMigrationWhat.LEGACY_TACL in acl_strategy:
            grants.extend(self._match_grants(table, all_grants_to_migrate, all_migrated_groups))
        if AclMigrationWhat.PRINCIPAL in acl_strategy:
            grants.extend(self._match_grants(table, all_principal_grants, all_migrated_groups))
        return grants

<<<<<<< HEAD
    def _migrate_table(
        self,
        src_table: TableToMigrate,
        grants: list[Grant] | None = None,
    ):
        if self._table_already_migrated(src_table.rule.as_uc_table_key):
            logger.info(f"Table {src_table.src.key} already migrated to {src_table.rule.as_uc_table_key}")
=======
    def _migrate_table(self, src_table: Table, rule: Rule, grants: list[Grant] | None = None):
        if self._table_already_migrated(rule.as_uc_table_key):
            logger.info(f"Table {src_table.key} already migrated to {rule.as_uc_table_key}")
>>>>>>> 00df9bf2
            return True
        if src_table.src.what == What.DBFS_ROOT_DELTA:
            return self._migrate_dbfs_root_table(src_table.src, src_table.rule, grants)
        if src_table.src.what == What.EXTERNAL_SYNC:
            return self._migrate_external_table(src_table.src, src_table.rule, grants)
        logger.info(f"Table {src_table.src.key} is not supported for migration")
        return True

    def _migrate_view(
        self,
        src_view: ViewToMigrate,
        grants: list[Grant] | None = None,
    ):
        if self._table_already_migrated(src_view.rule.as_uc_table_key):
            logger.info(f"View {src_view.src.key} already migrated to {src_view.rule.as_uc_table_key}")
            return True
        if self._view_can_be_migrated(src_view):
            return self._migrate_view_table(src_view.src, src_view.rule, grants)
        logger.info(f"View {src_view.src.key} is not supported for migration")
        return True

    def _view_can_be_migrated(self, view: ViewToMigrate):
        # dependencies have already been computed, therefore an empty dict is good enough
        for table in view.table_dependencies():
            if not self._table_already_migrated(table.rule.as_uc_table_key):
                logger.info(f"View {view.src.key} cannot be migrated because {table.src.key} is not migrated yet")
                return False
        for depview in view.view_dependencies():
            if not self._table_already_migrated(depview.rule.as_uc_table_key):
                logger.info(f"View {view.src.key} cannot be migrated because {depview.src.key} is not migrated yet")
                return False
        return True

    def _migrate_external_table(self, src_table: Table, rule: Rule, grants: list[Grant] | None = None):
        target_table_key = rule.as_uc_table_key
        table_migrate_sql = src_table.sql_migrate_external(target_table_key)
        logger.debug(f"Migrating external table {src_table.key} to using SQL query: {table_migrate_sql}")
        # have to wrap the fetch result with iter() for now, because StatementExecutionBackend returns iterator but RuntimeBackend returns list.
        sync_result = next(iter(self._backend.fetch(table_migrate_sql)))
        if sync_result.status_code != "SUCCESS":
            logger.warning(
                f"SYNC command failed to migrate {src_table.key} to {target_table_key}. Status code: {sync_result.status_code}. Description: {sync_result.description}"
            )
            return False
        self._backend.execute(src_table.sql_alter_from(rule.as_uc_table_key, self._ws.get_workspace_id()))
        return self._migrate_acl(src_table, rule, grants)

    def _migrate_dbfs_root_table(self, src_table: Table, rule: Rule, grants: list[Grant] | None = None):
        target_table_key = rule.as_uc_table_key
        table_migrate_sql = src_table.sql_migrate_dbfs(target_table_key)
        logger.debug(f"Migrating managed table {src_table.key} to using SQL query: {table_migrate_sql}")
        self._backend.execute(table_migrate_sql)
        self._backend.execute(src_table.sql_alter_to(rule.as_uc_table_key))
        self._backend.execute(src_table.sql_alter_from(rule.as_uc_table_key, self._ws.get_workspace_id()))
        return self._migrate_acl(src_table, rule, grants)

    def _migrate_view_table(self, src_table: Table, rule: Rule, grants: list[Grant] | None = None):
        target_table_key = rule.as_uc_table_key
        table_migrate_sql = src_table.sql_migrate_view(target_table_key)
        logger.debug(f"Migrating view {src_table.key} to using SQL query: {table_migrate_sql}")
        self._backend.execute(table_migrate_sql)
        self._backend.execute(src_table.sql_alter_to(rule.as_uc_table_key))
        self._backend.execute(src_table.sql_alter_from(rule.as_uc_table_key, self._ws.get_workspace_id()))
        return self._migrate_acl(src_table, rule, grants)

    def _migrate_acl(self, src: Table, rule: Rule, grants: list[Grant] | None):
        if grants is None:
            return True
        for grant in grants:
            acl_migrate_sql = grant.uc_grant_sql(src.kind, rule.as_uc_table_key)
            if acl_migrate_sql is None:
                logger.warning(f"Cannot identify UC grant for {src.kind} {rule.as_uc_table_key}. Skipping.")
                continue
            logger.debug(f"Migrating acls on {rule.as_uc_table_key} using SQL query: {acl_migrate_sql}")
            self._backend.execute(acl_migrate_sql)
        return True

    def _table_already_migrated(self, target) -> bool:
        return target in self._seen_tables

    def _get_tables_to_revert(self, schema: str | None = None, table: str | None = None) -> list[Table]:
        schema = schema.lower() if schema else None
        table = table.lower() if table else None
        migrated_tables = []
        if table and not schema:
            logger.error("Cannot accept 'Table' parameter without 'Schema' parameter")

        for cur_table in self._tc.snapshot():
            if schema and cur_table.database != schema:
                continue
            if table and cur_table.name != table:
                continue
            if cur_table.key in self._seen_tables.values():
                migrated_tables.append(cur_table)
        return migrated_tables

    def revert_migrated_tables(
        self, schema: str | None = None, table: str | None = None, *, delete_managed: bool = False
    ):
        self._init_seen_tables()
        migrated_tables = self._get_tables_to_revert(schema=schema, table=table)
        # reverses the _seen_tables dictionary to key by the source table
        reverse_seen = {v: k for (k, v) in self._seen_tables.items()}
        tasks = []
        for migrated_table in migrated_tables:
            if migrated_table.kind == "VIEW" or migrated_table.object_type == "EXTERNAL" or delete_managed:
                tasks.append(partial(self._revert_migrated_table, migrated_table, reverse_seen[migrated_table.key]))
                continue
            logger.info(
                f"Skipping {migrated_table.object_type} Table {migrated_table.database}.{migrated_table.name} "
                f"upgraded_to {migrated_table.upgraded_to}"
            )
        Threads.strict("revert migrated tables", tasks)

    def _revert_migrated_table(self, table: Table, target_table_key: str):
        logger.info(
            f"Reverting {table.object_type} table {table.database}.{table.name} upgraded_to {table.upgraded_to}"
        )
        self._backend.execute(table.sql_unset_upgraded_to())
        self._backend.execute(f"DROP {table.kind} IF EXISTS {target_table_key}")

    def _get_revert_count(self, schema: str | None = None, table: str | None = None) -> list[MigrationCount]:
        self._init_seen_tables()
        migrated_tables = self._get_tables_to_revert(schema=schema, table=table)

        table_by_database = defaultdict(list)
        for cur_table in migrated_tables:
            table_by_database[cur_table.database].append(cur_table)

        migration_list = []
        for cur_database, tables in table_by_database.items():
            what_count: dict[What, int] = {}
            for current_table in tables:
                if current_table.upgraded_to is not None:
                    count = what_count.get(current_table.what, 0)
                    what_count[current_table.what] = count + 1
            migration_list.append(MigrationCount(database=cur_database, what_count=what_count))
        return migration_list

    def is_migrated(self, schema: str, table: str) -> bool:
        return self._migration_status_refresher.is_migrated(schema, table)

    def print_revert_report(self, *, delete_managed: bool) -> bool | None:
        migrated_count = self._get_revert_count()
        if not migrated_count:
            logger.info("No migrated tables were found.")
            return False
        print("The following is the count of migrated tables and views found in scope:")
        table_header = "Database            |"
        headers = 1
        for what in list(What):
            headers = max(headers, len(what.name.split("_")))
            table_header += f" {what.name.split('_')[0]:<10} |"
        print(table_header)
        # Split the header so _ separated what names are splitted into multiple lines
        for header in range(1, headers):
            table_sub_header = "                    |"
            for what in list(What):
                if len(what.name.split("_")) - 1 < header:
                    table_sub_header += f"{' ' * 12}|"
                    continue
                table_sub_header += f" {what.name.split('_')[header]:<10} |"
            print(table_sub_header)
        separator = "=" * (22 + 13 * len(What))
        print(separator)
        for count in migrated_count:
            table_row = f"{count.database:<20}|"
            for what in list(What):
                table_row += f" {count.what_count.get(what, 0):10} |"
            print(table_row)
        print(separator)
        print("The following actions will be performed")
        print("- Migrated External Tables and Views (targets) will be deleted")
        if delete_managed:
            print("- Migrated DBFS Root Tables will be deleted")
        else:
            print("- Migrated DBFS Root Tables will be left intact")
            print("To revert and delete Migrated Tables, add --delete_managed true flag to the command")
        return True

    def _init_seen_tables(self):
        self._seen_tables = self._migration_status_refresher.get_seen_tables()

    @staticmethod
    def _match_grants(table: Table, grants: Iterable[Grant], migrated_groups: list[MigratedGroup]) -> list[Grant]:
        matched_grants = []
        for grant in grants:
            if grant.database != table.database:
                continue
            if table.name not in (grant.table, grant.view):
                continue
            matched_group = [g.name_in_account for g in migrated_groups if g.name_in_workspace == grant.principal]
            if len(matched_group) > 0:
                grant = dataclasses.replace(grant, principal=matched_group[0])
            matched_grants.append(grant)
        return matched_grants


class MigrationIndex:
    def __init__(self, tables: list[MigrationStatus]):
        self._index = {(ms.src_schema, ms.src_table): ms for ms in tables}

    def is_migrated(self, schema: str, table: str) -> bool:
        """Check if a table is migrated."""
        return self.get(schema, table) is not None

    def get(self, schema: str, table: str) -> MigrationStatus | None:
        """Get the migration status for a table. If the table is not migrated, return None."""
        dst = self._index.get((schema.lower(), table.lower()))
        if not dst or not dst.dst_table:
            return None
        return dst


class MigrationStatusRefresher(CrawlerBase[MigrationStatus]):
    def __init__(self, ws: WorkspaceClient, sbe: SqlBackend, schema, table_crawler: TablesCrawler):
        super().__init__(sbe, "hive_metastore", schema, "migration_status", MigrationStatus)
        self._ws = ws
        self._table_crawler = table_crawler

    def snapshot(self) -> Iterable[MigrationStatus]:
        return self._snapshot(self._try_fetch, self._crawl)

    def index(self) -> MigrationIndex:
        return MigrationIndex(list(self.snapshot()))

    def get_seen_tables(self) -> dict[str, str]:
        seen_tables: dict[str, str] = {}
        for schema in self._iter_schemas():
            try:
                tables = self._ws.tables.list(catalog_name=schema.catalog_name, schema_name=schema.name)
            except NotFound:
                logger.warning(
                    f"Schema {schema.catalog_name}.{schema.name} no longer exists. Skipping checking its migration status."
                )
                continue
            for table in tables:
                if not table.properties:
                    continue
                if "upgraded_from" not in table.properties:
                    continue
                if not table.full_name:
                    logger.warning(f"The table {table.name} in {schema.name} has no full name")
                    continue
                seen_tables[table.full_name.lower()] = table.properties["upgraded_from"].lower()
        return seen_tables

    def is_migrated(self, schema: str, table: str) -> bool:
        result = self._backend.fetch(f"SHOW TBLPROPERTIES {escape_sql_identifier(schema + '.' + table)}")
        for value in result:
            if value["key"] == "upgraded_to":
                logger.info(f"{schema}.{table} is set as migrated")
                return True
        logger.info(f"{schema}.{table} is set as not migrated")
        return False

    def _crawl(self) -> Iterable[MigrationStatus]:
        all_tables = self._table_crawler.snapshot()
        reverse_seen = {v: k for k, v in self.get_seen_tables().items()}
        timestamp = datetime.datetime.now(datetime.timezone.utc).timestamp()
        for table in all_tables:
            src_schema = table.database.lower()
            src_table = table.name.lower()
            table_migration_status = MigrationStatus(
                src_schema=src_schema,
                src_table=src_table,
                update_ts=str(timestamp),
            )
            if table.key in reverse_seen and self.is_migrated(src_schema, src_table):
                target_table = reverse_seen[table.key]
                if len(target_table.split(".")) == 3:
                    table_migration_status.dst_catalog = target_table.split(".")[0]
                    table_migration_status.dst_schema = target_table.split(".")[1]
                    table_migration_status.dst_table = target_table.split(".")[2]
            yield table_migration_status

    def _try_fetch(self) -> Iterable[MigrationStatus]:
        for row in self._fetch(f"SELECT * FROM {self._schema}.{self._table}"):
            yield MigrationStatus(*row)

    def _iter_schemas(self):
        for catalog in self._ws.catalogs.list():
            try:
                yield from self._ws.schemas.list(catalog_name=catalog.name)
            except NotFound:
                logger.warning(f"Catalog {catalog.name} no longer exists. Skipping checking its migration status.")
                continue<|MERGE_RESOLUTION|>--- conflicted
+++ resolved
@@ -119,7 +119,6 @@
         tables_to_migrate = self._tm.get_tables_to_migrate(self._tc)
         tables_in_scope = filter(lambda t: t.src.what == what, tables_to_migrate)
         tasks = []
-<<<<<<< HEAD
         for table in tables_in_scope:
             grants = self._compute_grants(
                 table.src, acl_strategy, all_grants_to_migrate, all_migrated_groups, all_principal_grants
@@ -131,23 +130,10 @@
                     grants,
                 )
             )
-=======
-        all_grants_to_migrate = None if acl_strategy is None else self._gc.snapshot()
-        all_migrated_groups = None if acl_strategy is None else self._group.snapshot()
-        all_principal_grants = None if acl_strategy is None else self._principal_grants.get_interactive_cluster_grants()
-        for table in tables_to_migrate:
-            if what is not None and table.src.what != what:
-                continue
-            grants = self._compute_grants(
-                table.src, acl_strategy, all_grants_to_migrate, all_migrated_groups, all_principal_grants
-            )
-            tasks.append(partial(self._migrate_table, table.src, table.rule, grants))
->>>>>>> 00df9bf2
         Threads.strict("migrate tables", tasks)
         # the below is useful for testing
         return tasks
 
-<<<<<<< HEAD
     def _migrate_views(self, acl_strategy, all_grants_to_migrate, all_migrated_groups, all_principal_grants):
         tables_to_migrate = self._tm.get_tables_to_migrate(self._tc)
         all_tasks = []
@@ -171,8 +157,6 @@
             self._init_seen_tables()
         return all_tasks
 
-=======
->>>>>>> 00df9bf2
     def _compute_grants(
         self, table: Table, acl_strategy, all_grants_to_migrate, all_migrated_groups, all_principal_grants
     ):
@@ -185,7 +169,6 @@
             grants.extend(self._match_grants(table, all_principal_grants, all_migrated_groups))
         return grants
 
-<<<<<<< HEAD
     def _migrate_table(
         self,
         src_table: TableToMigrate,
@@ -193,11 +176,6 @@
     ):
         if self._table_already_migrated(src_table.rule.as_uc_table_key):
             logger.info(f"Table {src_table.src.key} already migrated to {src_table.rule.as_uc_table_key}")
-=======
-    def _migrate_table(self, src_table: Table, rule: Rule, grants: list[Grant] | None = None):
-        if self._table_already_migrated(rule.as_uc_table_key):
-            logger.info(f"Table {src_table.key} already migrated to {rule.as_uc_table_key}")
->>>>>>> 00df9bf2
             return True
         if src_table.src.what == What.DBFS_ROOT_DELTA:
             return self._migrate_dbfs_root_table(src_table.src, src_table.rule, grants)
