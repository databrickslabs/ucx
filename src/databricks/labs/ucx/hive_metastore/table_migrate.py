import dataclasses
import datetime
import logging
from collections import defaultdict
from collections.abc import Iterable
from dataclasses import dataclass
from functools import partial

from databricks.labs.blueprint.installation import Installation
from databricks.labs.blueprint.parallel import Threads
from databricks.labs.lsql.backends import SqlBackend, StatementExecutionBackend
from databricks.sdk import WorkspaceClient

from databricks.labs.ucx.config import WorkspaceConfig
from databricks.labs.ucx.framework.crawlers import CrawlerBase
from databricks.labs.ucx.framework.utils import escape_sql_identifier
from databricks.labs.ucx.hive_metastore import GrantsCrawler, TablesCrawler
from databricks.labs.ucx.hive_metastore.grants import Grant, PrincipalACL
from databricks.labs.ucx.hive_metastore.mapping import Rule, TableMapping
from databricks.labs.ucx.hive_metastore.tables import (
    AclMigrationWhat,
    MigrationCount,
    Table,
    What,
)
from databricks.labs.ucx.hive_metastore.udfs import UdfsCrawler
from databricks.labs.ucx.workspace_access.groups import GroupManager, MigratedGroup

logger = logging.getLogger(__name__)


@dataclass
class MigrationStatus:
    src_schema: str
    src_table: str
    dst_catalog: str | None = None
    dst_schema: str | None = None
    dst_table: str | None = None
    update_ts: str | None = None

    def destination(self):
        return f"{self.dst_catalog}.{self.dst_schema}.{self.dst_table}".lower()


class TablesMigrator:
    def __init__(
        self,
        table_crawler: TablesCrawler,
        grant_crawler: GrantsCrawler,
        ws: WorkspaceClient,
        backend: SqlBackend,
        table_mapping: TableMapping,
        group_manager: GroupManager,
<<<<<<< HEAD
        migration_status_refresher,
        principal_grants: PrincipalACL,
=======
        migration_status_refresher: 'MigrationStatusRefresher',
>>>>>>> 107fc5b6
    ):
        self._tc = table_crawler
        self._gc = grant_crawler
        self._backend = backend
        self._ws = ws
        self._tm = table_mapping
        self._group = group_manager
        self._migration_status_refresher = migration_status_refresher
        self._seen_tables: dict[str, str] = {}
        self._principal_grants = principal_grants

    @classmethod
    def for_cli(cls, ws: WorkspaceClient, product='ucx'):
        installation = Installation.current(ws, product)
        config = installation.load(WorkspaceConfig)
        sql_backend = StatementExecutionBackend(ws, config.warehouse_id)
        table_crawler = TablesCrawler(sql_backend, config.inventory_database)
        udfs_crawler = UdfsCrawler(sql_backend, config.inventory_database)
        grants_crawler = GrantsCrawler(table_crawler, udfs_crawler)
        table_mapping = TableMapping(installation, ws, sql_backend)
        group_manager = GroupManager(sql_backend, ws, config.inventory_database)
        principal_grants = PrincipalACL.for_cli(ws, installation)
        migration_status_refresher = MigrationStatusRefresher(ws, sql_backend, config.inventory_database, table_crawler)
        return cls(
            table_crawler,
            grants_crawler,
            ws,
            sql_backend,
            table_mapping,
            group_manager,
            migration_status_refresher,
            principal_grants,
        )

    def index(self):
        return self._migration_status_refresher.index()

    def migrate_tables(self, *, what: What | None = None, acl_strategy: list[AclMigrationWhat] | None = None):
        self._init_seen_tables()
        tables_to_migrate = self._tm.get_tables_to_migrate(self._tc)
        tasks = []
        if acl_strategy is not None:
            grants_to_migrate = self._gc.snapshot()
            migrated_groups = self._group.snapshot()
            principal_grants = self._principal_grants.get_interactive_cluster_grants()
        else:
            acl_strategy = []
        for table in tables_to_migrate:
            grants = []
            if what is not None and table.src.what != what:
                continue
            if AclMigrationWhat.LEGACY_TACL in acl_strategy:
                grants.extend(self._match_grants(table.src, grants_to_migrate, migrated_groups))
            if AclMigrationWhat.PRINCIPAL in acl_strategy:
                grants.extend(self._match_grants(table.src, principal_grants, migrated_groups))
            tasks.append(partial(self._migrate_table, table.src, table.rule, grants))
        Threads.strict("migrate tables", tasks)

    def _migrate_table(self, src_table: Table, rule: Rule, grants: list[Grant] | None = None):
        if self._table_already_migrated(rule.as_uc_table_key):
            logger.info(f"Table {src_table.key} already migrated to {rule.as_uc_table_key}")
            return True
        if src_table.what == What.DBFS_ROOT_DELTA:
            return self._migrate_dbfs_root_table(src_table, rule, grants)
        if src_table.what == What.EXTERNAL_SYNC:
            return self._migrate_external_table(src_table, rule, grants)
        if src_table.what == What.VIEW:
            return self._migrate_view(src_table, rule, grants)
        logger.info(f"Table {src_table.key} is not supported for migration")
        return True

    def _migrate_external_table(self, src_table: Table, rule: Rule, grants: list[Grant] | None = None):
        target_table_key = rule.as_uc_table_key
        table_migrate_sql = src_table.sql_migrate_external(target_table_key)
        logger.debug(f"Migrating external table {src_table.key} to using SQL query: {table_migrate_sql}")
        # have to wrap the fetch result with iter() for now, because StatementExecutionBackend returns iterator but RuntimeBackend returns list.
        sync_result = next(iter(self._backend.fetch(table_migrate_sql)))
        if sync_result.status_code != "SUCCESS":
            logger.warning(
                f"SYNC command failed to migrate {src_table.key} to {target_table_key}. Status code: {sync_result.status_code}. Description: {sync_result.description}"
            )
            return False
        self._backend.execute(src_table.sql_alter_from(rule.as_uc_table_key, self._ws.get_workspace_id()))
        return self._migrate_acl(src_table, rule, grants)

    def _migrate_dbfs_root_table(self, src_table: Table, rule: Rule, grants: list[Grant] | None = None):
        target_table_key = rule.as_uc_table_key
        table_migrate_sql = src_table.sql_migrate_dbfs(target_table_key)
        logger.debug(f"Migrating managed table {src_table.key} to using SQL query: {table_migrate_sql}")
        self._backend.execute(table_migrate_sql)
        self._backend.execute(src_table.sql_alter_to(rule.as_uc_table_key))
        self._backend.execute(src_table.sql_alter_from(rule.as_uc_table_key, self._ws.get_workspace_id()))
        return self._migrate_acl(src_table, rule, grants)

    def _migrate_view(self, src_table: Table, rule: Rule, grants: list[Grant] | None = None):
        target_table_key = rule.as_uc_table_key
        table_migrate_sql = src_table.sql_migrate_view(target_table_key)
        logger.debug(f"Migrating view {src_table.key} to using SQL query: {table_migrate_sql}")
        self._backend.execute(table_migrate_sql)
        self._backend.execute(src_table.sql_alter_to(rule.as_uc_table_key))
        self._backend.execute(src_table.sql_alter_from(rule.as_uc_table_key, self._ws.get_workspace_id()))
        return self._migrate_acl(src_table, rule, grants)

    def _migrate_acl(self, src: Table, rule: Rule, grants: list[Grant] | None):
        if grants is None:
            return True
        for grant in grants:
            acl_migrate_sql = grant.uc_grant_sql(src.kind, rule.as_uc_table_key)
            if acl_migrate_sql is None:
                logger.warning(f"Cannot identify UC grant for {src.kind} {rule.as_uc_table_key}. Skipping.")
                continue
            logger.debug(f"Migrating acls on {rule.as_uc_table_key} using SQL query: {acl_migrate_sql}")
            self._backend.execute(acl_migrate_sql)
        return True

    def _table_already_migrated(self, target) -> bool:
        return target in self._seen_tables

    def _get_tables_to_revert(self, schema: str | None = None, table: str | None = None) -> list[Table]:
        schema = schema.lower() if schema else None
        table = table.lower() if table else None
        migrated_tables = []
        if table and not schema:
            logger.error("Cannot accept 'Table' parameter without 'Schema' parameter")

        for cur_table in self._tc.snapshot():
            if schema and cur_table.database != schema:
                continue
            if table and cur_table.name != table:
                continue
            if cur_table.key in self._seen_tables.values():
                migrated_tables.append(cur_table)
        return migrated_tables

    def revert_migrated_tables(
        self, schema: str | None = None, table: str | None = None, *, delete_managed: bool = False
    ):
        self._init_seen_tables()
        migrated_tables = self._get_tables_to_revert(schema=schema, table=table)
        # reverses the _seen_tables dictionary to key by the source table
        reverse_seen = {v: k for (k, v) in self._seen_tables.items()}
        tasks = []
        for migrated_table in migrated_tables:
            if migrated_table.kind == "VIEW" or migrated_table.object_type == "EXTERNAL" or delete_managed:
                tasks.append(partial(self._revert_migrated_table, migrated_table, reverse_seen[migrated_table.key]))
                continue
            logger.info(
                f"Skipping {migrated_table.object_type} Table {migrated_table.database}.{migrated_table.name} "
                f"upgraded_to {migrated_table.upgraded_to}"
            )
        Threads.strict("revert migrated tables", tasks)

    def _revert_migrated_table(self, table: Table, target_table_key: str):
        logger.info(
            f"Reverting {table.object_type} table {table.database}.{table.name} upgraded_to {table.upgraded_to}"
        )
        self._backend.execute(table.sql_unset_upgraded_to())
        self._backend.execute(f"DROP {table.kind} IF EXISTS {target_table_key}")

    def _get_revert_count(self, schema: str | None = None, table: str | None = None) -> list[MigrationCount]:
        self._init_seen_tables()
        migrated_tables = self._get_tables_to_revert(schema=schema, table=table)

        table_by_database = defaultdict(list)
        for cur_table in migrated_tables:
            table_by_database[cur_table.database].append(cur_table)

        migration_list = []
        for cur_database, tables in table_by_database.items():
            what_count: dict[What, int] = {}
            for current_table in tables:
                if current_table.upgraded_to is not None:
                    count = what_count.get(current_table.what, 0)
                    what_count[current_table.what] = count + 1
            migration_list.append(MigrationCount(database=cur_database, what_count=what_count))
        return migration_list

    def is_migrated(self, schema: str, table: str) -> bool:
        return self._migration_status_refresher.is_migrated(schema, table)

    def print_revert_report(self, *, delete_managed: bool) -> bool | None:
        migrated_count = self._get_revert_count()
        if not migrated_count:
            logger.info("No migrated tables were found.")
            return False
        print("The following is the count of migrated tables and views found in scope:")
        table_header = "Database            |"
        headers = 1
        for what in list(What):
            headers = max(headers, len(what.name.split("_")))
            table_header += f" {what.name.split('_')[0]:<10} |"
        print(table_header)
        # Split the header so _ separated what names are splitted into multiple lines
        for header in range(1, headers):
            table_sub_header = "                    |"
            for what in list(What):
                if len(what.name.split("_")) - 1 < header:
                    table_sub_header += f"{' ' * 12}|"
                    continue
                table_sub_header += f" {what.name.split('_')[header]:<10} |"
            print(table_sub_header)
        separator = "=" * (22 + 13 * len(What))
        print(separator)
        for count in migrated_count:
            table_row = f"{count.database:<20}|"
            for what in list(What):
                table_row += f" {count.what_count.get(what, 0):10} |"
            print(table_row)
        print(separator)
        print("The following actions will be performed")
        print("- Migrated External Tables and Views (targets) will be deleted")
        if delete_managed:
            print("- Migrated DBFS Root Tables will be deleted")
        else:
            print("- Migrated DBFS Root Tables will be left intact")
            print("To revert and delete Migrated Tables, add --delete_managed true flag to the command")
        return True

    def _init_seen_tables(self):
        self._seen_tables = self._migration_status_refresher.get_seen_tables()

    @staticmethod
    def _match_grants(table: Table, grants: Iterable[Grant], migrated_groups: list[MigratedGroup]) -> list[Grant]:
        matched_grants = []
        for grant in grants:
            if grant.database != table.database:
                continue
            if table.name not in (grant.table, grant.view):
                continue
            matched_group = [g.name_in_account for g in migrated_groups if g.name_in_workspace == grant.principal]
            if len(matched_group) > 0:
                grant = dataclasses.replace(grant, principal=matched_group[0])
            matched_grants.append(grant)
        return matched_grants


class MigrationIndex:
    def __init__(self, tables: list[MigrationStatus]):
        self._index = {(ms.src_schema, ms.src_table): ms for ms in tables}

    def is_migrated(self, schema: str, table: str) -> bool:
        """Check if a table is migrated."""
        return self.get(schema, table) is not None

    def get(self, schema: str, table: str) -> MigrationStatus | None:
        """Get the migration status for a table. If the table is not migrated, return None."""
        dst = self._index.get((schema.lower(), table.lower()))
        if not dst or not dst.dst_table:
            return None
        return dst


class MigrationStatusRefresher(CrawlerBase[MigrationStatus]):
    def __init__(self, ws: WorkspaceClient, sbe: SqlBackend, schema, table_crawler: TablesCrawler):
        super().__init__(sbe, "hive_metastore", schema, "migration_status", MigrationStatus)
        self._ws = ws
        self._table_crawler = table_crawler

    def snapshot(self) -> Iterable[MigrationStatus]:
        return self._snapshot(self._try_fetch, self._crawl)

    def index(self) -> MigrationIndex:
        return MigrationIndex(list(self.snapshot()))

    def get_seen_tables(self) -> dict[str, str]:
        seen_tables: dict[str, str] = {}
        for schema in self._iter_schemas():
            for table in self._ws.tables.list(catalog_name=schema.catalog_name, schema_name=schema.name):
                if not table.properties:
                    continue
                if "upgraded_from" not in table.properties:
                    continue
                if not table.full_name:
                    logger.warning(f"The table {table.name} in {schema.name} has no full name")
                    continue
                seen_tables[table.full_name.lower()] = table.properties["upgraded_from"].lower()
        return seen_tables

    def is_migrated(self, schema: str, table: str) -> bool:
        result = self._backend.fetch(f"SHOW TBLPROPERTIES {escape_sql_identifier(schema + '.' + table)}")
        for value in result:
            if value["key"] == "upgraded_to":
                logger.info(f"{schema}.{table} is set as migrated")
                return True
        logger.info(f"{schema}.{table} is set as not migrated")
        return False

    def _crawl(self) -> Iterable[MigrationStatus]:
        all_tables = self._table_crawler.snapshot()
        reverse_seen = {v: k for k, v in self.get_seen_tables().items()}
        timestamp = datetime.datetime.now(datetime.timezone.utc).timestamp()
        for table in all_tables:
            src_schema = table.database.lower()
            src_table = table.name.lower()
            table_migration_status = MigrationStatus(
                src_schema=src_schema,
                src_table=src_table,
                update_ts=str(timestamp),
            )
            if table.key in reverse_seen and self.is_migrated(src_schema, src_table):
                target_table = reverse_seen[table.key]
                if len(target_table.split(".")) == 3:
                    table_migration_status.dst_catalog = target_table.split(".")[0]
                    table_migration_status.dst_schema = target_table.split(".")[1]
                    table_migration_status.dst_table = target_table.split(".")[2]
            yield table_migration_status

    def _try_fetch(self) -> Iterable[MigrationStatus]:
        for row in self._fetch(f"SELECT * FROM {self._schema}.{self._table}"):
            yield MigrationStatus(*row)

    def _iter_schemas(self):
        for catalog in self._ws.catalogs.list():
            yield from self._ws.schemas.list(catalog_name=catalog.name)<|MERGE_RESOLUTION|>--- conflicted
+++ resolved
@@ -51,12 +51,8 @@
         backend: SqlBackend,
         table_mapping: TableMapping,
         group_manager: GroupManager,
-<<<<<<< HEAD
-        migration_status_refresher,
+        migration_status_refresher: 'MigrationStatusRefresher',
         principal_grants: PrincipalACL,
-=======
-        migration_status_refresher: 'MigrationStatusRefresher',
->>>>>>> 107fc5b6
     ):
         self._tc = table_crawler
         self._gc = grant_crawler
