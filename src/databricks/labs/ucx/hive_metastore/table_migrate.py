--- conflicted
+++ resolved
@@ -19,16 +19,11 @@
     TableMapping,
     TableToMigrate,
 )
-
-<<<<<<< HEAD
 from databricks.labs.ucx.hive_metastore.table_migration_status import (
     TableMigrationStatusRefresher,
     TableMigrationStatus,
     TableMigrationIndex,
 )
-=======
-from databricks.labs.ucx.hive_metastore.table_migration_status import TableMigrationStatusRefresher, TableMigrationIndex
->>>>>>> f9fe5a61
 from databricks.labs.ucx.hive_metastore.tables import (
     MigrationCount,
     Table,
@@ -65,19 +60,10 @@
         self._migrate_grants = migrate_grants
         self._external_locations = external_locations
 
-<<<<<<< HEAD
-    def check_remaining_tables(self, migration_status: Iterable[TableMigrationStatus]):
+    def check_remaining_tables(self, migration_status: Iterable[TableMigrationStatus]) -> None:
         migration_index = TableMigrationIndex(migration_status)
         for crawled_table in self._tables_crawler.snapshot():
             if not migration_index.is_migrated(crawled_table.database, crawled_table.name):
-=======
-    def get_remaining_tables(self) -> list[Table]:
-        migration_index = self.index(force_refresh=True)
-        table_rows = []
-        for crawled_table in self._tables_crawler.snapshot():
-            if not migration_index.is_migrated(crawled_table.database, crawled_table.name):
-                table_rows.append(crawled_table)
->>>>>>> f9fe5a61
                 logger.warning(f"remained-hive-metastore-table: {crawled_table.key}")
 
     def index(self, *, force_refresh: bool = False):
