--- conflicted
+++ resolved
@@ -24,7 +24,6 @@
     What,
 )
 from databricks.labs.ucx.hive_metastore.udfs import UdfsCrawler
-from databricks.labs.ucx.hive_metastore.views_sequencer import TableMigrationSequencer
 from databricks.labs.ucx.workspace_access.groups import GroupManager, MigratedGroup
 
 logger = logging.getLogger(__name__)
@@ -94,29 +93,13 @@
     def migrate_tables(self, *, what: What | None = None, acl_strategy: list[AclMigrationWhat] | None = None):
         self._init_seen_tables()
         tables_to_migrate = self._tm.get_tables_to_migrate(self._tc)
+        tasks = []
         if acl_strategy is not None:
             grants_to_migrate = self._gc.snapshot()
             migrated_groups = self._group.snapshot()
             principal_grants = self._principal_grants.get_interactive_cluster_grants()
         else:
             acl_strategy = []
-<<<<<<< HEAD
-        sequencer = TableMigrationSequencer(tables_to_migrate)
-        batches = sequencer.sequence_batches()
-        all_tasks = []
-        for batch in batches:
-            tasks = []
-            for table in batch:
-                grants = []
-                if what is not None and table.src.what != what:
-                    continue
-                if AclMigrationWhat.LEGACY_TACL in acl_strategy:
-                    grants.extend(self._match_grants(table.src, grants_to_migrate, migrated_groups))
-                tasks.append(partial(self._migrate_table, table.src, table.rule, grants))
-            all_tasks.extend(tasks)
-            Threads.strict("migrate tables", tasks)
-        return all_tasks
-=======
         for table in tables_to_migrate:
             grants = []
             if what is not None and table.src.what != what:
@@ -127,7 +110,6 @@
                 grants.extend(self._match_grants(table.src, principal_grants, migrated_groups))
             tasks.append(partial(self._migrate_table, table.src, table.rule, grants))
         Threads.strict("migrate tables", tasks)
->>>>>>> 841d4661
 
     def _migrate_table(self, src_table: Table, rule: Rule, grants: list[Grant] | None = None):
         if self._table_already_migrated(rule.as_uc_table_key):
