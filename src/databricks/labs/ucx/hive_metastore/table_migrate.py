import dataclasses
import logging
import re
from collections import defaultdict
from functools import partial, cached_property

from databricks.labs.blueprint.parallel import Threads
from databricks.labs.lsql.backends import SqlBackend
from databricks.sdk import WorkspaceClient
from databricks.sdk.errors.platform import DatabricksError

from databricks.labs.ucx.framework.utils import escape_sql_identifier
from databricks.labs.ucx.hive_metastore import TablesCrawler
from databricks.labs.ucx.hive_metastore.grants import MigrateGrants
from databricks.labs.ucx.hive_metastore.locations import ExternalLocations
from databricks.labs.ucx.hive_metastore.mapping import (
    Rule,
    TableMapping,
    TableToMigrate,
)

from databricks.labs.ucx.hive_metastore.table_migration_status import TableMigrationStatusRefresher
from databricks.labs.ucx.hive_metastore.tables import (
    MigrationCount,
    Table,
    What,
    HiveSerdeType,
)
from databricks.labs.ucx.hive_metastore.view_migrate import (
    ViewsMigrationSequencer,
    ViewToMigrate,
)

logger = logging.getLogger(__name__)


class TablesMigrator:
    def __init__(
        self,
        table_crawler: TablesCrawler,
        ws: WorkspaceClient,
        backend: SqlBackend,
        table_mapping: TableMapping,
        migration_status_refresher: TableMigrationStatusRefresher,
        migrate_grants: MigrateGrants,
        external_locations: ExternalLocations,
    ):

        self._tc = table_crawler
        self._backend = backend
        self._ws = ws
        self._tm = table_mapping
        self._migration_status_refresher = migration_status_refresher
        self._seen_tables: dict[str, str] = {}
        self._migrate_grants = migrate_grants
        self._external_locations = external_locations

    def get_remaining_tables(self) -> list[Table]:
        self.index(force_refresh=True)
        table_rows = []
        for crawled_table in self._tc.snapshot():
            if not self._is_migrated(crawled_table.database, crawled_table.name):
                table_rows.append(crawled_table)
                logger.warning(f"remained-hive-metastore-table: {crawled_table.key}")
        return table_rows

    def index(self, *, force_refresh: bool = False):
        return self._migration_status_refresher.index(force_refresh=force_refresh)

    def migrate_tables(
        self,
        what: What,
        hiveserde_in_place_migrate: bool = False,
        managed_table_external_storage: str = "CLONE",
    ):
        if managed_table_external_storage == "CONVERT_TO_EXTERNAL":
<<<<<<< HEAD
            logger.info("initializing spark")
=======
>>>>>>> 5a5e825b
            self._spark = self._spark_session
        if what in [What.DB_DATASET, What.UNKNOWN]:
            logger.error(f"Can't migrate tables with type {what.name}")
            return None
        self._init_seen_tables()
        if what == What.VIEW:
            return self._migrate_views()
        return self._migrate_tables(
            what,
            managed_table_external_storage.upper(),
            hiveserde_in_place_migrate,
        )

    def _migrate_tables(
        self,
        what: What,
        managed_table_external_storage: str,
        hiveserde_in_place_migrate: bool = False,
    ):
        tables_to_migrate = self._tm.get_tables_to_migrate(self._tc)
        tables_in_scope = filter(lambda t: t.src.what == what, tables_to_migrate)
        tasks = []
        for table in tables_in_scope:
            tasks.append(
                partial(
                    self._safe_migrate_table,
                    table,
                    managed_table_external_storage,
                    hiveserde_in_place_migrate,
                )
            )
        Threads.strict("migrate tables", tasks)
        if not tasks:
            logger.info(f"No tables found to migrate with type {what.name}")
        # the below is useful for testing
        return tasks

    def _migrate_views(self):
        tables_to_migrate = self._tm.get_tables_to_migrate(self._tc)
        all_tasks = []
        # Every batch of views to migrate needs an up-to-date table migration index
        # to determine if the dependencies have been migrated
        sequencer = ViewsMigrationSequencer(tables_to_migrate, migration_index=self.index(force_refresh=True))
        batches = sequencer.sequence_batches()
        for batch in batches:
            tasks = []
            for view in batch:
                tasks.append(partial(self._migrate_view, view))
            Threads.strict("migrate views", tasks)
            all_tasks.extend(tasks)
            self.index(force_refresh=True)
        return all_tasks

    @cached_property
    def _spark_session(self):
        # pylint: disable-next=import-error,import-outside-toplevel
<<<<<<< HEAD
        #from databricks.connect import DatabricksSession
        from pyspark.sql.session import SparkSession  # type: ignore[import-not-found]

        return SparkSession.builder.getOrCreate()
        #return DatabricksSession.builder.profile("labs-azure-ucws-july").getOrCreate()
=======
        from pyspark.sql.session import SparkSession  # type: ignore[import-not-found]

        return SparkSession.builder.getOrCreate()
>>>>>>> 5a5e825b

    def _migrate_managed_table(self, managed_table_external_storage: str, src_table: TableToMigrate):
        if managed_table_external_storage == 'CONVERT_TO_EXTERNAL':
            if self._convert_hms_table_to_external(src_table.src):
                return self._migrate_external_table(
                    src_table.src, src_table.rule
                )  # _migrate_external_table remains unchanged
        if managed_table_external_storage == 'SYNC_AS_EXTERNAL':
            return self._migrate_managed_as_external_table(src_table.src, src_table.rule)  # new method
        if managed_table_external_storage == 'CLONE':
            return self._migrate_table_create_ctas(src_table.src, src_table.rule)
        logger.warning(f"failed-to-migrate: unknown managed_table_external_storage: {managed_table_external_storage}")
        return False

    def _safe_migrate_table(
        self,
        src_table: TableToMigrate,
        managed_table_external_storage: str,
        hiveserde_in_place_migrate: bool = False,
<<<<<<< HEAD
    ):
        logger.info(managed_table_external_storage)
=======
    ) -> bool:
>>>>>>> 5a5e825b
        if self._table_already_migrated(src_table.rule.as_uc_table_key):
            logger.info(f"Table {src_table.src.key} already migrated to {src_table.rule.as_uc_table_key}")
            return True
        try:
            return self._migrate_table(src_table, managed_table_external_storage, hiveserde_in_place_migrate)
        except Exception as e:  # pylint: disable=broad-exception-caught
            # Catching a Spark AnalysisException here, for which we do not have the dependency to catch explicitly
            pattern = (  # See https://github.com/databrickslabs/ucx/issues/2891
                r"INVALID_PARAMETER_VALUE: Invalid input: RPC CreateTable Field managedcatalog.ColumnInfo.name: "
                r'At columns.\d+: name "" is not a valid name`'
            )
            if re.match(pattern, str(e)):
                logger.warning(f"failed-to-migrate: Table with empty column name '{src_table.src.key}'", exc_info=e)
            else:
                logger.warning(f"failed-to-migrate: Unknown reason for table '{src_table.src.key}'", exc_info=e)
            return False

    def _migrate_table(
        self,
        src_table: TableToMigrate,
        managed_table_external_storage: str,
        hiveserde_in_place_migrate: bool = False,
    ) -> bool:
        if src_table.src.what == What.DBFS_ROOT_DELTA:
            return self._migrate_dbfs_root_table(src_table.src, src_table.rule)
        if src_table.src.what == What.DBFS_ROOT_NON_DELTA:
            return self._migrate_table_create_ctas(src_table.src, src_table.rule)
        if src_table.src.is_managed:
            return self._migrate_managed_table(managed_table_external_storage, src_table)
        if src_table.src.what == What.EXTERNAL_SYNC:
            return self._migrate_external_table(src_table.src, src_table.rule)
        if src_table.src.what == What.TABLE_IN_MOUNT:
            return self._migrate_table_in_mount(src_table.src, src_table.rule)
        if src_table.src.what == What.EXTERNAL_HIVESERDE:
            # This hiveserde_in_place_migrate is used to determine if current hiveserde migration should use in-place migration or CTAS.
            # We will provide two workflows for hiveserde table migration:
            # 1. One will migrate all hiveserde tables using CTAS which we officially support.
            # 2. The other one will migrate certain types of hiveserde in place, which is technically working, but the user
            # need to accept the risk that the old files created by hiveserde may not be processed correctly by Spark
            # datasource in corner cases.
            # User will need to decide which workflow to runs first which will migrate the hiveserde tables and mark the
            # `upgraded_to` property and hence those tables will be skipped in the migration workflow runs later.
            if hiveserde_in_place_migrate:
                return self._migrate_external_table_hiveserde_in_place(src_table.src, src_table.rule)
            return self._migrate_table_create_ctas(src_table.src, src_table.rule)
        if src_table.src.what == What.EXTERNAL_NO_SYNC:
            # use CTAS if table cannot be upgraded using SYNC and table is not hiveserde table
            return self._migrate_table_create_ctas(src_table.src, src_table.rule)
        logger.info(f"Table {src_table.src.key} is not supported for migration")
        return True

    def _migrate_view(self, src_view: ViewToMigrate):
        if self._table_already_migrated(src_view.rule.as_uc_table_key):
            logger.info(f"View {src_view.src.key} already migrated to {src_view.rule.as_uc_table_key}")
            return True
        if self._view_can_be_migrated(src_view):
            return self._migrate_view_table(src_view)
        logger.info(f"View {src_view.src.key} is not supported for migration")
        return True

    def _view_can_be_migrated(self, view: ViewToMigrate):
        # dependencies have already been computed, therefore an empty dict is good enough
        for table in view.dependencies:
            if not self.index().get(table.schema, table.name):
                logger.info(f"View {view.src.key} cannot be migrated because {table.key} is not migrated yet")
                return False
        return True

    def _migrate_view_table(self, src_view: ViewToMigrate):
        view_migrate_sql = self._sql_migrate_view(src_view)
        logger.debug(f"Migrating view {src_view.src.key} to using SQL query: {view_migrate_sql}")
        try:
            self._backend.execute(view_migrate_sql)
            self._backend.execute(self._sql_alter_to(src_view.src, src_view.rule.as_uc_table_key))
            self._backend.execute(
                self._sql_alter_from(src_view.src, src_view.rule.as_uc_table_key, self._ws.get_workspace_id())
            )
        except DatabricksError as e:
            logger.warning(f"Failed to migrate view {src_view.src.key} to {src_view.rule.as_uc_table_key}: {e}")
            return False
        return self._migrate_grants.apply(src_view.src, src_view.rule.as_uc_table)

    def _sql_migrate_view(self, src_view: ViewToMigrate) -> str:
        # We have to fetch create statement this way because of columns in:
        # CREATE VIEW x.y (col1, col2) AS SELECT * FROM w.t
        create_statement = self._backend.fetch(f"SHOW CREATE TABLE {src_view.src.safe_sql_key}")
        src_view.src.view_text = next(iter(create_statement))["createtab_stmt"]
        # this does not require the index to be refreshed because the dependencies have already been validated
        return src_view.sql_migrate_view(self.index())

    @cached_property
    def _catalog(self):
        return self._spark._jsparkSession.sessionState().catalog()  # pylint: disable=protected-access

    @cached_property
    def _table_identifier(self):
        return self._spark._jvm.org.apache.spark.sql.catalyst.TableIdentifier  # pylint: disable=protected-access

    @cached_property
    def _catalog_type(self):
        return (
            self._spark._jvm.org.apache.spark.sql.catalyst.catalog.CatalogTableType  # pylint: disable=protected-access
        )

    @cached_property
    def _catalog_table(self):
        return self._spark._jvm.org.apache.spark.sql.catalyst.catalog.CatalogTable  # pylint: disable=protected-access

    def _convert_hms_table_to_external(self, src_table: Table):
        try:
            logger.info(f"Changing HMS managed table {src_table.name} to External Table type.")
            database = self._spark._jvm.scala.Some(src_table.database)  # pylint: disable=protected-access
            table_identifier = self._table_identifier(src_table.name, database)
            old_table = self._catalog.getTableMetadata(table_identifier)
            new_table = self._catalog_table(
                old_table.identifier(),
                self._catalog_type('EXTERNAL'),
                old_table.storage(),
                old_table.schema(),
                old_table.provider(),
                old_table.partitionColumnNames(),
                old_table.bucketSpec(),
                old_table.owner(),
                old_table.createTime(),
                old_table.lastAccessTime(),
                old_table.createVersion(),
                old_table.properties(),
                old_table.stats(),
                old_table.viewText(),
                old_table.comment(),
                old_table.unsupportedFeatures(),
                old_table.tracksPartitionsInCatalog(),
                old_table.schemaPreservesCase(),
                old_table.ignoredProperties(),
                old_table.viewOriginalText(),
            )
            self._catalog.alterTable(new_table)
            logger.info(f"Converted {src_table.name} to External Table type.")
        except Exception as e:  # pylint: disable=broad-exception-caught
            logger.warning(f"Error converting HMS table {src_table.name} to external: {e}", exc_info=True)
            return False
        return True

    def _migrate_managed_as_external_table(self, src_table: Table, rule: Rule):
        target_table_key = rule.as_uc_table_key
        table_migrate_sql = src_table.sql_migrate_as_external(target_table_key)
        logger.debug(f"Migrating external table {src_table.key} to using SQL query: {table_migrate_sql}")
        # have to wrap the fetch result with iter() for now, because StatementExecutionBackend returns iterator but RuntimeBackend returns list.
        sync_result = next(iter(self._backend.fetch(table_migrate_sql)))
        if sync_result.status_code != "SUCCESS":
            logger.warning(
                f"failed-to-migrate: SYNC command failed to migrate table {src_table.key} to {target_table_key}. "
                f"Status code: {sync_result.status_code}. Description: {sync_result.description}"
            )
            return False
        self._backend.execute(self._sql_alter_from(src_table, rule.as_uc_table_key, self._ws.get_workspace_id()))
        return self._migrate_grants.apply(src_table, rule.as_uc_table)

    def _migrate_external_table(self, src_table: Table, rule: Rule):
        target_table_key = rule.as_uc_table_key
        table_migrate_sql = src_table.sql_migrate_external(target_table_key)
        logger.debug(f"Migrating external table {src_table.key} to using SQL query: {table_migrate_sql}")
        # have to wrap the fetch result with iter() for now, because StatementExecutionBackend returns iterator but RuntimeBackend returns list.
        sync_result = next(iter(self._backend.fetch(table_migrate_sql)))
        if sync_result.status_code != "SUCCESS":
            logger.warning(
                f"failed-to-migrate: SYNC command failed to migrate table {src_table.key} to {target_table_key}. "
                f"Status code: {sync_result.status_code}. Description: {sync_result.description}"
            )
            return False
        self._backend.execute(self._sql_alter_from(src_table, rule.as_uc_table_key, self._ws.get_workspace_id()))
        return self._migrate_grants.apply(src_table, rule.as_uc_table)

    def _migrate_external_table_hiveserde_in_place(self, src_table: Table, rule: Rule):
        # verify hive serde type
        hiveserde_type = src_table.hiveserde_type(self._backend)
        if hiveserde_type in [
            HiveSerdeType.NOT_HIVESERDE,
            HiveSerdeType.OTHER_HIVESERDE,
            HiveSerdeType.INVALID_HIVESERDE_INFO,
        ]:
            logger.warning(f"{src_table.key} table can only be migrated using CTAS.")
            return False

        # if the src table location is using mount, resolve the mount location so it will be used in the updated DDL
        dst_table_location = None
        if src_table.is_dbfs_mnt:
            dst_table_location = self._external_locations.resolve_mount(src_table.location)

        table_migrate_sql = src_table.sql_migrate_external_hiveserde_in_place(
            rule.catalog_name, rule.dst_schema, rule.dst_table, self._backend, hiveserde_type, dst_table_location
        )
        if not table_migrate_sql:
            logger.error(
                f"Failed to generate in-place migration DDL for {src_table.key}, skip the in-place migration. It can be migrated in CTAS workflow"
            )
            return False

        logger.debug(
            f"Migrating external table {src_table.key} to {rule.as_uc_table_key} using SQL query: {table_migrate_sql}"
        )
        try:
            self._backend.execute(table_migrate_sql)
            self._backend.execute(self._sql_alter_to(src_table, rule.as_uc_table_key))
            self._backend.execute(self._sql_add_migrated_comment(src_table, rule.as_uc_table_key))
            self._backend.execute(self._sql_alter_from(src_table, rule.as_uc_table_key, self._ws.get_workspace_id()))
        except DatabricksError as e:
            logger.warning(f"failed-to-migrate: Failed to migrate table {src_table.key} to {rule.as_uc_table_key}: {e}")
            return False
        return self._migrate_grants.apply(src_table, rule.as_uc_table)

    def _migrate_dbfs_root_table(self, src_table: Table, rule: Rule):
        target_table_key = rule.as_uc_table_key
        table_migrate_sql = src_table.sql_migrate_dbfs(target_table_key)
        logger.debug(
            f"Migrating managed table {src_table.key} to {rule.as_uc_table_key} using SQL query: {table_migrate_sql}"
        )
        try:
            self._backend.execute(table_migrate_sql)
            self._backend.execute(self._sql_alter_to(src_table, rule.as_uc_table_key))
            self._backend.execute(self._sql_add_migrated_comment(src_table, rule.as_uc_table_key))
            self._backend.execute(self._sql_alter_from(src_table, rule.as_uc_table_key, self._ws.get_workspace_id()))
        except DatabricksError as e:
            logger.warning(f"failed-to-migrate: Failed to migrate table {src_table.key} to {rule.as_uc_table_key}: {e}")
            return False
        return self._migrate_grants.apply(src_table, rule.as_uc_table)

    def _migrate_table_create_ctas(self, src_table: Table, rule: Rule):
        if src_table.what not in [What.EXTERNAL_NO_SYNC, What.EXTERNAL_HIVESERDE]:
            table_migrate_sql = src_table.sql_migrate_ctas_managed(rule.as_uc_table_key)
        elif not src_table.location:
            table_migrate_sql = src_table.sql_migrate_ctas_managed(rule.as_uc_table_key)
        else:
            # if external table and src tabel location is not missing, migrate to external UC table
            dst_table_location = src_table.location + "_ctas_migrated"
            if src_table.is_dbfs_mnt:
                resolved_mount = self._external_locations.resolve_mount(src_table.location)
                if resolved_mount:
                    dst_table_location = resolved_mount + "_ctas_migrated"
            table_migrate_sql = src_table.sql_migrate_ctas_external(rule.as_uc_table_key, dst_table_location)
        logger.debug(f"Migrating table {src_table.key} to {rule.as_uc_table_key} using SQL query: {table_migrate_sql}")
        try:
            self._backend.execute(table_migrate_sql)
            self._backend.execute(self._sql_alter_to(src_table, rule.as_uc_table_key))
            self._backend.execute(self._sql_add_migrated_comment(src_table, rule.as_uc_table_key))
            self._backend.execute(self._sql_alter_from(src_table, rule.as_uc_table_key, self._ws.get_workspace_id()))
        except DatabricksError as e:
            logger.warning(f"failed-to-migrate: Failed to migrate table {src_table.key} to {rule.as_uc_table_key}: {e}")
            return False
        return self._migrate_grants.apply(src_table, rule.as_uc_table)

    def _migrate_table_in_mount(self, src_table: Table, rule: Rule):
        target_table_key = rule.as_uc_table_key
        try:
            table_schema = self._backend.fetch(f"DESCRIBE TABLE delta.`{src_table.location}`;")
            table_migrate_sql = src_table.sql_migrate_table_in_mount(target_table_key, table_schema)
            logger.info(
                f"Migrating table in mount {src_table.location} to UC table {rule.as_uc_table_key} using SQL query: {table_migrate_sql}"
            )
            self._backend.execute(table_migrate_sql)
            self._backend.execute(self._sql_alter_from(src_table, rule.as_uc_table_key, self._ws.get_workspace_id()))
        except DatabricksError as e:
            logger.warning(f"failed-to-migrate: Failed to migrate table {src_table.key} to {rule.as_uc_table_key}: {e}")
            return False
        return self._migrate_grants.apply(src_table, rule.as_uc_table)

    def _table_already_migrated(self, target) -> bool:
        return target in self._seen_tables

    def _get_tables_to_revert(self, schema: str | None = None, table: str | None = None) -> list[Table]:
        schema = schema.lower() if schema else None
        table = table.lower() if table else None
        reverse_seen = {v: k for (k, v) in self._seen_tables.items()}
        migrated_tables = []
        if table and not schema:
            logger.error("Cannot accept 'Table' parameter without 'Schema' parameter")
        for cur_table in self._tc.snapshot():
            if schema and cur_table.database != schema:
                continue
            if table and cur_table.name != table:
                continue
            if cur_table.key in reverse_seen:
                updated_table = dataclasses.replace(cur_table, upgraded_to=reverse_seen[cur_table.key])
                migrated_tables.append(updated_table)
        return migrated_tables

    def revert_migrated_tables(
        self, schema: str | None = None, table: str | None = None, *, delete_managed: bool = False
    ):
        self._init_seen_tables()
        migrated_tables = self._get_tables_to_revert(schema=schema, table=table)
        # reverses the _seen_tables dictionary to key by the source table
        reverse_seen = {v: k for (k, v) in self._seen_tables.items()}
        tasks = []
        for migrated_table in migrated_tables:
            if migrated_table.kind == "VIEW" or migrated_table.object_type == "EXTERNAL" or delete_managed:
                tasks.append(partial(self._revert_migrated_table, migrated_table, reverse_seen[migrated_table.key]))
                continue
            logger.info(
                f"Skipping {migrated_table.object_type} Table {migrated_table.database}.{migrated_table.name} "
                f"upgraded_to {migrated_table.upgraded_to}"
            )
        Threads.strict("revert migrated tables", tasks)

    def _revert_migrated_table(self, table: Table, target_table_key: str):
        logger.info(
            f"Reverting {table.object_type} table {table.database}.{table.name} upgraded_to {table.upgraded_to}"
        )
        try:
            self._backend.execute(table.sql_unset_upgraded_to())
            self._backend.execute(f"DROP {table.kind} IF EXISTS {escape_sql_identifier(target_table_key)}")
        except DatabricksError as e:
            logger.warning(f"Failed to revert table {table.key}: {e}")

    def _get_revert_count(self, schema: str | None = None, table: str | None = None) -> list[MigrationCount]:
        self._init_seen_tables()
        migrated_tables = self._get_tables_to_revert(schema=schema, table=table)
        table_by_database = defaultdict(list)
        for cur_table in migrated_tables:
            table_by_database[cur_table.database].append(cur_table)

        migration_list = []
        for cur_database, tables in table_by_database.items():
            what_count: dict[What, int] = {}
            for current_table in tables:
                if current_table.upgraded_to is not None:
                    count = what_count.get(current_table.what, 0)
                    what_count[current_table.what] = count + 1
            migration_list.append(MigrationCount(database=cur_database, what_count=what_count))
        return migration_list

    def is_migrated(self, schema: str, table: str) -> bool:
        return self._migration_status_refresher.is_migrated(schema, table)

    def print_revert_report(
        self,
        *,
        schema: str | None = None,
        table: str | None = None,
        delete_managed: bool,
    ) -> bool | None:
        migrated_count = self._get_revert_count(schema=schema, table=table)
        if not migrated_count:
            logger.info("No migrated tables were found.")
            return False
        print("The following is the count of migrated tables and views found in scope:")
        table_header = "Database            |"
        headers = 1
        for what in list(What):
            headers = max(headers, len(what.name.split("_")))
            table_header += f" {what.name.split('_')[0]:<10} |"
        print(table_header)
        # Split the header so _ separated what names are splitted into multiple lines
        for header in range(1, headers):
            table_sub_header = "                    |"
            for what in list(What):
                if len(what.name.split("_")) - 1 < header:
                    table_sub_header += f"{' ' * 12}|"
                    continue
                table_sub_header += f" {what.name.split('_')[header]:<10} |"
            print(table_sub_header)
        separator = "=" * (22 + 13 * len(What))
        print(separator)
        for count in migrated_count:
            table_row = f"{count.database:<20}|"
            for what in list(What):
                table_row += f" {count.what_count.get(what, 0):10} |"
            print(table_row)
        print(separator)
        print("The following actions will be performed")
        print("- Migrated External Tables and Views (targets) will be deleted")
        if delete_managed:
            print("- Migrated DBFS Root Tables will be deleted")
        else:
            print("- Migrated DBFS Root Tables will be left intact")
            print("To revert and delete Migrated Tables, add --delete_managed true flag to the command")
        return True

    def _init_seen_tables(self):
        self._seen_tables = self._migration_status_refresher.get_seen_tables()

    def _sql_alter_to(self, table: Table, target_table_key: str):
        return f"ALTER {table.kind} {escape_sql_identifier(table.key)} SET TBLPROPERTIES ('upgraded_to' = '{target_table_key}');"

    def _sql_add_migrated_comment(self, table: Table, target_table_key: str):
        """Docs: https://docs.databricks.com/en/data-governance/unity-catalog/migrate.html#add-comments-to-indicate-that-a-hive-table-has-been-migrated"""
        return f"COMMENT ON {table.kind} {escape_sql_identifier(table.key)} IS 'This {table.kind.lower()} is deprecated. Please use `{target_table_key}` instead of `{table.key}`.';"

    def _sql_alter_from(self, table: Table, target_table_key: str, ws_id: int):
        source = table.location if table.is_table_in_mount else table.key
        return (
            f"ALTER {table.kind} {escape_sql_identifier(target_table_key)} SET TBLPROPERTIES "
            f"('upgraded_from' = '{source}'"
            f" , '{table.UPGRADED_FROM_WS_PARAM}' = '{ws_id}');"
        )

    def _is_migrated(self, schema: str, table: str) -> bool:
        index = self._migration_status_refresher.index()
        return index.is_migrated(schema, table)<|MERGE_RESOLUTION|>--- conflicted
+++ resolved
@@ -74,10 +74,6 @@
         managed_table_external_storage: str = "CLONE",
     ):
         if managed_table_external_storage == "CONVERT_TO_EXTERNAL":
-<<<<<<< HEAD
-            logger.info("initializing spark")
-=======
->>>>>>> 5a5e825b
             self._spark = self._spark_session
         if what in [What.DB_DATASET, What.UNKNOWN]:
             logger.error(f"Can't migrate tables with type {what.name}")
@@ -134,17 +130,9 @@
     @cached_property
     def _spark_session(self):
         # pylint: disable-next=import-error,import-outside-toplevel
-<<<<<<< HEAD
-        #from databricks.connect import DatabricksSession
         from pyspark.sql.session import SparkSession  # type: ignore[import-not-found]
 
         return SparkSession.builder.getOrCreate()
-        #return DatabricksSession.builder.profile("labs-azure-ucws-july").getOrCreate()
-=======
-        from pyspark.sql.session import SparkSession  # type: ignore[import-not-found]
-
-        return SparkSession.builder.getOrCreate()
->>>>>>> 5a5e825b
 
     def _migrate_managed_table(self, managed_table_external_storage: str, src_table: TableToMigrate):
         if managed_table_external_storage == 'CONVERT_TO_EXTERNAL':
@@ -164,12 +152,7 @@
         src_table: TableToMigrate,
         managed_table_external_storage: str,
         hiveserde_in_place_migrate: bool = False,
-<<<<<<< HEAD
-    ):
-        logger.info(managed_table_external_storage)
-=======
     ) -> bool:
->>>>>>> 5a5e825b
         if self._table_already_migrated(src_table.rule.as_uc_table_key):
             logger.info(f"Table {src_table.src.key} already migrated to {src_table.rule.as_uc_table_key}")
             return True
