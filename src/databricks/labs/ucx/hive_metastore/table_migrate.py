--- conflicted
+++ resolved
@@ -97,34 +97,16 @@
         if acl_strategy is not None:
             grants_to_migrate = self._gc.snapshot()
             migrated_groups = self._group.snapshot()
-<<<<<<< HEAD
             # principal_grants = self._principal_grants.get_interactive_cluster_grants()
-        tasks = []
-=======
         else:
             acl_strategy = []
->>>>>>> bc189011
         for table in tables_to_migrate:
             grants = []
             if what is not None and table.src.what != what:
                 continue
-<<<<<<< HEAD
-            match acl_strategy:
-                case None:
-                    tasks.append(partial(self._migrate_table, table.src, table.rule))
-                case AclMigrationWhat.LEGACY_TACL:
-                    grants = self._match_grants(table.src, grants_to_migrate, migrated_groups)
-                    tasks.append(partial(self._migrate_table, table.src, table.rule, grants))
-                case AclMigrationWhat.PRINCIPAL:
-                    pass
-                    # TODO: Implement principal-based ACL migration
-                    # grants = self._match_grants(table.src, principal_grants, migrated_groups)
-                    # tasks.append(partial(self._migrate_table, table.src, table.rule, grants))
-=======
             if AclMigrationWhat.LEGACY_TACL in acl_strategy:
                 grants.extend(self._match_grants(table.src, grants_to_migrate, migrated_groups))
             tasks.append(partial(self._migrate_table, table.src, table.rule, grants))
->>>>>>> bc189011
         Threads.strict("migrate tables", tasks)
 
     def _migrate_table(self, src_table: Table, rule: Rule, grants: list[Grant] | None = None):
