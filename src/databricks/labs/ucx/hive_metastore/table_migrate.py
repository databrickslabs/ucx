--- conflicted
+++ resolved
@@ -54,11 +54,8 @@
         self._migration_status_refresher = migration_status_refresher
         self._seen_tables: dict[str, str] = {}
         self._migrate_grants = migrate_grants
-<<<<<<< HEAD
+        self._external_locations = external_locations
         self._spark = SparkSession.builder.getOrCreate()
-=======
-        self._external_locations = external_locations
->>>>>>> d3d08f9c
 
     def get_remaining_tables(self) -> list[Table]:
         self.index(force_refresh=True)
@@ -130,7 +127,6 @@
             self.index(force_refresh=True)
         return all_tasks
 
-<<<<<<< HEAD
     def _migrate_managed_table(
         self, managed_table_external_storage: str, src_table: TableToMigrate, mounts: list[Mount]
     ):
@@ -139,9 +135,6 @@
             return self._migrate_external_table(
                 src_table.src, src_table.rule
             )  # _migrate_external_table remains unchanged
-=======
-    def _migrate_managed_table(self, managed_table_external_storage: str, src_table: TableToMigrate):
->>>>>>> d3d08f9c
         if managed_table_external_storage == 'SYNC_AS_EXTERNAL':
             return self._migrate_managed_as_external_table(src_table.src, src_table.rule)  # new method
         if managed_table_external_storage == 'CLONE':
