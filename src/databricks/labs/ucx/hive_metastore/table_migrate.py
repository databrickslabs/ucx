import logging
from collections import defaultdict
from functools import partial

from databricks.labs.blueprint.parallel import Threads
from databricks.sdk import WorkspaceClient
from databricks.sdk.core import DatabricksError
from databricks.sdk.errors import NotFound
from databricks.sdk.service.catalog import PermissionsChange, SecurableType

from databricks.labs.ucx.framework.crawlers import SqlBackend
<<<<<<< HEAD
from databricks.labs.ucx.framework.parallel import ManyError, Threads
=======
>>>>>>> ff97db8c
from databricks.labs.ucx.hive_metastore import TablesCrawler
from databricks.labs.ucx.hive_metastore.mapping import Rule, TableMapping
from databricks.labs.ucx.hive_metastore.tables import MigrationCount, Table

logger = logging.getLogger(__name__)


class TablesMigrate:
    def __init__(
        self,
        tc: TablesCrawler,
        ws: WorkspaceClient,
        backend: SqlBackend,
        tm: TableMapping,
    ):
        self._tc = tc
        self._backend = backend
        self._ws = ws
        self._tm = tm
        self._seen_tables: dict[str, str] = {}

    def migrate_tables(self):
        self._init_seen_tables()
        tables_to_migrate = self._tm.get_tables_to_migrate(self._tc)
        tasks = []
        for table in tables_to_migrate:
            tasks.append(partial(self._migrate_table, table.src, table.rule))
        Threads.strict("migrate tables", tasks)

    def _migrate_table(self, src_table: Table, rule: Rule):
        if self._table_already_upgraded(rule.as_uc_table_key):
            logger.info(f"Table {src_table.key} already upgraded to {rule.as_uc_table_key}")
            return True
        if src_table.object_type == "MANAGED":
            return self._migrate_managed_table(src_table, rule)
        if src_table.kind == "VIEW":
            return self._migrate_view(src_table, rule)
        if src_table.object_type == "EXTERNAL":
            return self._migrate_external_table(src_table, rule)
        return True

    def _migrate_external_table(self, src_table: Table, rule: Rule):
        target_table_key = rule.as_uc_table_key
        table_migrate_sql = src_table.uc_create_sql(target_table_key)
        logger.debug(f"Migrating external table {src_table.key} to using SQL query: {table_migrate_sql}")
        self._backend.execute(table_migrate_sql)
        return True

    def _migrate_managed_table(self, src_table: Table, rule: Rule):
        target_table_key = rule.as_uc_table_key
        table_migrate_sql = src_table.uc_create_sql(target_table_key)
        logger.debug(f"Migrating managed table {src_table.key} to using SQL query: {table_migrate_sql}")
        self._backend.execute(table_migrate_sql)
        self._backend.execute(src_table.sql_alter_to(rule.as_uc_table_key))
        self._backend.execute(src_table.sql_alter_from(rule.as_uc_table_key))
        return True

    def _migrate_view(self, src_table: Table, rule: Rule):
        target_table_key = rule.as_uc_table_key
        table_migrate_sql = src_table.uc_create_sql(target_table_key)
        logger.debug(f"Migrating view {src_table.key} to using SQL query: {table_migrate_sql}")
        self._backend.execute(table_migrate_sql)
        self._backend.execute(src_table.sql_alter_to(rule.as_uc_table_key))
        self._backend.execute(src_table.sql_alter_from(rule.as_uc_table_key))
        return True

        msg = f"Table {src_table.key} is a {src_table.object_type} and is not supported for migration yet"
        logger.info(msg)

    def _init_seen_tables(self):
        for catalog in self._ws.catalogs.list():
            for schema in self._ws.schemas.list(catalog_name=catalog.name):
                for table in self._ws.tables.list(catalog_name=catalog.name, schema_name=schema.name):
                    if table.properties is not None and "upgraded_from" in table.properties:
                        self._seen_tables[table.full_name.lower()] = table.properties["upgraded_from"].lower()

    def _table_already_upgraded(self, target) -> bool:
        return target in self._seen_tables

    def _get_tables_to_revert(self, schema: str | None = None, table: str | None = None) -> list[Table]:
        schema = schema.lower() if schema else None
        table = table.lower() if table else None
        upgraded_tables = []
        if table and not schema:
            logger.error("Cannot accept 'Table' parameter without 'Schema' parameter")

        for cur_table in self._tc.snapshot():
            if schema and cur_table.database != schema:
                continue
            if table and cur_table.name != table:
                continue
            if cur_table.key in self._seen_tables.values():
                upgraded_tables.append(cur_table)
        return upgraded_tables

    def revert_migrated_tables(
        self, schema: str | None = None, table: str | None = None, *, delete_managed: bool = False
    ):
        self._init_seen_tables()
        upgraded_tables = self._get_tables_to_revert(schema=schema, table=table)
        # reverses the _seen_tables dictionary to key by the source table
        reverse_seen = {v: k for (k, v) in self._seen_tables.items()}
        tasks = []
        for upgraded_table in upgraded_tables:
            if upgraded_table.kind == "VIEW" or upgraded_table.object_type == "EXTERNAL" or delete_managed:
                tasks.append(partial(self._revert_migrated_table, upgraded_table, reverse_seen[upgraded_table.key]))
                continue
            logger.info(
                f"Skipping {upgraded_table.object_type} Table {upgraded_table.database}.{upgraded_table.name} "
                f"upgraded_to {upgraded_table.upgraded_to}"
            )
        Threads.strict("revert migrated tables", tasks)

    def _revert_migrated_table(self, table: Table, target_table_key: str):
        logger.info(
            f"Reverting {table.object_type} table {table.database}.{table.name} upgraded_to {table.upgraded_to}"
        )
        self._backend.execute(table.sql_unset_upgraded_to())
        self._backend.execute(f"DROP {table.kind} IF EXISTS {target_table_key}")

    def _get_revert_count(self, schema: str | None = None, table: str | None = None) -> list[MigrationCount]:
        self._init_seen_tables()
        upgraded_tables = self._get_tables_to_revert(schema=schema, table=table)

        table_by_database = defaultdict(list)
        for cur_table in upgraded_tables:
            table_by_database[cur_table.database].append(cur_table)

        migration_list = []
        for cur_database in table_by_database.keys():
            external_tables = 0
            managed_tables = 0
            views = 0
            for current_table in table_by_database[cur_database]:
                if current_table.upgraded_to is not None:
                    if current_table.kind == "VIEW":
                        views += 1
                        continue
                    if current_table.object_type == "EXTERNAL":
                        external_tables += 1
                        continue
                    if current_table.object_type == "MANAGED":
                        managed_tables += 1
                        continue
            migration_list.append(
                MigrationCount(
                    database=cur_database, managed_tables=managed_tables, external_tables=external_tables, views=views
                )
            )
        return migration_list

    def is_upgraded(self, schema: str, table: str) -> bool:
        result = self._backend.fetch(f"SHOW TBLPROPERTIES `{schema}`.`{table}`")
        for value in result:
            if value["key"] == "upgraded_to":
                logger.info(f"{schema}.{table} is set as upgraded")
                return True
        logger.info(f"{schema}.{table} is set as not upgraded")
        return False

    def print_revert_report(self, *, delete_managed: bool) -> bool | None:
        migrated_count = self._get_revert_count()
        if not migrated_count:
            logger.info("No migrated tables were found.")
            return False
        print("The following is the count of migrated tables and views found in scope:")
        print("Database                      | External Tables  | Managed Table    | Views            |")
        print("=" * 88)
        for count in migrated_count:
            print(f"{count.database:<30}| {count.external_tables:16} | {count.managed_tables:16} | {count.views:16} |")
        print("=" * 88)
        print("Migrated External Tables and Views (targets) will be deleted")
        if delete_managed:
            print("Migrated Manged Tables (targets) will be deleted")
        else:
            print("Migrated Manged Tables (targets) will be left intact.")
            print("To revert and delete Migrated Tables, add --delete_managed true flag to the command.")
<<<<<<< HEAD
        return True

    def _get_mapping_rules(self) -> dict[str, Rule]:
        mapping_rules: dict[str, Rule] = {}
        for rule in self._tm.load():
            mapping_rules[rule.as_hms_table_key] = rule
        return mapping_rules

    def move_migrated_tables(
        self, from_catalog: str, from_schema: str, from_table: str, to_catalog: str, to_schema: str
    ):
        try:
            self._ws.schemas.get(f"{from_catalog}.{from_schema}")
        except NotFound:
            msg = f"schema {from_schema} not found in {from_catalog}"
            raise ManyError(msg) from None
        try:
            self._ws.schemas.get(f"{to_catalog}.{to_schema}")
        except NotFound:
            logger.warning(f"schema {to_schema} not found in {to_catalog}, creating...")
            self._ws.schemas.create(name=to_schema, catalog_name=to_catalog)

        tables = self._ws.tables.list(catalog_name=from_catalog, schema_name=from_schema)
        table_tasks = []
        view_tasks = []
        filtered_tables = [table for table in tables if from_table in [table.name, "*"]]
        for table in filtered_tables:
            try:
                self._ws.tables.get(full_name=f"{to_catalog}.{to_schema}.{table.name}")
                logger.warning(
                    f"table {from_table} already present in {from_catalog}.{from_schema}. skipping this table..."
                )
                continue
            except NotFound:
                if table.table_type and table.table_type.value in ("EXTERNAL", "MANAGED"):
                    table_tasks.append(
                        partial(self._migrate_uc_table, from_catalog, from_schema, table.name, to_catalog, to_schema)
                    )
                else:
                    view_tasks.append(
                        partial(
                            self._migrate_uc_view,
                            from_catalog,
                            from_schema,
                            table.name,
                            to_catalog,
                            to_schema,
                            table.view_definition,
                        )
                    )
        Threads.strict(name="creating tables", tasks=table_tasks)
        logger.info(f"migrated {len(list(table_tasks))} tables to the new schema {to_schema}.")
        Threads.strict(name="creating views", tasks=view_tasks)
        logger.info(f"migrated {len(list(view_tasks))} views to the new schema {to_schema}.")

    def _migrate_uc_table(
        self,
        from_catalog: str,
        from_schema: str,
        from_table: str,
        to_catalog: str,
        to_schema: str,
    ) -> bool:
        from_table_name = f"{from_catalog}.{from_schema}.{from_table}"
        to_table_name = f"{to_catalog}.{to_schema}.{from_table}"
        try:
            create_sql = str(next(self._backend.fetch(f"SHOW CREATE TABLE {from_table_name}"))[0])
            create_sql = create_sql.replace(from_catalog, to_catalog).replace(from_schema, to_schema)
            logger.debug(f"Creating table {from_table_name}.")
            self._backend.execute(create_sql)
            grants = self._ws.grants.get(securable_type=SecurableType.TABLE, full_name=from_table_name)
            if grants.privilege_assignments is None:
                return True
            grants_changes = [
                PermissionsChange(add=pair.privileges, principal=pair.principal)
                for pair in grants.privilege_assignments
            ]
            self._ws.grants.update(securable_type=SecurableType.TABLE, full_name=to_table_name, changes=grants_changes)
            return True
        except DatabricksError:
            logger.error(f"error applying permissions for {to_table_name}")
            return False

    def _migrate_uc_view(
        self,
        from_catalog: str,
        from_schema: str,
        from_table: str,
        to_catalog: str,
        to_schema: str,
        view_text: str | None = None,
    ) -> bool:
        from_table_name = f"{from_catalog}.{from_schema}.{from_table}"
        to_table_name = f"{to_catalog}.{to_schema}.{from_table}"
        try:
            create_sql = f"CREATE VIEW {to_table_name} AS {view_text}"
            logger.debug(f"Creating view {to_table_name}.")
            self._backend.execute(create_sql)
            grants = self._ws.grants.get(securable_type=SecurableType.TABLE, full_name=from_table_name)
            if grants.privilege_assignments is None:
                return True
            grants_changes = [
                PermissionsChange(add=pair.privileges, principal=pair.principal)
                for pair in grants.privilege_assignments
            ]
            self._ws.grants.update(securable_type=SecurableType.TABLE, full_name=to_table_name, changes=grants_changes)
            return True
        except DatabricksError:
            logger.error(f"error applying permissions for {to_table_name}")
            return False
=======
        return True
>>>>>>> ff97db8c
<|MERGE_RESOLUTION|>--- conflicted
+++ resolved
@@ -9,10 +9,6 @@
 from databricks.sdk.service.catalog import PermissionsChange, SecurableType
 
 from databricks.labs.ucx.framework.crawlers import SqlBackend
-<<<<<<< HEAD
-from databricks.labs.ucx.framework.parallel import ManyError, Threads
-=======
->>>>>>> ff97db8c
 from databricks.labs.ucx.hive_metastore import TablesCrawler
 from databricks.labs.ucx.hive_metastore.mapping import Rule, TableMapping
 from databricks.labs.ucx.hive_metastore.tables import MigrationCount, Table
@@ -190,7 +186,6 @@
         else:
             print("Migrated Manged Tables (targets) will be left intact.")
             print("To revert and delete Migrated Tables, add --delete_managed true flag to the command.")
-<<<<<<< HEAD
         return True
 
     def _get_mapping_rules(self) -> dict[str, Rule]:
@@ -202,11 +197,7 @@
     def move_migrated_tables(
         self, from_catalog: str, from_schema: str, from_table: str, to_catalog: str, to_schema: str
     ):
-        try:
-            self._ws.schemas.get(f"{from_catalog}.{from_schema}")
-        except NotFound:
-            msg = f"schema {from_schema} not found in {from_catalog}"
-            raise ManyError(msg) from None
+        self._ws.schemas.get(f"{from_catalog}.{from_schema}")
         try:
             self._ws.schemas.get(f"{to_catalog}.{to_schema}")
         except NotFound:
@@ -300,7 +291,4 @@
             return True
         except DatabricksError:
             logger.error(f"error applying permissions for {to_table_name}")
-            return False
-=======
-        return True
->>>>>>> ff97db8c
+            return False