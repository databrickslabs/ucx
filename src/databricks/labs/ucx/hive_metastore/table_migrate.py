--- conflicted
+++ resolved
@@ -151,13 +151,10 @@
             return self._migrate_table_create_ctas(src_table.src, src_table.rule, grants)
         if src_table.src.what == What.EXTERNAL_SYNC:
             return self._migrate_external_table(src_table.src, src_table.rule, grants)
-<<<<<<< HEAD
         if src_table.src.what == What.TABLE_IN_MOUNT:
             return self._migrate_table_in_mount(src_table.src, src_table.rule, grants)
-=======
         if src_table.src.what == What.EXTERNAL_NO_SYNC:
             return self._migrate_non_sync_table(src_table.src, src_table.rule, grants)
->>>>>>> f2fbd2b8
         logger.info(f"Table {src_table.src.key} is not supported for migration")
         return True
 
@@ -221,7 +218,6 @@
         self._backend.execute(src_table.sql_alter_from(rule.as_uc_table_key, self._ws.get_workspace_id()))
         return self._migrate_acl(src_table, rule, grants)
 
-<<<<<<< HEAD
     def _migrate_table_in_mount(self, src_table: Table, rule: Rule, grants: list[Grant] | None = None):
         target_table_key = rule.as_uc_table_key
         table_schema = self._backend.fetch(f"DESCRIBE TABLE delta.`{src_table.location}`;")
@@ -233,14 +229,9 @@
         self._backend.execute(src_table.sql_table_in_mount_alter_from(rule.as_uc_table_key))
         return self._migrate_acl(src_table, rule, grants)
 
-    def _migrate_view_table(self, src_table: Table, rule: Rule, grants: list[Grant] | None = None):
-        table_migrate_sql = self._get_view_update_sql(src_table, rule)
-        logger.debug(f"Migrating view {src_table.key} to using SQL query: {table_migrate_sql}")
-=======
     def _migrate_non_sync_table(self, src_table: Table, rule: Rule, grants: list[Grant] | None = None):
         table_migrate_sql = self._get_create_in_place_sql(src_table, rule)
         logger.debug(f"Migrating table (No Sync) {src_table.key} to using SQL query: {table_migrate_sql}")
->>>>>>> f2fbd2b8
         self._backend.execute(table_migrate_sql)
         self._backend.execute(src_table.sql_alter_to(rule.as_uc_table_key))
         self._backend.execute(src_table.sql_alter_from(rule.as_uc_table_key, self._ws.get_workspace_id()))
