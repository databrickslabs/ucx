--- conflicted
+++ resolved
@@ -181,6 +181,8 @@
             return self._migrate_dbfs_root_table(src_table.src, src_table.rule, grants)
         if src_table.src.what == What.EXTERNAL_SYNC:
             return self._migrate_external_table(src_table.src, src_table.rule, grants)
+        if src_table.what == What.TABLE_IN_MOUNT:
+            return self._migrate_table_in_mount(src_table, rule)
         logger.info(f"Table {src_table.src.key} is not supported for migration")
         return True
 
@@ -192,17 +194,6 @@
         if self._table_already_migrated(src_view.rule.as_uc_table_key):
             logger.info(f"View {src_view.src.key} already migrated to {src_view.rule.as_uc_table_key}")
             return True
-<<<<<<< HEAD
-        if src_table.what == What.DBFS_ROOT_DELTA:
-            return self._migrate_dbfs_root_table(src_table, rule, grants)
-        if src_table.what == What.EXTERNAL_SYNC:
-            return self._migrate_external_table(src_table, rule, grants)
-        if src_table.what == What.VIEW:
-            return self._migrate_view(src_table, rule, grants)
-        if src_table.what == What.TABLE_IN_MOUNT:
-            return self._migrate_table_in_mount(src_table, rule)
-        logger.info(f"Table {src_table.key} is not supported for migration")
-=======
         if self._view_can_be_migrated(src_view):
             return self._migrate_view_table(src_view.src, src_view.rule, grants)
         logger.info(f"View {src_view.src.key} is not supported for migration")
@@ -218,7 +209,6 @@
             if not self._table_already_migrated(depview.rule.as_uc_table_key):
                 logger.info(f"View {view.src.key} cannot be migrated because {depview.src.key} is not migrated yet")
                 return False
->>>>>>> e481be94
         return True
 
     def _migrate_external_table(self, src_table: Table, rule: Rule, grants: list[Grant] | None = None):
@@ -244,7 +234,6 @@
         self._backend.execute(src_table.sql_alter_from(rule.as_uc_table_key, self._ws.get_workspace_id()))
         return self._migrate_acl(src_table, rule, grants)
 
-<<<<<<< HEAD
     def _migrate_table_in_mount(self, src_table: Table, rule: Rule):
         target_table_key = rule.as_uc_table_key
         fields = []
@@ -259,10 +248,7 @@
         self._backend.execute(src_table.sql_table_in_mount_alter_from(rule.as_uc_table_key))
         return True
 
-    def _migrate_view(self, src_table: Table, rule: Rule, grants: list[Grant] | None = None):
-=======
     def _migrate_view_table(self, src_table: Table, rule: Rule, grants: list[Grant] | None = None):
->>>>>>> e481be94
         target_table_key = rule.as_uc_table_key
         table_migrate_sql = src_table.sql_migrate_view(target_table_key)
         logger.debug(f"Migrating view {src_table.key} to using SQL query: {table_migrate_sql}")
