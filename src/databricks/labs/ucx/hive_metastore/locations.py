import logging
import os
import re
from collections.abc import Iterable, Sequence
from dataclasses import dataclass
from typing import ClassVar

from databricks.labs.blueprint.installation import Installation
from databricks.labs.lsql import Row
from databricks.labs.lsql.backends import SqlBackend
from databricks.sdk import WorkspaceClient
from databricks.sdk.errors import NotFound
from databricks.sdk.service.catalog import ExternalLocationInfo
from databricks.sdk.dbutils import FileInfo
from databricks.labs.ucx.framework.crawlers import CrawlerBase
from databricks.labs.ucx.framework.utils import escape_sql_identifier
from databricks.labs.ucx.hive_metastore.tables import Table

logger = logging.getLogger(__name__)


@dataclass
class ExternalLocation:
    location: str
    table_count: int


@dataclass(unsafe_hash=True)
class Mount:
    name: str
    source: str


class ExternalLocations(CrawlerBase[ExternalLocation]):
    _prefix_size: ClassVar[list[int]] = [1, 12]

    def __init__(self, ws: WorkspaceClient, sbe: SqlBackend, schema: str):
        super().__init__(sbe, "hive_metastore", schema, "external_locations", ExternalLocation)
        self._ws = ws

    def _external_locations(self, tables: list[Row], mounts) -> Iterable[ExternalLocation]:
        min_slash = 2
        external_locations: list[ExternalLocation] = []
        for table in tables:
            location = table.location
            if not location:
                continue
            if location.startswith("dbfs:/mnt"):
                location = self.resolve_mount(location, mounts)
            if (
                not location.startswith("dbfs")
                and (self._prefix_size[0] < location.find(":/") < self._prefix_size[1])
                and not location.startswith("jdbc")
            ):
                self._dbfs_locations(external_locations, location, min_slash)
            if location.startswith("jdbc"):
                self._add_jdbc_location(external_locations, location, table)
        return external_locations

    @staticmethod
    def resolve_mount(location, mounts):
        for mount in mounts:
            if location[5:].startswith(mount.name.lower()):
                location = location[5:].replace(mount.name, mount.source)
                break
        return location

    @staticmethod
    def _dbfs_locations(external_locations, location, min_slash):
        dupe = False
        loc = 0
        while loc < len(external_locations) and not dupe:
            common = (
                os.path.commonpath([external_locations[loc].location, os.path.dirname(location) + "/"]).replace(
                    ":/", "://"
                )
                + "/"
            )
            if common.count("/") > min_slash:
                table_count = external_locations[loc].table_count
                external_locations[loc] = ExternalLocation(common, table_count + 1)
                dupe = True
            loc += 1
        if not dupe:
            external_locations.append(ExternalLocation(os.path.dirname(location) + "/", 1))

    def _add_jdbc_location(self, external_locations, location, table):
        dupe = False
        pattern = r"(\w+)=(.*?)(?=\s*,|\s*\])"
        # Find all matches in the input string
        # Storage properties is of the format
        # "personalAccessToken=*********(redacted),
        #  httpPath=/sql/1.0/warehouses/65b52fb5bd86a7be, host=dbc-test1-aa11.cloud.databricks.com,
        #  dbtable=samples.nyctaxi.trips"
        matches = re.findall(pattern, table.storage_properties)
        # Create a dictionary from the matches
        result_dict = dict(matches)
        # Fetch the value of host from the newly created dict
        host = result_dict.get("host", "")
        port = result_dict.get("port", "")
        database = result_dict.get("database", "")
        httppath = result_dict.get("httpPath", "")
        provider = result_dict.get("provider", "")
        # currently supporting databricks and mysql external tables
        # add other jdbc types
        if "databricks" in location.lower():
            jdbc_location = f"jdbc:databricks://{host};httpPath={httppath}"
        elif "mysql" in location.lower():
            jdbc_location = f"jdbc:mysql://{host}:{port}/{database}"
        elif not provider == "":
            jdbc_location = f"jdbc:{provider.lower()}://{host}:{port}/{database}"
        else:
            jdbc_location = f"{location.lower()}/{host}:{port}/{database}"
        for ext_loc in external_locations:
            if ext_loc.location == jdbc_location:
                ext_loc.table_count += 1
                dupe = True
                break
        if not dupe:
            external_locations.append(ExternalLocation(jdbc_location, 1))

    def _external_location_list(self) -> Iterable[ExternalLocation]:
        tables = list(
            self._backend.fetch(
                f"SELECT location, storage_properties FROM {escape_sql_identifier(self._schema)}.tables WHERE location IS NOT NULL"
            )
        )
        mounts = Mounts(self._backend, self._ws, self._schema).snapshot()
        return self._external_locations(list(tables), list(mounts))

    def snapshot(self) -> Iterable[ExternalLocation]:
        return self._snapshot(self._try_fetch, self._external_location_list)

    def _try_fetch(self) -> Iterable[ExternalLocation]:
        for row in self._fetch(
            f"SELECT * FROM {escape_sql_identifier(self._schema)}.{escape_sql_identifier(self._table)}"
        ):
            yield ExternalLocation(*row)

    def _get_ext_location_definitions(self, missing_locations: list[ExternalLocation]) -> list:
        tf_script = []
        cnt = 1
        for loc in missing_locations:
            if loc.location.startswith("s3://"):
                res_name = loc.location[5:].rstrip("/").replace("/", "_")
            elif loc.location.startswith("gcs://"):
                res_name = loc.location[6:].rstrip("/").replace("/", "_")
            elif loc.location.startswith("abfss://"):
                container_name = loc.location[8 : loc.location.index("@")]
                res_name = (
                    loc.location[loc.location.index("@") + 1 :]
                    .replace(".dfs.core.windows.net", "")
                    .rstrip("/")
                    .replace("/", "_")
                )
                res_name = f"{container_name}_{res_name}"
            else:
                # if the cloud storage url doesn't match the above condition or incorrect (example wasb://)
                # dont generate tf script and ignore
                logger.warning(f"unsupported storage format {loc.location}")
                continue
            script = f'resource "databricks_external_location" "{res_name}" {{ \n'
            script += f'    name = "{res_name}"\n'
            script += f'    url  = "{loc.location.rstrip("/")}"\n'
            script += "    credential_name = databricks_storage_credential.<storage_credential_reference>.id\n"
            script += "}\n"
            tf_script.append(script)
            cnt += 1
        return tf_script

    def match_table_external_locations(self) -> tuple[dict[str, int], list[ExternalLocation]]:
        existing_locations = list(self._ws.external_locations.list())
        table_locations = self.snapshot()
        matching_locations: dict[str, int] = {}
        missing_locations = []
        for table_loc in table_locations:
            # external_location.list returns url without trailing "/" but ExternalLocation.snapshot
            # does so removing the trailing slash before comparing
            if not self._match_existing(table_loc, matching_locations, existing_locations):
                missing_locations.append(table_loc)
        return matching_locations, missing_locations

    @staticmethod
    def _match_existing(table_loc, matching_locations: dict[str, int], existing_locations: list[ExternalLocationInfo]):
        for uc_loc in existing_locations:
            if not uc_loc.url:
                continue
            if not uc_loc.name:
                continue
            uc_loc_path = uc_loc.url.lower()
            if uc_loc_path in table_loc.location.rstrip("/").lower():
                if uc_loc.name not in matching_locations:
                    matching_locations[uc_loc.name] = table_loc.table_count
                else:
                    matching_locations[uc_loc.name] = matching_locations[uc_loc.name] + table_loc.table_count
                return True
        return False

    def save_as_terraform_definitions_on_workspace(self, installation: Installation):
        matching_locations, missing_locations = self.match_table_external_locations()
        if len(matching_locations) > 0:
            logger.info("following external locations are already configured.")
            logger.info("sharing details of # tables that can be migrated for each location")
            for location, table_count in matching_locations.items():
                logger.info(f"{table_count} tables can be migrated using UC external location: {location}.")
        if len(missing_locations) > 0:
            logger.info("following external location need to be created.")
            for _ in missing_locations:
                logger.info(f"{_.table_count} tables can be migrated using external location {_.location}.")
            buffer = []
            for script in self._get_ext_location_definitions(missing_locations):
                buffer.append(script)
            return installation.upload('external_locations.tf', ("\n".join(buffer)).encode('utf8'))
        logger.info("no additional external location to be created.")
        return None


class Mounts(CrawlerBase[Mount]):
    def __init__(self, backend: SqlBackend, ws: WorkspaceClient, inventory_database: str):
        super().__init__(backend, "hive_metastore", inventory_database, "mounts", Mount)
        self._dbutils = ws.dbutils

    def _deduplicate_mounts(self, mounts: list) -> list:
        seen = set()
        deduplicated_mounts = []
        for obj in mounts:
            if "dbfsreserved" in obj.source.lower():
                obj_tuple = Mount("/Volume", obj.source)
            else:
                obj_tuple = Mount(obj.name, obj.source)
            if obj_tuple not in seen:
                seen.add(obj_tuple)
                deduplicated_mounts.append(obj)
        return deduplicated_mounts

    def inventorize_mounts(self):
        self._append_records(self._list_mounts())

    def _list_mounts(self) -> Iterable[Mount]:
        mounts = []
        for mount_point, source, _ in self._dbutils.fs.mounts():
            mounts.append(Mount(mount_point, source))
        return self._deduplicate_mounts(mounts)

    def snapshot(self) -> Iterable[Mount]:
        return self._snapshot(self._try_fetch, self._list_mounts)

    def _try_fetch(self) -> Iterable[Mount]:
        for row in self._fetch(
            f"SELECT * FROM {escape_sql_identifier(self._schema)}.{escape_sql_identifier(self._table)}"
        ):
            yield Mount(*row)


@dataclass
class TableInMount:
    format: str
    is_partitioned: bool


class TablesInMounts(CrawlerBase[Table]):
    TABLE_IN_MOUNT_DB = "mounted_"

    def __init__(
        self,
        backend: SqlBackend,
        ws: WorkspaceClient,
        inventory_database: str,
        mc: Mounts,
        include_mounts: list[str] | None = None,
        exclude_paths_in_mount: list[str] | None = None,
        include_paths_in_mount: list[str] | None = None,
    ):
        super().__init__(backend, "hive_metastore", inventory_database, "tables", Table)
        self._dbutils = ws.dbutils
        self._mounts_crawler = mc
        self._include_mounts = include_mounts
        self._ws = ws
        self._include_paths_in_mount = include_paths_in_mount

        irrelevant_patterns = {'_SUCCESS', '_committed_', '_started_'}
        if exclude_paths_in_mount:
            irrelevant_patterns.update(exclude_paths_in_mount)
        self._fiter_paths = irrelevant_patterns

    def snapshot(self) -> list[Table]:
        logger.debug(f"[{self.full_name}] fetching {self._table} inventory")
        cached_results = []
        try:
            cached_results = list(self._try_load())
        except NotFound:
            pass
        table_paths = self._get_tables_paths_from_assessment(cached_results)
        logger.debug(f"[{self.full_name}] crawling new batch for {self._table}")
        loaded_records = list(self._crawl(table_paths))
        if len(cached_results) > 0:
            loaded_records = loaded_records + cached_results
        self._overwrite_records(loaded_records)
        return loaded_records

    def _try_load(self) -> Iterable[Table]:
        """Tries to load table information from the database or throws TABLE_OR_VIEW_NOT_FOUND error"""
        for row in self._fetch(
            f"SELECT * FROM {escape_sql_identifier(self.full_name)} WHERE NOT STARTSWITH(database, '{self.TABLE_IN_MOUNT_DB}')"
        ):
            yield Table(*row)

    def _get_tables_paths_from_assessment(self, loaded_records: Iterable[Table]) -> dict[str, str]:
        seen = {}
        for rec in loaded_records:
            if not rec.location:
                continue
            seen[rec.location] = rec.key
        return seen

    def _overwrite_records(self, items: Sequence[Table]):
        logger.debug(f"[{self.full_name}] found {len(items)} new records for {self._table}")
        self._backend.save_table(self.full_name, items, Table, mode="overwrite")

    def _crawl(self, table_paths_from_assessment: dict[str, str]):
        all_mounts = self._mounts_crawler.snapshot()
        all_tables = []
        for mount in all_mounts:
            if self._include_mounts and mount.name not in self._include_mounts:
                logger.info(f"Filtering mount {mount.name}")
                continue
            table_paths = {}
            if self._include_paths_in_mount:
                for path in self._include_paths_in_mount:
                    table_paths.update(self._find_delta_log_folders(path))
            else:
                table_paths = self._find_delta_log_folders(mount.name)

            for path, entry in table_paths.items():
                guess_table = os.path.basename(path)
                table_location = self._get_table_location(mount, path)

<<<<<<< HEAD
=======
                # A table in mount may have already been identified by the assessment job because they're on the current workspace HMS
                # We filter those tables as we give better support to migrate those tables to UC
>>>>>>> 79021568
                if table_location in table_paths_from_assessment:
                    logger.info(
                        f"Path {path} is identified as a table in mount, but is present in current workspace as a registered table {table_paths_from_assessment[table_location]}"
                    )
                    continue
                if path in table_paths_from_assessment:
                    logger.info(
                        f"Path {path} is identified as a table in mount, but is present in current workspace as a registered table {table_paths_from_assessment[path]}"
                    )
                    continue
                table = Table(
                    catalog="hive_metastore",
                    database=f"{self.TABLE_IN_MOUNT_DB}{mount.name.replace('/mnt/', '').replace('/', '_')}",
                    name=guess_table,
                    object_type="EXTERNAL",
                    table_format=entry.format,
                    location=table_location,
                    is_partitioned=entry.is_partitioned,
                )
                all_tables.append(table)
        logger.info(f"Found a total of {len(all_tables)} tables in mount points")
        return all_tables

    def _get_table_location(self, mount: Mount, path: str):
        """
        There can be different cases for mounts:
            - Mount(name='/mnt/things/a', source='abfss://things@labsazurethings.dfs.core.windows.net/a')
            - Mount(name='/mnt/mount' source='abfss://container@dsss.net/')
            Both must return the complete source with a forward slash in the end
        """
        if mount.source.endswith("/"):
            return path.replace(f"dbfs:{mount.name}/", mount.source)
        return path.replace(f"dbfs:{mount.name}", mount.source)

    def _find_delta_log_folders(self, root_dir: str, delta_log_folders=None) -> dict:
        if delta_log_folders is None:
            delta_log_folders = {}
        logger.info(f"Listing {root_dir}")
        file_infos = self._dbutils.fs.ls(root_dir)
        for file_info in file_infos:
            if self._is_irrelevant(file_info.name) or file_info.path == root_dir:
                logger.debug(f"Path {file_info.path} is irrelevant")
                continue

            root_path = os.path.dirname(root_dir)
            previous_entry = delta_log_folders.get(root_path)
            table_in_mount = self._assess_path(file_info)

            if previous_entry:
                # Happens when first folder was _delta_log and next folders are partitioned folder
                if previous_entry.format == "DELTA" and self._is_partitioned(file_info.name):
                    delta_log_folders[root_path] = TableInMount(format=previous_entry.format, is_partitioned=True)
                # Happens when previous entries where partitioned folders and the current one is delta_log
                if previous_entry.is_partitioned and table_in_mount and table_in_mount.format == "DELTA":
                    delta_log_folders[root_path] = TableInMount(format=table_in_mount.format, is_partitioned=True)
                continue

            if self._is_partitioned(file_info.name):
                partition_format = self._find_partition_file_format(file_info.path)
                if partition_format:
                    delta_log_folders[root_path] = partition_format
                continue

            if not table_in_mount:
                self._find_delta_log_folders(file_info.path, delta_log_folders)
                continue

            delta_log_folders[root_path] = table_in_mount
        return delta_log_folders

    def _find_partition_file_format(self, root_dir: str) -> TableInMount | None:
        logger.info(f"Listing {root_dir}")
        file_infos = self._dbutils.fs.ls(root_dir)
        for file_info in file_infos:
            path_extension = self._assess_path(file_info)
            if path_extension:
                return TableInMount(format=path_extension.format, is_partitioned=True)
            if self._is_partitioned(file_info.name):
                return self._find_partition_file_format(file_info.path)
        return None

    def _assess_path(self, file_info: FileInfo) -> TableInMount | None:
        if file_info.name == "_delta_log/":
            logger.debug(f"Found delta table {file_info.path}")
            return TableInMount(format="DELTA", is_partitioned=False)
        if self._is_csv(file_info.name):
            logger.debug(f"Found csv {file_info.path}")
            return TableInMount(format="CSV", is_partitioned=False)
        if self._is_json(file_info.name):
            logger.debug(f"Found json {file_info.path}")
            return TableInMount(format="JSON", is_partitioned=False)
        if self._is_parquet(file_info.name):
            logger.debug(f"Found parquet {file_info.path}")
            return TableInMount(format="PARQUET", is_partitioned=False)
        return None

    def _is_partitioned(self, file_name: str) -> bool:
        return '=' in file_name

    def _is_parquet(self, file_name: str) -> bool:
        parquet_patterns = {'.parquet'}
        return any(pattern in file_name for pattern in parquet_patterns)

    def _is_csv(self, file_name: str) -> bool:
        csv_patterns = {'.csv'}
        return any(pattern in file_name for pattern in csv_patterns)

    def _is_json(self, file_name: str) -> bool:
        json_patterns = {'.json'}
        return any(pattern in file_name for pattern in json_patterns)

    def _is_irrelevant(self, file_name: str) -> bool:
        return any(pattern in file_name for pattern in self._fiter_paths)<|MERGE_RESOLUTION|>--- conflicted
+++ resolved
@@ -335,11 +335,8 @@
                 guess_table = os.path.basename(path)
                 table_location = self._get_table_location(mount, path)
 
-<<<<<<< HEAD
-=======
                 # A table in mount may have already been identified by the assessment job because they're on the current workspace HMS
                 # We filter those tables as we give better support to migrate those tables to UC
->>>>>>> 79021568
                 if table_location in table_paths_from_assessment:
                     logger.info(
                         f"Path {path} is identified as a table in mount, but is present in current workspace as a registered table {table_paths_from_assessment[table_location]}"
