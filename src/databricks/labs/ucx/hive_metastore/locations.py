--- conflicted
+++ resolved
@@ -201,12 +201,8 @@
         if not dupe:
             external_locations.append(ExternalLocation(jdbc_location, 1))
 
-<<<<<<< HEAD
     def _crawl(self) -> Iterable[ExternalLocation]:
-=======
-    def _external_location_list(self) -> Iterable[ExternalLocation]:
         tables_identifier = escape_sql_identifier(f"{self._catalog}.{self._schema}.tables")
->>>>>>> 622ed834
         tables = list(
             self._backend.fetch(
                 f"SELECT location, storage_properties FROM {tables_identifier} WHERE location IS NOT NULL"
