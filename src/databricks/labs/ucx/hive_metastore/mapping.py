import csv
import dataclasses
import io
import logging
import re
from dataclasses import dataclass

from databricks.sdk import WorkspaceClient
from databricks.sdk.errors import BadRequest, NotFound
from databricks.sdk.service.workspace import ImportFormat

from databricks.labs.ucx.account import WorkspaceInfo
<<<<<<< HEAD
from databricks.labs.ucx.hive_metastore import ExternalLocations, TablesCrawler
from databricks.labs.ucx.hive_metastore.locations import ExternalLocation
=======
from databricks.labs.ucx.framework.crawlers import StatementExecutionBackend
from databricks.labs.ucx.hive_metastore import TablesCrawler
>>>>>>> 2168f20f
from databricks.labs.ucx.hive_metastore.tables import Table

logger = logging.getLogger(__name__)


@dataclass
class Rule:
    workspace_name: str
    catalog_name: str
    src_schema: str
    dst_schema: str
    src_table: str
    dst_table: str

    @classmethod
    def initial(cls, workspace_name: str, catalog_name: str, table: Table) -> "Rule":
        return cls(
            workspace_name=workspace_name,
            catalog_name=catalog_name,
            src_schema=table.database,
            dst_schema=table.database,
            src_table=table.name,
            dst_table=table.name,
        )


class TableMapping:
    UCX_SKIP_PROPERTY = "databricks.labs.ucx.skip"

    def __init__(self, ws: WorkspaceClient, folder: str | None = None):
        if not folder:
            folder = f"/Users/{ws.current_user.me().user_name}/.ucx"
        self._ws = ws
        self._folder = folder
        self._field_names = [_.name for _ in dataclasses.fields(Rule)]

    def current_tables(self, tables: TablesCrawler, workspace_name: str, catalog_name: str):
        tables_snapshot = tables.snapshot()
        if len(tables_snapshot) == 0:
            msg = "No tables found. Please run: databricks labs ucx ensure-assessment-run"
            raise ValueError(msg)
        for table in tables_snapshot:
            yield Rule.initial(workspace_name, catalog_name, table)

    def save(self, tables: TablesCrawler, workspace_info: WorkspaceInfo) -> str:
        workspace_name = workspace_info.current()
        default_catalog_name = re.sub(r"\W+", "_", workspace_name)
        buffer = io.StringIO()
        writer = csv.DictWriter(buffer, self._field_names)
        writer.writeheader()
        for rule in self.current_tables(tables, workspace_name, default_catalog_name):
            writer.writerow(dataclasses.asdict(rule))
        buffer.seek(0)
        return self._overwrite_mapping(buffer)

    def _overwrite_mapping(self, buffer) -> str:
        path = f"{self._folder}/mapping.csv"
        self._ws.workspace.upload(path, buffer, overwrite=True, format=ImportFormat.AUTO)
        return path

    def load(self) -> list[Rule]:
        try:
            rules = []
            remote = self._ws.workspace.download(f"{self._folder}/mapping.csv")
            for row in csv.DictReader(remote):  # type: ignore[arg-type]
                rules.append(Rule(**row))
            return rules
        except NotFound:
            msg = "Please run: databricks labs ucx table-mapping"
            raise ValueError(msg) from None

<<<<<<< HEAD

class ExternalLocationMapping:
    def __init__(self, ws: WorkspaceClient, folder: str | None = None):
        if not folder:
            folder = f"/Users/{ws.current_user.me().user_name}/.ucx"
        self._ws = ws
        self._folder = folder

    def _get_ext_location_definitions(self, missing_locations: list[ExternalLocation]) -> list:
        tf_script = []
        cnt = 1
        for loc in missing_locations:
            script = f'resource "databricks_external_location" "name_{cnt}" {{ \n'
            script += f'name = "name_{cnt}"\n'
            script += f'url  = "{loc.location}"\n'
            script += "credential_name = <storage_credential_reference>\n"
            script += "}\n"
            tf_script.append(script)
            cnt += 1
        return tf_script

    def _match_table_external_locations(self, locations: ExternalLocations) -> [list, list[ExternalLocation]]:
        external_locations = list(self._ws.external_locations.list())
        location_path = [_.url for _ in external_locations]
        table_locations = locations.snapshot()
        matching_locations = []
        missing_locations = []
        for loc in table_locations:
            if loc.location in location_path:
                matching_locations.append([external_locations[location_path.index(loc.location)].name, loc.table_count])
                continue
            missing_locations.append(loc)
        return matching_locations, missing_locations

    def save(self, locations: ExternalLocations) -> str:
        matching_locations, missing_locations = self._match_table_external_locations(locations)
        if len(matching_locations) > 0:
            logger.info("following external locations are already configured.")
            logger.info("sharing details of # tables that can be migrated for each location")
            for _ in matching_locations:
                logger.info(f"{_[1]} tables can be migrated using external location {_[0]}.")
        if len(missing_locations) > 0:
            logger.info("following external location need to be created.")
            for _ in missing_locations:
                logger.info(f"{_.table_count} tables can be migrated using external location {_.location}.")
            buffer = io.StringIO()
            for script in self._get_ext_location_definitions(missing_locations):
                buffer.write(script)
            buffer.seek(0)
            return self._overwrite_mapping(buffer)
        else:
            logger.info("no additional external location to be created.")
            return None

    def _overwrite_mapping(self, buffer) -> str:
        path = f"{self._folder}/external_locations.tf"
        self._ws.workspace.upload(path, buffer, overwrite=True, format=ImportFormat.AUTO)
        return path
=======
    def skip_table(self, backend: StatementExecutionBackend, schema: str, table: str):
        # Marks a table to be skipped in the migration process by applying a table property
        try:
            backend.execute(f"ALTER TABLE `{schema}`.`{table}` SET TBLPROPERTIES('{self.UCX_SKIP_PROPERTY}' = true)")
        except NotFound as nf:
            if "[TABLE_OR_VIEW_NOT_FOUND]" in str(nf):
                logger.error(f"Failed to apply skip marker for Table {schema}.{table}. Table not found.")
            else:
                logger.error(nf)
        except BadRequest as br:
            logger.error(br)

    def skip_schema(self, backend: StatementExecutionBackend, schema: str):
        # Marks a schema to be skipped in the migration process by applying a table property
        try:
            backend.execute(f"ALTER SCHEMA `{schema}` SET DBPROPERTIES('{self.UCX_SKIP_PROPERTY}' = true)")
        except NotFound as nf:
            if "[SCHEMA_NOT_FOUND]" in str(nf):
                logger.error(f"Failed to apply skip marker for Schema {schema}. Schema not found.")
            else:
                logger.error(nf)
        except BadRequest as br:
            logger.error(br)
>>>>>>> 2168f20f
<|MERGE_RESOLUTION|>--- conflicted
+++ resolved
@@ -10,13 +10,9 @@
 from databricks.sdk.service.workspace import ImportFormat
 
 from databricks.labs.ucx.account import WorkspaceInfo
-<<<<<<< HEAD
 from databricks.labs.ucx.hive_metastore import ExternalLocations, TablesCrawler
 from databricks.labs.ucx.hive_metastore.locations import ExternalLocation
-=======
 from databricks.labs.ucx.framework.crawlers import StatementExecutionBackend
-from databricks.labs.ucx.hive_metastore import TablesCrawler
->>>>>>> 2168f20f
 from databricks.labs.ucx.hive_metastore.tables import Table
 
 logger = logging.getLogger(__name__)
@@ -88,7 +84,29 @@
             msg = "Please run: databricks labs ucx table-mapping"
             raise ValueError(msg) from None
 
-<<<<<<< HEAD
+    def skip_table(self, backend: StatementExecutionBackend, schema: str, table: str):
+        # Marks a table to be skipped in the migration process by applying a table property
+        try:
+            backend.execute(f"ALTER TABLE `{schema}`.`{table}` SET TBLPROPERTIES('{self.UCX_SKIP_PROPERTY}' = true)")
+        except NotFound as nf:
+            if "[TABLE_OR_VIEW_NOT_FOUND]" in str(nf):
+                logger.error(f"Failed to apply skip marker for Table {schema}.{table}. Table not found.")
+            else:
+                logger.error(nf)
+        except BadRequest as br:
+            logger.error(br)
+
+    def skip_schema(self, backend: StatementExecutionBackend, schema: str):
+        # Marks a schema to be skipped in the migration process by applying a table property
+        try:
+            backend.execute(f"ALTER SCHEMA `{schema}` SET DBPROPERTIES('{self.UCX_SKIP_PROPERTY}' = true)")
+        except NotFound as nf:
+            if "[SCHEMA_NOT_FOUND]" in str(nf):
+                logger.error(f"Failed to apply skip marker for Schema {schema}. Schema not found.")
+            else:
+                logger.error(nf)
+        except BadRequest as br:
+            logger.error(br)
 
 class ExternalLocationMapping:
     def __init__(self, ws: WorkspaceClient, folder: str | None = None):
@@ -147,28 +165,3 @@
         path = f"{self._folder}/external_locations.tf"
         self._ws.workspace.upload(path, buffer, overwrite=True, format=ImportFormat.AUTO)
         return path
-=======
-    def skip_table(self, backend: StatementExecutionBackend, schema: str, table: str):
-        # Marks a table to be skipped in the migration process by applying a table property
-        try:
-            backend.execute(f"ALTER TABLE `{schema}`.`{table}` SET TBLPROPERTIES('{self.UCX_SKIP_PROPERTY}' = true)")
-        except NotFound as nf:
-            if "[TABLE_OR_VIEW_NOT_FOUND]" in str(nf):
-                logger.error(f"Failed to apply skip marker for Table {schema}.{table}. Table not found.")
-            else:
-                logger.error(nf)
-        except BadRequest as br:
-            logger.error(br)
-
-    def skip_schema(self, backend: StatementExecutionBackend, schema: str):
-        # Marks a schema to be skipped in the migration process by applying a table property
-        try:
-            backend.execute(f"ALTER SCHEMA `{schema}` SET DBPROPERTIES('{self.UCX_SKIP_PROPERTY}' = true)")
-        except NotFound as nf:
-            if "[SCHEMA_NOT_FOUND]" in str(nf):
-                logger.error(f"Failed to apply skip marker for Schema {schema}. Schema not found.")
-            else:
-                logger.error(nf)
-        except BadRequest as br:
-            logger.error(br)
->>>>>>> 2168f20f
