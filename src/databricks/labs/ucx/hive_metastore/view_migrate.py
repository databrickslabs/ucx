--- conflicted
+++ resolved
@@ -9,11 +9,7 @@
 from databricks.labs.ucx.hive_metastore.migration_status import MigrationIndex, TableView
 from databricks.labs.ucx.hive_metastore.mapping import TableToMigrate
 from databricks.labs.ucx.source_code.base import CurrentSessionState
-<<<<<<< HEAD
-from databricks.labs.ucx.source_code.queries import FromTableSQLLinter
-=======
 from databricks.labs.ucx.source_code.queries import FromTableSqlLinter
->>>>>>> 6f709107
 
 logger = logging.getLogger(__name__)
 
@@ -57,11 +53,7 @@
         return aliases
 
     def sql_migrate_view(self, index: MigrationIndex) -> str:
-<<<<<<< HEAD
-        from_table = FromTableSQLLinter(index, CurrentSessionState(self.src.database))
-=======
         from_table = FromTableSqlLinter(index, CurrentSessionState(self.src.database))
->>>>>>> 6f709107
         assert self.src.view_text is not None, 'Expected a view text'
         migrated_select = from_table.apply(self.src.view_text)
         statements = sqlglot.parse(migrated_select, read='databricks')
