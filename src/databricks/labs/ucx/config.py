from dataclasses import dataclass

from databricks.sdk.core import Config

__all__ = ["WorkspaceConfig"]


@dataclass
class WorkspaceConfig:  # pylint: disable=too-many-instance-attributes
    __file__ = "config.yml"
    __version__ = 2

    inventory_database: str
    # Group name conversion parameters.
    workspace_group_regex: str | None = None
    workspace_group_replace: str | None = None
    account_group_regex: str | None = None
    group_match_by_external_id: bool = False
    # Includes group names for migration. If not specified, all matching groups will be picked up
    include_group_names: list[str] | None = None
    renamed_group_prefix: str | None = "ucx-renamed-"
    instance_pool_id: str | None = None
    # in v3, warehouse_id should be part of connect
    warehouse_id: str | None = None
    connect: Config | None = None
    num_threads: int | None = 10
    database_to_catalog_mapping: dict[str, str] | None = None
    default_catalog: str | None = "ucx_default"
    log_level: str | None = "INFO"

    # Starting path for notebooks and directories crawler
    workspace_start_path: str = "/"
    instance_profile: str | None = None
    spark_conf: dict[str, str] | None = None
    min_workers: int | None = 1
    max_workers: int | None = 10

    override_clusters: dict[str, str] | None = None
    policy_id: str | None = None
    num_days_submit_runs_history: int = 30
    uber_spn_id: str | None = None
    uber_instance_profile: str | None = None

    # Flag to see if terraform has been used for deploying certain entities
    is_terraform_used: bool = False

    # Whether the assessment should capture a specific list of databases, if not specified, it will list all databases.
    include_databases: list[str] | None = None

    # Whether the tables in mounts crawler should crawl a specific list of mounts.
    # If not specified, it will list all mounts.
    include_mounts: list[str] | None = None
    exclude_paths_in_mount: list[str] | None = None
    include_paths_in_mount: list[str] | None = None

<<<<<<< HEAD
    # Whether we have to set a specific owner to tables created by TablesInMounts
    default_table_owner: str | None = None
=======
    # Whether to trigger assessment job after installation
    trigger_job: bool = False

    # List of workspace ids ucx is installed on, only applied to account-level installation
    installed_workspace_ids: list[int] | None = None
>>>>>>> 844e2962

    def replace_inventory_variable(self, text: str) -> str:
        return text.replace("$inventory", f"hive_metastore.{self.inventory_database}")

    @classmethod
    def v1_migrate(cls, raw: dict) -> dict:
        # See https://github.com/databrickslabs/ucx/blob/v0.5.0/src/databricks/labs/ucx/config.py#L16-L32
        groups = raw.pop("groups", {})
        selected_groups = groups.get("selected", [])
        if selected_groups:
            raw["include_group_names"] = selected_groups
        raw["renamed_group_prefix"] = groups.get("backup_group_prefix", "db-temp-")
        raw["version"] = 2
        return raw<|MERGE_RESOLUTION|>--- conflicted
+++ resolved
@@ -52,17 +52,14 @@
     include_mounts: list[str] | None = None
     exclude_paths_in_mount: list[str] | None = None
     include_paths_in_mount: list[str] | None = None
-
-<<<<<<< HEAD
     # Whether we have to set a specific owner to tables created by TablesInMounts
     default_table_owner: str | None = None
-=======
+
     # Whether to trigger assessment job after installation
     trigger_job: bool = False
 
     # List of workspace ids ucx is installed on, only applied to account-level installation
     installed_workspace_ids: list[int] | None = None
->>>>>>> 844e2962
 
     def replace_inventory_variable(self, text: str) -> str:
         return text.replace("$inventory", f"hive_metastore.{self.inventory_database}")
