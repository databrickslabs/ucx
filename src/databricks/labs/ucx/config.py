from dataclasses import dataclass

from databricks.sdk.core import Config

__all__ = ["WorkspaceConfig"]


@dataclass
class WorkspaceConfig:  # pylint: disable=too-many-instance-attributes
    __file__ = "config.yml"
    __version__ = 2

    inventory_database: str
    ucx_catalog: str = "ucx"  # Catalog to store UCX artifact tables (shared across workspaces)
    # Group name conversion parameters.
    workspace_group_regex: str | None = None
    workspace_group_replace: str | None = None
    account_group_regex: str | None = None
    group_match_by_external_id: bool = False
    # Includes group names for migration. If not specified, all matching groups will be picked up
    include_group_names: list[str] | None = None
    renamed_group_prefix: str | None = "db-temp-"
    instance_pool_id: str | None = None
    # in v3, warehouse_id should be part of connect
    warehouse_id: str | None = None
    connect: Config | None = None
    num_threads: int | None = 10
    database_to_catalog_mapping: dict[str, str] | None = None
    default_catalog: str | None = "ucx_default"  # DEPRECATED: Keeping to avoid errors when loading old configurations
    log_level: str | None = "INFO"

    # Starting path for notebooks and directories crawler
    workspace_start_path: str = "/"
    instance_profile: str | None = None
    spark_conf: dict[str, str] | None = None
    min_workers: int | None = 1
    max_workers: int | None = 10

    override_clusters: dict[str, str] | None = None
    policy_id: str | None = None
    num_days_submit_runs_history: int = 30
    uber_spn_id: str | None = None
    uber_instance_profile: str | None = None

    is_terraform_used: bool = False  # Not used, keep for backwards compatibility

    # Whether the assessment should capture a specific list of databases, if not specified, it will list all databases.
    include_databases: list[str] | None = None

    # Whether the tables in mounts crawler should crawl a specific list of mounts.
    # If not specified, it will list all mounts.
    include_mounts: list[str] | None = None
    exclude_paths_in_mount: list[str] | None = None
    include_paths_in_mount: list[str] | None = None

    # Used for limiting the number of jobs to be analysed
    include_job_ids: list[int] | None = None

    # Whether to trigger assessment job after installation
    trigger_job: bool = False

    # List of workspace ids ucx is installed on, only applied to account-level installation
    installed_workspace_ids: list[int] | None = None

    # Threshold for row count comparison during data reconciliation, in percentage
    recon_tolerance_percent: int = 5

    # Whether to upload dependent libraries to the workspace
    upload_dependencies: bool = False

    # [INTERNAL ONLY] Whether the assessment should capture only specific object permissions.
    include_object_permissions: list[str] | None = None

    # [INTERNAL ONLY] Whether the assessment should lint only specific dashboards.
    include_dashboard_ids: list[str] | None = None

    enable_hms_federation: bool = False

    managed_table_external_storage: str = 'CLONE'

<<<<<<< HEAD
    use_legacy_permission_migration: bool = False
=======
    # [INTERNAL ONLY] If specified, the large-scale scanners will only list the specified number of objects.
    debug_listing_upper_limit: int | None = None
>>>>>>> 64d8f422

    def replace_inventory_variable(self, text: str) -> str:
        return text.replace("$inventory", f"hive_metastore.{self.inventory_database}")

    @classmethod
    def v1_migrate(cls, raw: dict) -> dict:
        # See https://github.com/databrickslabs/ucx/blob/v0.5.0/src/databricks/labs/ucx/config.py#L16-L32
        groups = raw.pop("groups", {})
        selected_groups = groups.get("selected", [])
        if selected_groups:
            raw["include_group_names"] = selected_groups
        raw["renamed_group_prefix"] = groups.get("backup_group_prefix", "db-temp-")
        raw["version"] = 2
        return raw<|MERGE_RESOLUTION|>--- conflicted
+++ resolved
@@ -78,12 +78,10 @@
 
     managed_table_external_storage: str = 'CLONE'
 
-<<<<<<< HEAD
     use_legacy_permission_migration: bool = False
-=======
+
     # [INTERNAL ONLY] If specified, the large-scale scanners will only list the specified number of objects.
     debug_listing_upper_limit: int | None = None
->>>>>>> 64d8f422
 
     def replace_inventory_variable(self, text: str) -> str:
         return text.replace("$inventory", f"hive_metastore.{self.inventory_database}")
