from dataclasses import dataclass

from databricks.sdk.core import Config

__all__ = ["WorkspaceConfig"]


@dataclass
class WorkspaceConfig:  # pylint: disable=too-many-instance-attributes
    __file__ = "config.yml"
    __version__ = 2

    inventory_database: str
    # Group name conversion parameters.
    workspace_group_regex: str | None = None
    workspace_group_replace: str | None = None
    account_group_regex: str | None = None
    group_match_by_external_id: bool = False
    # Includes group names for migration. If not specified, all matching groups will be picked up
    include_group_names: list[str] | None = None
    renamed_group_prefix: str | None = "ucx-renamed-"
    instance_pool_id: str | None = None
    # in v3, warehouse_id should be part of connect
    warehouse_id: str | None = None
    connect: Config | None = None
    num_threads: int | None = 10
    database_to_catalog_mapping: dict[str, str] | None = None
    default_catalog: str | None = "ucx_default"
    log_level: str | None = "INFO"

    # Starting path for notebooks and directories crawler
    workspace_start_path: str = "/"
    instance_profile: str | None = None
    spark_conf: dict[str, str] | None = None
    min_workers: int | None = 1
    max_workers: int | None = 10

    override_clusters: dict[str, str] | None = None
    policy_id: str | None = None
    num_days_submit_runs_history: int = 30
    uber_spn_id: str | None = None
    uber_instance_profile: str | None = None

    # Flag to see if terraform has been used for deploying certain entities
    is_terraform_used: bool = False

    # Whether the assessment should capture a specific list of databases, if not specified, it will list all databases.
    include_databases: list[str] | None = None

<<<<<<< HEAD
    inventory_database_location: str | None = None
=======
    # Whether the tables in mounts crawler should crawl a specific list of mounts.
    # If not specified, it will list all moubts.
    include_mounts: list[str] | None = None
    exclude_paths_in_mount: list[str] | None = None
>>>>>>> 64044795

    def replace_inventory_variable(self, text: str) -> str:
        return text.replace("$inventory", f"hive_metastore.{self.inventory_database}")

    @classmethod
    def v1_migrate(cls, raw: dict) -> dict:
        # See https://github.com/databrickslabs/ucx/blob/v0.5.0/src/databricks/labs/ucx/config.py#L16-L32
        groups = raw.pop("groups", {})
        selected_groups = groups.get("selected", [])
        if selected_groups:
            raw["include_group_names"] = selected_groups
        raw["renamed_group_prefix"] = groups.get("backup_group_prefix", "db-temp-")
        raw["version"] = 2
        return raw<|MERGE_RESOLUTION|>--- conflicted
+++ resolved
@@ -47,14 +47,14 @@
     # Whether the assessment should capture a specific list of databases, if not specified, it will list all databases.
     include_databases: list[str] | None = None
 
-<<<<<<< HEAD
+
     inventory_database_location: str | None = None
-=======
+
     # Whether the tables in mounts crawler should crawl a specific list of mounts.
     # If not specified, it will list all moubts.
     include_mounts: list[str] | None = None
     exclude_paths_in_mount: list[str] | None = None
->>>>>>> 64044795
+
 
     def replace_inventory_variable(self, text: str) -> str:
         return text.replace("$inventory", f"hive_metastore.{self.inventory_database}")
