--- conflicted
+++ resolved
@@ -190,11 +190,10 @@
     workspace_start_path: str = "/"
     instance_profile: str = None
     spark_conf: dict[str, str] = None
-<<<<<<< HEAD
+
     override_clusters: dict[str, str] = None
-=======
     custom_cluster_policy_id: str = None
->>>>>>> 15908e22
+
 
     @classmethod
     def from_dict(cls, raw: dict):
