from dataclasses import dataclass

from databricks.sdk.core import Config

__all__ = ["WorkspaceConfig"]


@dataclass
class WorkspaceConfig:  # pylint: disable=too-many-instance-attributes
    __file__ = "config.yml"
    __version__ = 2

    inventory_database: str
    # Group name conversion parameters.
    workspace_group_regex: str | None = None
    workspace_group_replace: str | None = None
    account_group_regex: str | None = None
    group_match_by_external_id: bool = False
    # Includes group names for migration. If not specified, all matching groups will be picked up
    include_group_names: list[str] | None = None
    renamed_group_prefix: str | None = "ucx-renamed-"
    instance_pool_id: str | None = None
    # in v3, warehouse_id should be part of connect
    warehouse_id: str | None = None
    connect: Config | None = None
    num_threads: int | None = 10
    database_to_catalog_mapping: dict[str, str] | None = None
    default_catalog: str | None = "ucx_default"
    log_level: str | None = "INFO"

    # Starting path for notebooks and directories crawler
    workspace_start_path: str = "/"
    instance_profile: str | None = None
    spark_conf: dict[str, str] | None = None

    override_clusters: dict[str, str] | None = None
    policy_id: str | None = None
    num_days_submit_runs_history: int = 30
    uber_spn_id: str | None = None

    # Flag to see if terraform has been used for deploying certain entities
    is_terraform_used: bool = False

<<<<<<< HEAD
    run_assessment_workflow: bool = False
=======
    # Whether the assessment should capture a specific list of databases, if not specified, it will list all databases.
    include_databases: list[str] | None = None
>>>>>>> 2b22656c

    def replace_inventory_variable(self, text: str) -> str:
        return text.replace("$inventory", f"hive_metastore.{self.inventory_database}")

    @classmethod
    def v1_migrate(cls, raw: dict) -> dict:
        # See https://github.com/databrickslabs/ucx/blob/v0.5.0/src/databricks/labs/ucx/config.py#L16-L32
        groups = raw.pop("groups", {})
        selected_groups = groups.get("selected", [])
        if selected_groups:
            raw["include_group_names"] = selected_groups
        raw["renamed_group_prefix"] = groups.get("backup_group_prefix", "db-temp-")
        raw["version"] = 2
        return raw<|MERGE_RESOLUTION|>--- conflicted
+++ resolved
@@ -41,12 +41,10 @@
     # Flag to see if terraform has been used for deploying certain entities
     is_terraform_used: bool = False
 
-<<<<<<< HEAD
     run_assessment_workflow: bool = False
-=======
+
     # Whether the assessment should capture a specific list of databases, if not specified, it will list all databases.
     include_databases: list[str] | None = None
->>>>>>> 2b22656c
 
     def replace_inventory_variable(self, text: str) -> str:
         return text.replace("$inventory", f"hive_metastore.{self.inventory_database}")
