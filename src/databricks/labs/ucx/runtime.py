import logging
import os
import sys

from databricks.labs.blueprint.installation import Installation
from databricks.labs.lsql.backends import SqlBackend
from databricks.sdk import WorkspaceClient

from databricks.labs.ucx.assessment.azure import AzureServicePrincipalCrawler
from databricks.labs.ucx.assessment.clusters import ClustersCrawler, PoliciesCrawler
from databricks.labs.ucx.assessment.init_scripts import GlobalInitScriptCrawler
from databricks.labs.ucx.assessment.jobs import JobsCrawler, SubmitRunsCrawler
from databricks.labs.ucx.assessment.pipelines import PipelinesCrawler
from databricks.labs.ucx.config import WorkspaceConfig
from databricks.labs.ucx.framework.tasks import task, trigger
from databricks.labs.ucx.hive_metastore import (
    ExternalLocations,
    GrantsCrawler,
    Mounts,
    TablesCrawler,
)
<<<<<<< HEAD
from databricks.labs.ucx.hive_metastore.grants import PrincipalACL
=======
from databricks.labs.ucx.hive_metastore.locations import TablesInMounts
>>>>>>> 107fc5b6
from databricks.labs.ucx.hive_metastore.mapping import TableMapping
from databricks.labs.ucx.hive_metastore.table_migrate import (
    MigrationStatusRefresher,
    TablesMigrator,
)
from databricks.labs.ucx.hive_metastore.table_size import TableSizeCrawler
from databricks.labs.ucx.hive_metastore.tables import AclMigrationWhat, What
from databricks.labs.ucx.hive_metastore.udfs import UdfsCrawler
from databricks.labs.ucx.hive_metastore.verification import VerifyHasMetastore
from databricks.labs.ucx.workspace_access.generic import WorkspaceListing
from databricks.labs.ucx.workspace_access.groups import GroupManager
from databricks.labs.ucx.workspace_access.manager import PermissionManager

logger = logging.getLogger(__name__)


@task("assessment", notebook="hive_metastore/tables.scala")
def crawl_tables(*_):
    """Iterates over all tables in the Hive Metastore of the current workspace and persists their metadata, such
    as _database name_, _table name_, _table type_, _table location_, etc., in the Delta table named
    `$inventory_database.tables`. Note that the `inventory_database` is set in the configuration file. The metadata
    stored is then used in the subsequent tasks and workflows to, for example,  find all Hive Metastore tables that
    cannot easily be migrated to Unity Catalog."""


@task("assessment", job_cluster="tacl")
def setup_tacl(*_):
    """(Optimization) Starts `tacl` job cluster in parallel to crawling tables."""


@task("assessment", depends_on=[crawl_tables, setup_tacl], job_cluster="tacl")
def crawl_grants(cfg: WorkspaceConfig, _ws: WorkspaceClient, sql_backend: SqlBackend, _install: Installation):
    """Scans the previously created Delta table named `$inventory_database.tables` and issues a `SHOW GRANTS`
    statement for every object to retrieve the permissions it has assigned to it. The permissions include information
    such as the _principal_, _action type_, and the _table_ it applies to. This is persisted in the Delta table
    `$inventory_database.grants`. Other, migration related jobs use this inventory table to convert the legacy Table
    ACLs to Unity Catalog  permissions.

    Note: This job runs on a separate cluster (named `tacl`) as it requires the proper configuration to have the Table
    ACLs enabled and available for retrieval."""
    tables = TablesCrawler(sql_backend, cfg.inventory_database, cfg.include_databases)
    udfs = UdfsCrawler(sql_backend, cfg.inventory_database, cfg.include_databases)
    grants = GrantsCrawler(tables, udfs, cfg.include_databases)
    grants.snapshot()


@task("assessment", depends_on=[crawl_tables])
def estimate_table_size_for_migration(
    cfg: WorkspaceConfig, _ws: WorkspaceClient, sql_backend: SqlBackend, _install: Installation
):
    """Scans the previously created Delta table named `$inventory_database.tables` and locate tables that cannot be
    "synced". These tables will have to be cloned in the migration process.
    Assesses the size of these tables and create `$inventory_database.table_size` table to list these sizes.
    The table size is a factor in deciding whether to clone these tables."""
    table_size = TableSizeCrawler(sql_backend, cfg.inventory_database)
    table_size.snapshot()


@task("assessment")
def crawl_mounts(cfg: WorkspaceConfig, ws: WorkspaceClient, sql_backend: SqlBackend, _install: Installation):
    """Defines the scope of the _mount points_ intended for migration into Unity Catalog. As these objects are not
    compatible with the Unity Catalog paradigm, a key component of the migration process involves transferring them
    to Unity Catalog External Locations.

    The assessment involves scanning the workspace to compile a list of all existing mount points and subsequently
    storing this information in the `$inventory.mounts` table. This is crucial for planning the migration."""
    mounts = Mounts(sql_backend, ws, cfg.inventory_database)
    mounts.snapshot()


@task("assessment", depends_on=[crawl_mounts, crawl_tables])
def guess_external_locations(
    cfg: WorkspaceConfig, ws: WorkspaceClient, sql_backend: SqlBackend, _install: Installation
):
    """Determines the shared path prefixes of all the tables. Specifically, the focus is on identifying locations that
    utilize mount points. The goal is to identify the _external locations_ necessary for a successful migration and
    store this information in the `$inventory.external_locations` table.

    The approach taken in this assessment involves the following steps:
      - Extracting all the locations associated with tables that do not use DBFS directly, but a mount point instead
      - Scanning all these locations to identify folders that can act as shared path prefixes
      - These identified external locations will be created subsequently prior to the actual table migration"""
    crawler = ExternalLocations(ws, sql_backend, cfg.inventory_database)
    crawler.snapshot()


@task("assessment")
def assess_jobs(cfg: WorkspaceConfig, ws: WorkspaceClient, sql_backend: SqlBackend, _install: Installation):
    """Scans through all the jobs and identifies those that are not compatible with UC. The list of all the jobs is
    stored in the `$inventory.jobs` table.

    It looks for:
      - Clusters with Databricks Runtime (DBR) version earlier than 11.3
      - Clusters using Passthrough Authentication
      - Clusters with incompatible Spark config tags
      - Clusters referencing DBFS locations in one or more config options
    """
    crawler = JobsCrawler(ws, sql_backend, cfg.inventory_database)
    crawler.snapshot()


@task("assessment")
def assess_clusters(cfg: WorkspaceConfig, ws: WorkspaceClient, sql_backend: SqlBackend, _install: Installation):
    """Scan through all the clusters and identifies those that are not compatible with UC. The list of all the clusters
    is stored in the`$inventory.clusters` table.

    It looks for:
      - Clusters with Databricks Runtime (DBR) version earlier than 11.3
      - Clusters using Passthrough Authentication
      - Clusters with incompatible spark config tags
      - Clusters referencing DBFS locations in one or more config options
    """
    crawler = ClustersCrawler(ws, sql_backend, cfg.inventory_database)
    crawler.snapshot()


@task("assessment")
def assess_pipelines(cfg: WorkspaceConfig, ws: WorkspaceClient, sql_backend: SqlBackend, _install: Installation):
    """This module scans through all the Pipelines and identifies those pipelines which has Azure Service Principals
    embedded (who has been given access to the Azure storage accounts via spark configurations) in the pipeline
    configurations.

    It looks for:
      - all the pipelines which has Azure Service Principal embedded in the pipeline configuration

    Subsequently, a list of all the pipelines with matching configurations are stored in the
    `$inventory.pipelines` table."""
    crawler = PipelinesCrawler(ws, sql_backend, cfg.inventory_database)
    crawler.snapshot()


@task("assessment")
def assess_incompatible_submit_runs(
    cfg: WorkspaceConfig, ws: WorkspaceClient, sql_backend: SqlBackend, _install: Installation
):
    """This module scans through all the Submit Runs and identifies those runs which may become incompatible after
    the workspace attachment.

    It looks for:
      - All submit runs with DBR >=11.3 and data_security_mode:None

    It also combines several submit runs under a single pseudo_id based on hash of the submit run configuration.
    Subsequently, a list of all the incompatible runs with failures are stored in the
    `$inventory.submit_runs` table."""
    crawler = SubmitRunsCrawler(ws, sql_backend, cfg.inventory_database, cfg.num_days_submit_runs_history)
    crawler.snapshot()


@task("assessment")
def crawl_cluster_policies(cfg: WorkspaceConfig, ws: WorkspaceClient, sql_backend: SqlBackend, _install: Installation):
    """This module scans through all the Cluster Policies and get the necessary information

    It looks for:
      - Clusters Policies with Databricks Runtime (DBR) version earlier than 11.3

      Subsequently, a list of all the policies with matching configurations are stored in the
    `$inventory.policies` table."""
    crawler = PoliciesCrawler(ws, sql_backend, cfg.inventory_database)
    crawler.snapshot()


@task("assessment", cloud="azure")
def assess_azure_service_principals(
    cfg: WorkspaceConfig, ws: WorkspaceClient, sql_backend: SqlBackend, _install: Installation
):
    """This module scans through all the clusters configurations, cluster policies, job cluster configurations,
    Pipeline configurations, Warehouse configuration and identifies all the Azure Service Principals who has been
    given access to the Azure storage accounts via spark configurations referred in those entities.

    It looks in:
      - all those entities and prepares a list of Azure Service Principal embedded in their configurations

    Subsequently, the list of all the Azure Service Principals referred in those configurations are saved
    in the `$inventory.azure_service_principals` table."""
    if ws.config.is_azure:
        crawler = AzureServicePrincipalCrawler(ws, sql_backend, cfg.inventory_database)
        crawler.snapshot()


@task("assessment")
def assess_global_init_scripts(
    cfg: WorkspaceConfig, ws: WorkspaceClient, sql_backend: SqlBackend, _install: Installation
):
    """This module scans through all the global init scripts and identifies if there is an Azure Service Principal
    who has been given access to the Azure storage accounts via spark configurations referred in those scripts.

    It looks in:
      - the list of all the global init scripts are saved in the `$inventory.azure_service_principals` table."""
    crawler = GlobalInitScriptCrawler(ws, sql_backend, cfg.inventory_database)
    crawler.snapshot()


@task("assessment")
def workspace_listing(cfg: WorkspaceConfig, ws: WorkspaceClient, sql_backend: SqlBackend, _install: Installation):
    """Scans the workspace for workspace objects. It recursively list all sub directories
    and compiles a list of directories, notebooks, files, repos and libraries in the workspace.

    It uses multi-threading to parallelize the listing process to speed up execution on big workspaces.
    It accepts starting path as the parameter defaulted to the root path '/'."""
    crawler = WorkspaceListing(ws, sql_backend, cfg.inventory_database, cfg.num_threads, cfg.workspace_start_path)
    crawler.snapshot()


@task("assessment", depends_on=[crawl_grants, workspace_listing])
def crawl_permissions(cfg: WorkspaceConfig, ws: WorkspaceClient, sql_backend: SqlBackend, _install: Installation):
    """Scans the workspace-local groups and all their permissions. The list is stored in the `$inventory.permissions`
    Delta table.

    This is the first step for the _group migration_ process, which is continued in the `migrate-groups` workflow.
    This step includes preparing Legacy Table ACLs for local group migration."""
    permission_manager = PermissionManager.factory(
        ws,
        sql_backend,
        cfg.inventory_database,
        num_threads=cfg.num_threads,
        workspace_start_path=cfg.workspace_start_path,
    )
    permission_manager.cleanup()
    permission_manager.inventorize_permissions()


@task("assessment")
def crawl_groups(cfg: WorkspaceConfig, ws: WorkspaceClient, sql_backend: SqlBackend, _install: Installation):
    """Scans all groups for the local group migration scope"""
    group_manager = GroupManager(
        sql_backend,
        ws,
        cfg.inventory_database,
        cfg.include_group_names,
        cfg.renamed_group_prefix,
        workspace_group_regex=cfg.workspace_group_regex,
        workspace_group_replace=cfg.workspace_group_replace,
        account_group_regex=cfg.account_group_regex,
        external_id_match=cfg.group_match_by_external_id,
    )
    group_manager.snapshot()


@task(
    "assessment",
    depends_on=[
        crawl_grants,
        crawl_groups,
        crawl_permissions,
        guess_external_locations,
        assess_jobs,
        assess_incompatible_submit_runs,
        assess_clusters,
        crawl_cluster_policies,
        assess_azure_service_principals,
        assess_pipelines,
        assess_global_init_scripts,
        crawl_tables,
    ],
    dashboard="assessment_main",
)
def assessment_report(*_):
    """Refreshes the assessment dashboard after all previous tasks have been completed. Note that you can access the
    dashboard _before_ all tasks have been completed, but then only already completed information is shown."""


@task(
    "assessment",
    depends_on=[
        assess_jobs,
        assess_incompatible_submit_runs,
        assess_clusters,
        assess_pipelines,
        crawl_tables,
    ],
    dashboard="assessment_estimates",
)
def estimates_report(*_):
    """Refreshes the assessment dashboard after all previous tasks have been completed. Note that you can access the
    dashboard _before_ all tasks have been completed, but then only already completed information is shown."""


@task("migrate-groups", depends_on=[crawl_groups])
def rename_workspace_local_groups(
    cfg: WorkspaceConfig, ws: WorkspaceClient, sql_backend: SqlBackend, _install: Installation
):
    """Renames workspace local groups by adding `ucx-renamed-` prefix."""
    verify_has_metastore = VerifyHasMetastore(ws)
    if verify_has_metastore.verify_metastore():
        logger.info("Metastore exists in the workspace")

    group_manager = GroupManager(
        sql_backend,
        ws,
        cfg.inventory_database,
        cfg.include_group_names,
        cfg.renamed_group_prefix,
        workspace_group_regex=cfg.workspace_group_regex,
        workspace_group_replace=cfg.workspace_group_replace,
        account_group_regex=cfg.account_group_regex,
        external_id_match=cfg.group_match_by_external_id,
    )
    group_manager.rename_groups()


@task("migrate-groups", depends_on=[rename_workspace_local_groups])
def reflect_account_groups_on_workspace(
    cfg: WorkspaceConfig, ws: WorkspaceClient, sql_backend: SqlBackend, _install: Installation
):
    """Adds matching account groups to this workspace. The matching account level group(s) must preexist(s) for this
    step to be successful. This process does not create the account level group(s)."""
    group_manager = GroupManager(
        sql_backend,
        ws,
        cfg.inventory_database,
        cfg.include_group_names,
        cfg.renamed_group_prefix,
        workspace_group_regex=cfg.workspace_group_regex,
        workspace_group_replace=cfg.workspace_group_replace,
        account_group_regex=cfg.account_group_regex,
        external_id_match=cfg.group_match_by_external_id,
    )
    group_manager.reflect_account_groups_on_workspace()


@task("migrate-groups", depends_on=[reflect_account_groups_on_workspace], job_cluster="tacl")
def apply_permissions_to_account_groups(
    cfg: WorkspaceConfig, ws: WorkspaceClient, sql_backend: SqlBackend, _install: Installation
):
    """Fourth phase of the workspace-local group migration process. It does the following:
      - Assigns the full set of permissions of the original group to the account-level one

    It covers local workspace-local permissions for all entities: Legacy Table ACLs, Entitlements,
    AWS instance profiles, Clusters, Cluster policies, Instance Pools, Databricks SQL warehouses, Delta Live
    Tables, Jobs, MLflow experiments, MLflow registry, SQL Dashboards & Queries, SQL Alerts, Token and Password usage
    permissions, Secret Scopes, Notebooks, Directories, Repos, Files.

    See [interactive tutorial here](https://app.getreprise.com/launch/myM3VNn/)."""
    group_manager = GroupManager(
        sql_backend,
        ws,
        cfg.inventory_database,
        cfg.include_group_names,
        cfg.renamed_group_prefix,
        workspace_group_regex=cfg.workspace_group_regex,
        workspace_group_replace=cfg.workspace_group_replace,
        account_group_regex=cfg.account_group_regex,
        external_id_match=cfg.group_match_by_external_id,
    )

    migration_state = group_manager.get_migration_state()
    if len(migration_state.groups) == 0:
        logger.info("Skipping group migration as no groups were found.")
        return

    permission_manager = PermissionManager.factory(
        ws,
        sql_backend,
        cfg.inventory_database,
        num_threads=cfg.num_threads,
        workspace_start_path=cfg.workspace_start_path,
    )
    permission_manager.apply_group_permissions(migration_state)


@task("validate-groups-permissions", job_cluster="tacl")
def validate_groups_permissions(
    cfg: WorkspaceConfig, ws: WorkspaceClient, sql_backend: SqlBackend, _install: Installation
):
    """Validate that all the crawled permissions are applied correctly to the destination groups."""
    logger.info("Running validation of permissions applied to destination groups.")
    permission_manager = PermissionManager.factory(
        ws,
        sql_backend,
        cfg.inventory_database,
        num_threads=cfg.num_threads,
        workspace_start_path=cfg.workspace_start_path,
    )
    permission_manager.verify_group_permissions()


@task("remove-workspace-local-backup-groups", depends_on=[apply_permissions_to_account_groups])
def delete_backup_groups(cfg: WorkspaceConfig, ws: WorkspaceClient, sql_backend: SqlBackend, _install: Installation):
    """Last step of the group migration process. Removes all workspace-level backup groups, along with their
    permissions. Execute this workflow only after you've confirmed that workspace-local migration worked
    successfully for all the groups involved."""
    group_manager = GroupManager(
        sql_backend,
        ws,
        cfg.inventory_database,
        cfg.include_group_names,
        cfg.renamed_group_prefix,
        workspace_group_regex=cfg.workspace_group_regex,
        workspace_group_replace=cfg.workspace_group_replace,
        account_group_regex=cfg.account_group_regex,
        external_id_match=cfg.group_match_by_external_id,
    )
    group_manager.delete_original_workspace_groups()


@task("099-destroy-schema")
def destroy_schema(cfg: WorkspaceConfig, _ws: WorkspaceClient, sql_backend: SqlBackend, _install: Installation):
    """This _clean-up_ workflow allows to removes the `$inventory` database, with all the inventory tables created by
    the previous workflow runs. Use this to reset the entire state and start with the assessment step again."""
    sql_backend.execute(f"DROP DATABASE {cfg.inventory_database} CASCADE")


@task("migrate-tables", job_cluster="table_migration")
def migrate_external_tables_sync(
    cfg: WorkspaceConfig, ws: WorkspaceClient, sql_backend: SqlBackend, install: Installation
):
    """This workflow task migrates the *external tables that are supported by SYNC command* from the Hive Metastore to the Unity Catalog.
    Following cli commands are required to be run before running this task:
    - For Azure: `principal-prefix-access`, `create-table-mapping`, `create-uber-principal`, `migrate-credentials`, `migrate-locations`, `create-catalogs-schemas`
    - For AWS: TBD
    """
    table_crawler = TablesCrawler(sql_backend, cfg.inventory_database)
    udf_crawler = UdfsCrawler(sql_backend, cfg.inventory_database)
    grant_crawler = GrantsCrawler(table_crawler, udf_crawler)
    table_mappings = TableMapping(install, ws, sql_backend)
    migration_status_refresher = MigrationStatusRefresher(ws, sql_backend, cfg.inventory_database, table_crawler)
    group_manager = GroupManager(sql_backend, ws, cfg.inventory_database)
<<<<<<< HEAD
    interactive_grants = PrincipalACL.for_cli(ws, install)
    TablesMigrate(
        table_crawler,
        grant_crawler,
        ws,
        sql_backend,
        table_mappings,
        group_manager,
        migration_status_refresher,
        interactive_grants,
    ).migrate_tables(what=What.EXTERNAL_SYNC)
=======
    TablesMigrator(
        table_crawler, grant_crawler, ws, sql_backend, table_mapping, group_manager, migration_status_refresher
    ).migrate_tables(what=What.EXTERNAL_SYNC, acl_strategy=[AclMigrationWhat.LEGACY_TACL])
>>>>>>> 107fc5b6


@task("migrate-tables", job_cluster="table_migration")
def migrate_dbfs_root_delta_tables(
    cfg: WorkspaceConfig, ws: WorkspaceClient, sql_backend: SqlBackend, install: Installation
):
    """This workflow task migrates `delta tables stored in DBFS root` from the Hive Metastore to the Unity Catalog using deep clone.
    Following cli commands are required to be run before running this task:
    - For Azure: `principal-prefix-access`, `create-table-mapping`, `create-uber-principal`, `migrate-credentials`, `migrate-locations`, `create-catalogs-schemas`
    - For AWS: TBD
    """
    table_crawler = TablesCrawler(sql_backend, cfg.inventory_database)
    udf_crawler = UdfsCrawler(sql_backend, cfg.inventory_database)
    grant_crawler = GrantsCrawler(table_crawler, udf_crawler)
    table_mappings = TableMapping(install, ws, sql_backend)
    migration_status_refresher = MigrationStatusRefresher(ws, sql_backend, cfg.inventory_database, table_crawler)
    group_manager = GroupManager(sql_backend, ws, cfg.inventory_database)
<<<<<<< HEAD
    interactive_grants = PrincipalACL.for_cli(ws, install)
    TablesMigrate(
        table_crawler,
        grant_crawler,
        ws,
        sql_backend,
        table_mappings,
        group_manager,
        migration_status_refresher,
        interactive_grants,
    ).migrate_tables(what=What.DBFS_ROOT_DELTA)
=======
    TablesMigrator(
        table_crawler, grant_crawler, ws, sql_backend, table_mapping, group_manager, migration_status_refresher
    ).migrate_tables(what=What.DBFS_ROOT_DELTA, acl_strategy=[AclMigrationWhat.LEGACY_TACL])
>>>>>>> 107fc5b6


@task("migrate-groups-experimental", depends_on=[crawl_groups])
def rename_workspace_local_groups_experimental(
    cfg: WorkspaceConfig, ws: WorkspaceClient, sql_backend: SqlBackend, _install: Installation
):
    """EXPERIMENTAL
    Renames workspace local groups by adding `ucx-renamed-` prefix."""
    return rename_workspace_local_groups(cfg, ws, sql_backend, _install)


@task("migrate-groups-experimental", depends_on=[rename_workspace_local_groups_experimental])
def reflect_account_groups_on_workspace_experimental(
    cfg: WorkspaceConfig, ws: WorkspaceClient, sql_backend: SqlBackend, _install: Installation
):
    """EXPERIMENTAL
    Adds matching account groups to this workspace. The matching account level group(s) must preexist(s) for this
    step to be successful. This process does not create the account level group(s)."""
    return reflect_account_groups_on_workspace(cfg, ws, sql_backend, _install)


@task(
    "migrate-groups-experimental",
    depends_on=[
        reflect_account_groups_on_workspace_experimental,
        rename_workspace_local_groups_experimental,
    ],
)
def apply_permissions_to_account_groups_experimental(
    cfg: WorkspaceConfig, ws: WorkspaceClient, sql_backend: SqlBackend, _install: Installation
):
    """EXPERIMENTAL
    This task uses the new permission migration API which requires enrolment from Databricks
    Fourth phase of the workspace-local group migration process. It does the following:
      - Assigns the full set of permissions of the original group to the account-level one

    It covers local workspace-local permissions for most entities: Entitlements,
    AWS instance profiles, Clusters, Cluster policies, Instance Pools, Databricks SQL warehouses, Delta Live
    Tables, Jobs, MLflow experiments, MLflow registry, SQL Dashboards & Queries, SQL Alerts, Token and Password usage
    permissions, Secret Scopes, Notebooks, Directories, Repos, Files.
    """
    group_manager = GroupManager(
        sql_backend,
        ws,
        cfg.inventory_database,
        cfg.include_group_names,
        cfg.renamed_group_prefix,
        workspace_group_regex=cfg.workspace_group_regex,
        workspace_group_replace=cfg.workspace_group_replace,
        account_group_regex=cfg.account_group_regex,
        external_id_match=cfg.group_match_by_external_id,
    )
    migration_state = group_manager.get_migration_state()
    if len(migration_state.groups) == 0:
        logger.info("Skipping group migration as no groups were found.")
        return
    migration_state.apply_to_renamed_groups(ws)


@task("migrate-tables-in-mounts-experimental")
def scan_tables_in_mounts_experimental(
    cfg: WorkspaceConfig, ws: WorkspaceClient, sql_backend: SqlBackend, _install: Installation
):
    """EXPERIMENTAL
    This workflow scans for Delta tables inside all mount points captured during the assessment.
    It will store the results under the `tables` table located under the assessment.
    """
    mounts = Mounts(sql_backend, ws, cfg.inventory_database)
    TablesInMounts(
        sql_backend, ws, cfg.inventory_database, mounts, cfg.include_mounts, cfg.exclude_paths_in_mount
    ).snapshot()


def main(*argv):
    if len(argv) == 0:
        argv = sys.argv
    trigger(*argv)


if __name__ == "__main__":
    if "DATABRICKS_RUNTIME_VERSION" not in os.environ:
        raise SystemExit("Only intended to run in Databricks Runtime")
    main(*sys.argv)<|MERGE_RESOLUTION|>--- conflicted
+++ resolved
@@ -19,11 +19,8 @@
     Mounts,
     TablesCrawler,
 )
-<<<<<<< HEAD
 from databricks.labs.ucx.hive_metastore.grants import PrincipalACL
-=======
 from databricks.labs.ucx.hive_metastore.locations import TablesInMounts
->>>>>>> 107fc5b6
 from databricks.labs.ucx.hive_metastore.mapping import TableMapping
 from databricks.labs.ucx.hive_metastore.table_migrate import (
     MigrationStatusRefresher,
@@ -441,9 +438,8 @@
     table_mappings = TableMapping(install, ws, sql_backend)
     migration_status_refresher = MigrationStatusRefresher(ws, sql_backend, cfg.inventory_database, table_crawler)
     group_manager = GroupManager(sql_backend, ws, cfg.inventory_database)
-<<<<<<< HEAD
     interactive_grants = PrincipalACL.for_cli(ws, install)
-    TablesMigrate(
+    TablesMigrator(
         table_crawler,
         grant_crawler,
         ws,
@@ -452,12 +448,7 @@
         group_manager,
         migration_status_refresher,
         interactive_grants,
-    ).migrate_tables(what=What.EXTERNAL_SYNC)
-=======
-    TablesMigrator(
-        table_crawler, grant_crawler, ws, sql_backend, table_mapping, group_manager, migration_status_refresher
     ).migrate_tables(what=What.EXTERNAL_SYNC, acl_strategy=[AclMigrationWhat.LEGACY_TACL])
->>>>>>> 107fc5b6
 
 
 @task("migrate-tables", job_cluster="table_migration")
@@ -475,9 +466,8 @@
     table_mappings = TableMapping(install, ws, sql_backend)
     migration_status_refresher = MigrationStatusRefresher(ws, sql_backend, cfg.inventory_database, table_crawler)
     group_manager = GroupManager(sql_backend, ws, cfg.inventory_database)
-<<<<<<< HEAD
     interactive_grants = PrincipalACL.for_cli(ws, install)
-    TablesMigrate(
+    TablesMigrator(
         table_crawler,
         grant_crawler,
         ws,
@@ -486,12 +476,7 @@
         group_manager,
         migration_status_refresher,
         interactive_grants,
-    ).migrate_tables(what=What.DBFS_ROOT_DELTA)
-=======
-    TablesMigrator(
-        table_crawler, grant_crawler, ws, sql_backend, table_mapping, group_manager, migration_status_refresher
     ).migrate_tables(what=What.DBFS_ROOT_DELTA, acl_strategy=[AclMigrationWhat.LEGACY_TACL])
->>>>>>> 107fc5b6
 
 
 @task("migrate-groups-experimental", depends_on=[crawl_groups])
