--- conflicted
+++ resolved
@@ -89,26 +89,6 @@
 
 @task("assessment", depends_on=[crawl_tables, crawl_grants, inventorize_permissions], dashboard="assessment")
 def assessment_report(_: MigrationConfig):
-<<<<<<< HEAD
-    """This report is meticulously crafted to evaluate and assess the readiness of a specific workspace for
-    the seamless adoption of the Unity Catalog.
-
-    Our assessment process encompasses a thorough analysis of various critical aspects, including data schemas, metadata
-    structures, permissions, access controls, data assets, and dependencies within the workspace. We delve deep into
-    the intricacies of the existing environment, taking into consideration factors such as the complexity of data
-    models, the intricacy of ACLs, the presence of custom scripts, and the overall data ecosystem.
-
-    The result of this meticulous assessment is a detailed report that provides a holistic view of the workspace's
-    readiness for migration to the Databricks Unity Catalog. This report serves as a valuable guide, offering insights,
-    recommendations, and actionable steps to ensure a smooth and successful transition. It aids data engineers,
-    administrators, and decision-makers in making informed choices, mitigating potential challenges, and optimizing
-    the migration strategy.
-
-    By creating this readiness assessment report, we demonstrate our commitment to a well-planned, risk-mitigated
-    migration process. It ensures that our migration to the Databricks Unity Catalog is not only efficient but also
-    aligns seamlessly with our data governance, security, and operational requirements, setting the stage for a new era
-    of data management excellence."""
-=======
     """This meticulously prepared report serves the purpose of evaluating and gauging the preparedness of a specific
     workspace for a smooth transition to the Unity Catalog.
 
@@ -127,8 +107,6 @@
     risk-mitigated migration process. It guarantees that our migration to the Databricks Unity Catalog is not only
     efficient but also seamlessly aligns with our data governance, security, and operational requirements, paving the
     way for a new era of excellence in data management."""
-    logger.info(f"{__name__} called")
->>>>>>> 188eefa1
 
 
 @task("migrate-groups", depends_on=[inventorize_permissions])
