import logging
import os
import sys

from databricks.labs.blueprint.installation import Installation
from databricks.labs.lsql.backends import SqlBackend
from databricks.sdk import WorkspaceClient

from databricks.labs.ucx.assessment.azure import AzureServicePrincipalCrawler
from databricks.labs.ucx.assessment.clusters import ClustersCrawler, PoliciesCrawler
from databricks.labs.ucx.assessment.init_scripts import GlobalInitScriptCrawler
from databricks.labs.ucx.assessment.jobs import JobsCrawler, SubmitRunsCrawler
from databricks.labs.ucx.assessment.pipelines import PipelinesCrawler
from databricks.labs.ucx.azure.access import AzureResourcePermissions
from databricks.labs.ucx.azure.resources import AzureAPIClient, AzureResources
from databricks.labs.ucx.config import WorkspaceConfig
from databricks.labs.ucx.framework.tasks import task, trigger
from databricks.labs.ucx.hive_metastore import ExternalLocations, Mounts, TablesCrawler
from databricks.labs.ucx.hive_metastore.grants import (
    AzureACL,
    GrantsCrawler,
    PrincipalACL,
)
from databricks.labs.ucx.hive_metastore.locations import TablesInMounts
from databricks.labs.ucx.hive_metastore.mapping import TableMapping
from databricks.labs.ucx.hive_metastore.table_migrate import (
    MigrationStatusRefresher,
    TablesMigrator,
)
from databricks.labs.ucx.hive_metastore.table_size import TableSizeCrawler
from databricks.labs.ucx.hive_metastore.tables import AclMigrationWhat, What
from databricks.labs.ucx.hive_metastore.udfs import UdfsCrawler
from databricks.labs.ucx.hive_metastore.verification import VerifyHasMetastore
from databricks.labs.ucx.workspace_access.generic import WorkspaceListing
from databricks.labs.ucx.workspace_access.groups import GroupManager
from databricks.labs.ucx.workspace_access.manager import PermissionManager

logger = logging.getLogger(__name__)


@task("assessment", notebook="hive_metastore/tables.scala")
def crawl_tables(*_):
    """Iterates over all tables in the Hive Metastore of the current workspace and persists their metadata, such
    as _database name_, _table name_, _table type_, _table location_, etc., in the Delta table named
    `$inventory_database.tables`. Note that the `inventory_database` is set in the configuration file. The metadata
    stored is then used in the subsequent tasks and workflows to, for example,  find all Hive Metastore tables that
    cannot easily be migrated to Unity Catalog."""


@task("assessment", job_cluster="tacl")
def setup_tacl(*_):
    """(Optimization) Starts `tacl` job cluster in parallel to crawling tables."""


@task("assessment", depends_on=[crawl_tables, setup_tacl], job_cluster="tacl")
def crawl_grants(cfg: WorkspaceConfig, _ws: WorkspaceClient, sql_backend: SqlBackend, _install: Installation):
    """Scans the previously created Delta table named `$inventory_database.tables` and issues a `SHOW GRANTS`
    statement for every object to retrieve the permissions it has assigned to it. The permissions include information
    such as the _principal_, _action type_, and the _table_ it applies to. This is persisted in the Delta table
    `$inventory_database.grants`. Other, migration related jobs use this inventory table to convert the legacy Table
    ACLs to Unity Catalog  permissions.

    Note: This job runs on a separate cluster (named `tacl`) as it requires the proper configuration to have the Table
    ACLs enabled and available for retrieval."""
    tables = TablesCrawler(sql_backend, cfg.inventory_database, cfg.include_databases)
    udfs = UdfsCrawler(sql_backend, cfg.inventory_database, cfg.include_databases)
    grants = GrantsCrawler(tables, udfs, cfg.include_databases)
    grants.snapshot()


@task("assessment", depends_on=[crawl_tables])
def estimate_table_size_for_migration(
    cfg: WorkspaceConfig, _ws: WorkspaceClient, sql_backend: SqlBackend, _install: Installation
):
    """Scans the previously created Delta table named `$inventory_database.tables` and locate tables that cannot be
    "synced". These tables will have to be cloned in the migration process.
    Assesses the size of these tables and create `$inventory_database.table_size` table to list these sizes.
    The table size is a factor in deciding whether to clone these tables."""
    table_size = TableSizeCrawler(sql_backend, cfg.inventory_database)
    table_size.snapshot()


@task("assessment")
def crawl_mounts(cfg: WorkspaceConfig, ws: WorkspaceClient, sql_backend: SqlBackend, _install: Installation):
    """Defines the scope of the _mount points_ intended for migration into Unity Catalog. As these objects are not
    compatible with the Unity Catalog paradigm, a key component of the migration process involves transferring them
    to Unity Catalog External Locations.

    The assessment involves scanning the workspace to compile a list of all existing mount points and subsequently
    storing this information in the `$inventory.mounts` table. This is crucial for planning the migration."""
    mounts = Mounts(sql_backend, ws, cfg.inventory_database)
    mounts.snapshot()


@task("assessment", depends_on=[crawl_mounts, crawl_tables])
def guess_external_locations(
    cfg: WorkspaceConfig, ws: WorkspaceClient, sql_backend: SqlBackend, _install: Installation
):
    """Determines the shared path prefixes of all the tables. Specifically, the focus is on identifying locations that
    utilize mount points. The goal is to identify the _external locations_ necessary for a successful migration and
    store this information in the `$inventory.external_locations` table.

    The approach taken in this assessment involves the following steps:
      - Extracting all the locations associated with tables that do not use DBFS directly, but a mount point instead
      - Scanning all these locations to identify folders that can act as shared path prefixes
      - These identified external locations will be created subsequently prior to the actual table migration"""
    crawler = ExternalLocations(ws, sql_backend, cfg.inventory_database)
    crawler.snapshot()


@task("assessment")
def assess_jobs(cfg: WorkspaceConfig, ws: WorkspaceClient, sql_backend: SqlBackend, _install: Installation):
    """Scans through all the jobs and identifies those that are not compatible with UC. The list of all the jobs is
    stored in the `$inventory.jobs` table.

    It looks for:
      - Clusters with Databricks Runtime (DBR) version earlier than 11.3
      - Clusters using Passthrough Authentication
      - Clusters with incompatible Spark config tags
      - Clusters referencing DBFS locations in one or more config options
    """
    crawler = JobsCrawler(ws, sql_backend, cfg.inventory_database)
    crawler.snapshot()


@task("assessment")
def assess_clusters(cfg: WorkspaceConfig, ws: WorkspaceClient, sql_backend: SqlBackend, _install: Installation):
    """Scan through all the clusters and identifies those that are not compatible with UC. The list of all the clusters
    is stored in the`$inventory.clusters` table.

    It looks for:
      - Clusters with Databricks Runtime (DBR) version earlier than 11.3
      - Clusters using Passthrough Authentication
      - Clusters with incompatible spark config tags
      - Clusters referencing DBFS locations in one or more config options
    """
    crawler = ClustersCrawler(ws, sql_backend, cfg.inventory_database)
    crawler.snapshot()


@task("assessment")
def assess_pipelines(cfg: WorkspaceConfig, ws: WorkspaceClient, sql_backend: SqlBackend, _install: Installation):
    """This module scans through all the Pipelines and identifies those pipelines which has Azure Service Principals
    embedded (who has been given access to the Azure storage accounts via spark configurations) in the pipeline
    configurations.

    It looks for:
      - all the pipelines which has Azure Service Principal embedded in the pipeline configuration

    Subsequently, a list of all the pipelines with matching configurations are stored in the
    `$inventory.pipelines` table."""
    crawler = PipelinesCrawler(ws, sql_backend, cfg.inventory_database)
    crawler.snapshot()


@task("assessment")
def assess_incompatible_submit_runs(
    cfg: WorkspaceConfig, ws: WorkspaceClient, sql_backend: SqlBackend, _install: Installation
):
    """This module scans through all the Submit Runs and identifies those runs which may become incompatible after
    the workspace attachment.

    It looks for:
      - All submit runs with DBR >=11.3 and data_security_mode:None

    It also combines several submit runs under a single pseudo_id based on hash of the submit run configuration.
    Subsequently, a list of all the incompatible runs with failures are stored in the
    `$inventory.submit_runs` table."""
    crawler = SubmitRunsCrawler(ws, sql_backend, cfg.inventory_database, cfg.num_days_submit_runs_history)
    crawler.snapshot()


@task("assessment")
def crawl_cluster_policies(cfg: WorkspaceConfig, ws: WorkspaceClient, sql_backend: SqlBackend, _install: Installation):
    """This module scans through all the Cluster Policies and get the necessary information

    It looks for:
      - Clusters Policies with Databricks Runtime (DBR) version earlier than 11.3

      Subsequently, a list of all the policies with matching configurations are stored in the
    `$inventory.policies` table."""
    crawler = PoliciesCrawler(ws, sql_backend, cfg.inventory_database)
    crawler.snapshot()


@task("assessment", cloud="azure")
def assess_azure_service_principals(
    cfg: WorkspaceConfig, ws: WorkspaceClient, sql_backend: SqlBackend, _install: Installation
):
    """This module scans through all the clusters configurations, cluster policies, job cluster configurations,
    Pipeline configurations, Warehouse configuration and identifies all the Azure Service Principals who has been
    given access to the Azure storage accounts via spark configurations referred in those entities.

    It looks in:
      - all those entities and prepares a list of Azure Service Principal embedded in their configurations

    Subsequently, the list of all the Azure Service Principals referred in those configurations are saved
    in the `$inventory.azure_service_principals` table."""
    if ws.config.is_azure:
        crawler = AzureServicePrincipalCrawler(ws, sql_backend, cfg.inventory_database)
        crawler.snapshot()


@task("assessment")
def assess_global_init_scripts(
    cfg: WorkspaceConfig, ws: WorkspaceClient, sql_backend: SqlBackend, _install: Installation
):
    """This module scans through all the global init scripts and identifies if there is an Azure Service Principal
    who has been given access to the Azure storage accounts via spark configurations referred in those scripts.

    It looks in:
      - the list of all the global init scripts are saved in the `$inventory.azure_service_principals` table."""
    crawler = GlobalInitScriptCrawler(ws, sql_backend, cfg.inventory_database)
    crawler.snapshot()


@task("assessment")
def workspace_listing(cfg: WorkspaceConfig, ws: WorkspaceClient, sql_backend: SqlBackend, _install: Installation):
    """Scans the workspace for workspace objects. It recursively list all sub directories
    and compiles a list of directories, notebooks, files, repos and libraries in the workspace.

    It uses multi-threading to parallelize the listing process to speed up execution on big workspaces.
    It accepts starting path as the parameter defaulted to the root path '/'."""
    crawler = WorkspaceListing(ws, sql_backend, cfg.inventory_database, cfg.num_threads, cfg.workspace_start_path)
    crawler.snapshot()


@task("assessment", depends_on=[crawl_grants, workspace_listing])
def crawl_permissions(cfg: WorkspaceConfig, ws: WorkspaceClient, sql_backend: SqlBackend, _install: Installation):
    """Scans the workspace-local groups and all their permissions. The list is stored in the `$inventory.permissions`
    Delta table.

    This is the first step for the _group migration_ process, which is continued in the `migrate-groups` workflow.
    This step includes preparing Legacy Table ACLs for local group migration."""
    permission_manager = PermissionManager.factory(
        ws,
        sql_backend,
        cfg.inventory_database,
        num_threads=cfg.num_threads,
        workspace_start_path=cfg.workspace_start_path,
    )
    permission_manager.cleanup()
    permission_manager.inventorize_permissions()


@task("assessment")
def crawl_groups(cfg: WorkspaceConfig, ws: WorkspaceClient, sql_backend: SqlBackend, _install: Installation):
    """Scans all groups for the local group migration scope"""
    group_manager = GroupManager(
        sql_backend,
        ws,
        cfg.inventory_database,
        cfg.include_group_names,
        cfg.renamed_group_prefix,
        workspace_group_regex=cfg.workspace_group_regex,
        workspace_group_replace=cfg.workspace_group_replace,
        account_group_regex=cfg.account_group_regex,
        external_id_match=cfg.group_match_by_external_id,
    )
    group_manager.snapshot()


@task(
    "assessment",
    depends_on=[
        crawl_grants,
        crawl_groups,
        crawl_permissions,
        guess_external_locations,
        assess_jobs,
        assess_incompatible_submit_runs,
        assess_clusters,
        crawl_cluster_policies,
        assess_azure_service_principals,
        assess_pipelines,
        assess_global_init_scripts,
        crawl_tables,
    ],
    dashboard="assessment_main",
)
def assessment_report(*_):
    """Refreshes the assessment dashboard after all previous tasks have been completed. Note that you can access the
    dashboard _before_ all tasks have been completed, but then only already completed information is shown."""


@task(
    "assessment",
    depends_on=[
        assess_jobs,
        assess_incompatible_submit_runs,
        assess_clusters,
        assess_pipelines,
        crawl_tables,
    ],
    dashboard="assessment_estimates",
)
def estimates_report(*_):
    """Refreshes the assessment dashboard after all previous tasks have been completed. Note that you can access the
    dashboard _before_ all tasks have been completed, but then only already completed information is shown."""


@task("migrate-groups", depends_on=[crawl_groups])
def rename_workspace_local_groups(
    cfg: WorkspaceConfig, ws: WorkspaceClient, sql_backend: SqlBackend, _install: Installation
):
    """Renames workspace local groups by adding `ucx-renamed-` prefix."""
    verify_has_metastore = VerifyHasMetastore(ws)
    if verify_has_metastore.verify_metastore():
        logger.info("Metastore exists in the workspace")

    group_manager = GroupManager(
        sql_backend,
        ws,
        cfg.inventory_database,
        cfg.include_group_names,
        cfg.renamed_group_prefix,
        workspace_group_regex=cfg.workspace_group_regex,
        workspace_group_replace=cfg.workspace_group_replace,
        account_group_regex=cfg.account_group_regex,
        external_id_match=cfg.group_match_by_external_id,
    )
    group_manager.rename_groups()


@task("migrate-groups", depends_on=[rename_workspace_local_groups])
def reflect_account_groups_on_workspace(
    cfg: WorkspaceConfig, ws: WorkspaceClient, sql_backend: SqlBackend, _install: Installation
):
    """Adds matching account groups to this workspace. The matching account level group(s) must preexist(s) for this
    step to be successful. This process does not create the account level group(s)."""
    group_manager = GroupManager(
        sql_backend,
        ws,
        cfg.inventory_database,
        cfg.include_group_names,
        cfg.renamed_group_prefix,
        workspace_group_regex=cfg.workspace_group_regex,
        workspace_group_replace=cfg.workspace_group_replace,
        account_group_regex=cfg.account_group_regex,
        external_id_match=cfg.group_match_by_external_id,
    )
    group_manager.reflect_account_groups_on_workspace()


@task("migrate-groups", depends_on=[reflect_account_groups_on_workspace], job_cluster="tacl")
def apply_permissions_to_account_groups(
    cfg: WorkspaceConfig, ws: WorkspaceClient, sql_backend: SqlBackend, _install: Installation
):
    """Fourth phase of the workspace-local group migration process. It does the following:
      - Assigns the full set of permissions of the original group to the account-level one

    It covers local workspace-local permissions for all entities: Legacy Table ACLs, Entitlements,
    AWS instance profiles, Clusters, Cluster policies, Instance Pools, Databricks SQL warehouses, Delta Live
    Tables, Jobs, MLflow experiments, MLflow registry, SQL Dashboards & Queries, SQL Alerts, Token and Password usage
    permissions, Secret Scopes, Notebooks, Directories, Repos, Files.

    See [interactive tutorial here](https://app.getreprise.com/launch/myM3VNn/)."""
    group_manager = GroupManager(
        sql_backend,
        ws,
        cfg.inventory_database,
        cfg.include_group_names,
        cfg.renamed_group_prefix,
        workspace_group_regex=cfg.workspace_group_regex,
        workspace_group_replace=cfg.workspace_group_replace,
        account_group_regex=cfg.account_group_regex,
        external_id_match=cfg.group_match_by_external_id,
    )

    migration_state = group_manager.get_migration_state()
    if len(migration_state.groups) == 0:
        logger.info("Skipping group migration as no groups were found.")
        return

    permission_manager = PermissionManager.factory(
        ws,
        sql_backend,
        cfg.inventory_database,
        num_threads=cfg.num_threads,
        workspace_start_path=cfg.workspace_start_path,
    )
    permission_manager.apply_group_permissions(migration_state)


@task("validate-groups-permissions", job_cluster="tacl")
def validate_groups_permissions(
    cfg: WorkspaceConfig, ws: WorkspaceClient, sql_backend: SqlBackend, _install: Installation
):
    """Validate that all the crawled permissions are applied correctly to the destination groups."""
    logger.info("Running validation of permissions applied to destination groups.")
    permission_manager = PermissionManager.factory(
        ws,
        sql_backend,
        cfg.inventory_database,
        num_threads=cfg.num_threads,
        workspace_start_path=cfg.workspace_start_path,
    )
    permission_manager.verify_group_permissions()


@task("remove-workspace-local-backup-groups", depends_on=[apply_permissions_to_account_groups])
def delete_backup_groups(cfg: WorkspaceConfig, ws: WorkspaceClient, sql_backend: SqlBackend, _install: Installation):
    """Last step of the group migration process. Removes all workspace-level backup groups, along with their
    permissions. Execute this workflow only after you've confirmed that workspace-local migration worked
    successfully for all the groups involved."""
    group_manager = GroupManager(
        sql_backend,
        ws,
        cfg.inventory_database,
        cfg.include_group_names,
        cfg.renamed_group_prefix,
        workspace_group_regex=cfg.workspace_group_regex,
        workspace_group_replace=cfg.workspace_group_replace,
        account_group_regex=cfg.account_group_regex,
        external_id_match=cfg.group_match_by_external_id,
    )
    group_manager.delete_original_workspace_groups()


@task("099-destroy-schema")
def destroy_schema(cfg: WorkspaceConfig, _ws: WorkspaceClient, sql_backend: SqlBackend, _install: Installation):
    """This _clean-up_ workflow allows to removes the `$inventory` database, with all the inventory tables created by
    the previous workflow runs. Use this to reset the entire state and start with the assessment step again."""
    sql_backend.execute(f"DROP DATABASE {cfg.inventory_database} CASCADE")


@task("migrate-tables", job_cluster="table_migration")
def migrate_external_tables_sync(
    cfg: WorkspaceConfig, ws: WorkspaceClient, sql_backend: SqlBackend, install: Installation
):
    """This workflow task migrates the *external tables that are supported by SYNC command* from the Hive Metastore to the Unity Catalog.
    Following cli commands are required to be run before running this task:
    - For Azure: `principal-prefix-access`, `create-table-mapping`, `create-uber-principal`, `migrate-credentials`, `migrate-locations`, `create-catalogs-schemas`
    - For AWS: TBD
    """
    table_crawler = TablesCrawler(sql_backend, cfg.inventory_database)
    udf_crawler = UdfsCrawler(sql_backend, cfg.inventory_database)
    grant_crawler = GrantsCrawler(table_crawler, udf_crawler)
    table_mappings = TableMapping(install, ws, sql_backend)
    migration_status_refresher = MigrationStatusRefresher(ws, sql_backend, cfg.inventory_database, table_crawler)
    group_manager = GroupManager(sql_backend, ws, cfg.inventory_database)
<<<<<<< HEAD
    TablesMigrator(
        table_crawler, grant_crawler, ws, sql_backend, table_mapping, group_manager, migration_status_refresher
    ).migrate_tables(what=What.EXTERNAL_SYNC, acl_strategy=[AclMigrationWhat.LEGACY_TACL])
=======
    mount_crawler = Mounts(sql_backend, ws, cfg.inventory_database)
    cluster_locations = {}
    if ws.config.is_azure:
        locations = ExternalLocations(ws, sql_backend, cfg.inventory_database)
        azure_client = AzureAPIClient(
            ws.config.arm_environment.resource_manager_endpoint,
            ws.config.arm_environment.service_management_endpoint,
        )
        graph_client = AzureAPIClient("https://graph.microsoft.com", "https://graph.microsoft.com")
        azurerm = AzureResources(azure_client, graph_client)
        resource_permissions = AzureResourcePermissions(install, ws, azurerm, locations)
        spn_crawler = AzureServicePrincipalCrawler(ws, sql_backend, cfg.inventory_database)
        cluster_locations = AzureACL(
            ws, sql_backend, spn_crawler, resource_permissions
        ).get_eligible_locations_principals()
    interactive_grants = PrincipalACL(ws, sql_backend, install, table_crawler, mount_crawler, cluster_locations)
    TablesMigrator(
        table_crawler,
        grant_crawler,
        ws,
        sql_backend,
        table_mappings,
        group_manager,
        migration_status_refresher,
        interactive_grants,
    ).migrate_tables(what=What.EXTERNAL_SYNC, acl_strategy=[AclMigrationWhat.LEGACY_TACL, AclMigrationWhat.PRINCIPAL])
>>>>>>> 841d4661


@task("migrate-tables", job_cluster="table_migration")
def migrate_dbfs_root_delta_tables(
    cfg: WorkspaceConfig, ws: WorkspaceClient, sql_backend: SqlBackend, install: Installation
):
    """This workflow task migrates `delta tables stored in DBFS root` from the Hive Metastore to the Unity Catalog using deep clone.
    Following cli commands are required to be run before running this task:
    - For Azure: `principal-prefix-access`, `create-table-mapping`, `create-uber-principal`, `migrate-credentials`, `migrate-locations`, `create-catalogs-schemas`
    - For AWS: TBD
    """
    table_crawler = TablesCrawler(sql_backend, cfg.inventory_database)
    udf_crawler = UdfsCrawler(sql_backend, cfg.inventory_database)
    grant_crawler = GrantsCrawler(table_crawler, udf_crawler)
    table_mappings = TableMapping(install, ws, sql_backend)
    migration_status_refresher = MigrationStatusRefresher(ws, sql_backend, cfg.inventory_database, table_crawler)
    group_manager = GroupManager(sql_backend, ws, cfg.inventory_database)
<<<<<<< HEAD
    TablesMigrator(
        table_crawler, grant_crawler, ws, sql_backend, table_mapping, group_manager, migration_status_refresher
    ).migrate_tables(what=What.DBFS_ROOT_DELTA, acl_strategy=[AclMigrationWhat.LEGACY_TACL])
=======
    mount_crawler = Mounts(sql_backend, ws, cfg.inventory_database)
    cluster_locations = {}
    if ws.config.is_azure:
        locations = ExternalLocations(ws, sql_backend, cfg.inventory_database)
        azure_client = AzureAPIClient(
            ws.config.arm_environment.resource_manager_endpoint,
            ws.config.arm_environment.service_management_endpoint,
        )
        graph_client = AzureAPIClient("https://graph.microsoft.com", "https://graph.microsoft.com")
        azurerm = AzureResources(azure_client, graph_client)
        resource_permissions = AzureResourcePermissions(install, ws, azurerm, locations)
        spn_crawler = AzureServicePrincipalCrawler(ws, sql_backend, cfg.inventory_database)
        cluster_locations = AzureACL(
            ws, sql_backend, spn_crawler, resource_permissions
        ).get_eligible_locations_principals()
    interactive_grants = PrincipalACL(ws, sql_backend, install, table_crawler, mount_crawler, cluster_locations)
    TablesMigrator(
        table_crawler,
        grant_crawler,
        ws,
        sql_backend,
        table_mappings,
        group_manager,
        migration_status_refresher,
        interactive_grants,
    ).migrate_tables(what=What.DBFS_ROOT_DELTA, acl_strategy=[AclMigrationWhat.LEGACY_TACL, AclMigrationWhat.PRINCIPAL])
>>>>>>> 841d4661


@task("migrate-groups-experimental", depends_on=[crawl_groups])
def rename_workspace_local_groups_experimental(
    cfg: WorkspaceConfig, ws: WorkspaceClient, sql_backend: SqlBackend, _install: Installation
):
    """EXPERIMENTAL
    Renames workspace local groups by adding `ucx-renamed-` prefix."""
    return rename_workspace_local_groups(cfg, ws, sql_backend, _install)


@task("migrate-groups-experimental", depends_on=[rename_workspace_local_groups_experimental])
def reflect_account_groups_on_workspace_experimental(
    cfg: WorkspaceConfig, ws: WorkspaceClient, sql_backend: SqlBackend, _install: Installation
):
    """EXPERIMENTAL
    Adds matching account groups to this workspace. The matching account level group(s) must preexist(s) for this
    step to be successful. This process does not create the account level group(s)."""
    return reflect_account_groups_on_workspace(cfg, ws, sql_backend, _install)


@task(
    "migrate-groups-experimental",
    depends_on=[
        reflect_account_groups_on_workspace_experimental,
        rename_workspace_local_groups_experimental,
    ],
)
def apply_permissions_to_account_groups_experimental(
    cfg: WorkspaceConfig, ws: WorkspaceClient, sql_backend: SqlBackend, _install: Installation
):
    """EXPERIMENTAL
    This task uses the new permission migration API which requires enrolment from Databricks
    Fourth phase of the workspace-local group migration process. It does the following:
      - Assigns the full set of permissions of the original group to the account-level one

    It covers local workspace-local permissions for most entities: Entitlements,
    AWS instance profiles, Clusters, Cluster policies, Instance Pools, Databricks SQL warehouses, Delta Live
    Tables, Jobs, MLflow experiments, MLflow registry, SQL Dashboards & Queries, SQL Alerts, Token and Password usage
    permissions, Secret Scopes, Notebooks, Directories, Repos, Files.
    """
    group_manager = GroupManager(
        sql_backend,
        ws,
        cfg.inventory_database,
        cfg.include_group_names,
        cfg.renamed_group_prefix,
        workspace_group_regex=cfg.workspace_group_regex,
        workspace_group_replace=cfg.workspace_group_replace,
        account_group_regex=cfg.account_group_regex,
        external_id_match=cfg.group_match_by_external_id,
    )
    migration_state = group_manager.get_migration_state()
    if len(migration_state.groups) == 0:
        logger.info("Skipping group migration as no groups were found.")
        return
    migration_state.apply_to_renamed_groups(ws)


@task("migrate-tables-in-mounts-experimental")
def scan_tables_in_mounts_experimental(
    cfg: WorkspaceConfig, ws: WorkspaceClient, sql_backend: SqlBackend, _install: Installation
):
    """EXPERIMENTAL
    This workflow scans for Delta tables inside all mount points captured during the assessment.
    It will store the results under the `tables` table located under the assessment.
    """
    mounts = Mounts(sql_backend, ws, cfg.inventory_database)
    TablesInMounts(
        sql_backend, ws, cfg.inventory_database, mounts, cfg.include_mounts, cfg.exclude_paths_in_mount
    ).snapshot()


def main(*argv):
    if len(argv) == 0:
        argv = sys.argv
    trigger(*argv)


if __name__ == "__main__":
    if "DATABRICKS_RUNTIME_VERSION" not in os.environ:
        raise SystemExit("Only intended to run in Databricks Runtime")
    main(*sys.argv)<|MERGE_RESOLUTION|>--- conflicted
+++ resolved
@@ -439,11 +439,6 @@
     table_mappings = TableMapping(install, ws, sql_backend)
     migration_status_refresher = MigrationStatusRefresher(ws, sql_backend, cfg.inventory_database, table_crawler)
     group_manager = GroupManager(sql_backend, ws, cfg.inventory_database)
-<<<<<<< HEAD
-    TablesMigrator(
-        table_crawler, grant_crawler, ws, sql_backend, table_mapping, group_manager, migration_status_refresher
-    ).migrate_tables(what=What.EXTERNAL_SYNC, acl_strategy=[AclMigrationWhat.LEGACY_TACL])
-=======
     mount_crawler = Mounts(sql_backend, ws, cfg.inventory_database)
     cluster_locations = {}
     if ws.config.is_azure:
@@ -470,7 +465,6 @@
         migration_status_refresher,
         interactive_grants,
     ).migrate_tables(what=What.EXTERNAL_SYNC, acl_strategy=[AclMigrationWhat.LEGACY_TACL, AclMigrationWhat.PRINCIPAL])
->>>>>>> 841d4661
 
 
 @task("migrate-tables", job_cluster="table_migration")
@@ -488,11 +482,6 @@
     table_mappings = TableMapping(install, ws, sql_backend)
     migration_status_refresher = MigrationStatusRefresher(ws, sql_backend, cfg.inventory_database, table_crawler)
     group_manager = GroupManager(sql_backend, ws, cfg.inventory_database)
-<<<<<<< HEAD
-    TablesMigrator(
-        table_crawler, grant_crawler, ws, sql_backend, table_mapping, group_manager, migration_status_refresher
-    ).migrate_tables(what=What.DBFS_ROOT_DELTA, acl_strategy=[AclMigrationWhat.LEGACY_TACL])
-=======
     mount_crawler = Mounts(sql_backend, ws, cfg.inventory_database)
     cluster_locations = {}
     if ws.config.is_azure:
@@ -519,7 +508,6 @@
         migration_status_refresher,
         interactive_grants,
     ).migrate_tables(what=What.DBFS_ROOT_DELTA, acl_strategy=[AclMigrationWhat.LEGACY_TACL, AclMigrationWhat.PRINCIPAL])
->>>>>>> 841d4661
 
 
 @task("migrate-groups-experimental", depends_on=[crawl_groups])
