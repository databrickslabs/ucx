import logging
import os
import sys

from databricks.sdk import WorkspaceClient

from databricks.labs.ucx.assessment.crawlers import (
    AzureServicePrincipalCrawler,
    ClustersCrawler,
    GlobalInitScriptCrawler,
    JobsCrawler,
    PipelinesCrawler,
)
from databricks.labs.ucx.config import WorkspaceConfig
from databricks.labs.ucx.framework.crawlers import RuntimeBackend
from databricks.labs.ucx.framework.tasks import task, trigger
from databricks.labs.ucx.hive_metastore import GrantsCrawler, TablesCrawler
from databricks.labs.ucx.hive_metastore.data_objects import ExternalLocationCrawler
from databricks.labs.ucx.hive_metastore.mounts import Mounts
from databricks.labs.ucx.workspace_access.groups import GroupManager
from databricks.labs.ucx.workspace_access.manager import PermissionManager

logger = logging.getLogger(__name__)


@task("assessment")
def setup_schema(cfg: WorkspaceConfig):
    """Creates a database for the UCX migration intermediate state. The name comes from the configuration file
    and is set with the `inventory_database` key."""
    backend = RuntimeBackend()
    backend.execute(f"CREATE SCHEMA IF NOT EXISTS hive_metastore.{cfg.inventory_database}")


@task("assessment", depends_on=[setup_schema], notebook="hive_metastore/tables.scala")
def crawl_tables(_: WorkspaceConfig):
    """Iterates over all tables in the Hive Metastore of the current workspace and persists their metadata, such
    as _database name_, _table name_, _table type_, _table location_, etc., in the Delta table named
    `${inventory_database}.tables`. The `inventory_database` placeholder is set in the configuration file. The metadata
    stored is then used in the subsequent tasks and workflows to, for example,  find all Hive Metastore tables that
    cannot easily be migrated to Unity Catalog."""


@task("assessment", job_cluster="tacl")
def setup_tacl(_: WorkspaceConfig):
    """(Optimization) Starts `tacl` job cluster in parallel to crawling tables."""


@task("assessment", depends_on=[crawl_tables, setup_tacl], job_cluster="tacl")
def crawl_grants(cfg: WorkspaceConfig):
    """Scans the previously created Delta table named `${inventory_database}.tables` and issues a `SHOW GRANTS`
    statement for every object to retrieve the permissions it has assigned to it. The permissions include information
    such as the _principal_, _action type_, and the _table_ it applies to. This is persisted in the Delta table
    `${inventory_database}.grants`. Other, migration related jobs use this inventory table to convert the legacy Table
    ACLs to Unity Catalog  permissions.

    Note: This job runs on a separate cluster (named `tacl`) as it requires the proper configuration to have the Table
    ACLs enabled and available for retrieval."""
    backend = RuntimeBackend()
    tables = TablesCrawler(backend, cfg.inventory_database)
    grants = GrantsCrawler(tables)
    grants.snapshot()


@task("assessment", depends_on=[setup_schema])
def crawl_mounts(cfg: WorkspaceConfig):
    """Defines the scope of the _mount points_ intended for migration into Unity Catalog. As these objects are not
    compatible with the Unity Catalog paradigm, a key component of the migration process involves transferring them
    to Unity Catalog External Locations.

    The assessment involves scanning the workspace to compile a list of all existing mount points and subsequently
    storing this information in the `$inventory.mounts` table. This is crucial for planning the migration."""
    ws = WorkspaceClient(config=cfg.to_databricks_config())
    mounts = Mounts(backend=RuntimeBackend(), ws=ws, inventory_database=cfg.inventory_database)
    mounts.inventorize_mounts()


@task("assessment", depends_on=[crawl_mounts, crawl_tables])
def guess_external_locations(cfg: WorkspaceConfig):
    """Determines the shared path prefixes of all the tables. Specifically, the focus is on identifying locations that
    utilize mount points. The goal is to identify the _external locations_ necessary for a successful migration and
    store this information in the `$inventory.external_locations` table.

    The approach taken in this assessment involves the following steps:
      - Extracting all the locations associated with tables that do not use DBFS directly, but a mount point instead
      - Scanning all these locations to identify folders that can act as shared path prefixes
      - These identified external locations will be created subsequently prior to the actual table migration"""
    ws = WorkspaceClient(config=cfg.to_databricks_config())
    crawler = ExternalLocationCrawler(ws, RuntimeBackend(), cfg.inventory_database)
    crawler.snapshot()


@task("assessment", depends_on=[setup_schema])
def assess_jobs(cfg: WorkspaceConfig):
    """Scans through all the jobs and identifies those that are not compatible with UC. The list of all the jobs is
    stored in the `$inventory.jobs` table.

    It looks for:
      - Clusters with Databricks Runtime (DBR) version earlier than 11.3
      - Clusters using Passthrough Authentication
      - Clusters with incompatible Spark config tags
      - Clusters referencing DBFS locations in one or more config options
    """
    ws = WorkspaceClient(config=cfg.to_databricks_config())
    crawler = JobsCrawler(ws, RuntimeBackend(), cfg.inventory_database)
    crawler.snapshot()


@task("assessment", depends_on=[setup_schema])
def assess_clusters(cfg: WorkspaceConfig):
    """Scan through all the clusters and identifies those that are not compatible with UC. The list of all the clusters
    is stored in the`$inventory.clusters` table.

    It looks for:
      - Clusters with Databricks Runtime (DBR) version earlier than 11.3
      - Clusters using Passthrough Authentication
      - Clusters with incompatible spark config tags
      - Clusters referencing DBFS locations in one or more config options
    """
    ws = WorkspaceClient(config=cfg.to_databricks_config())
    crawler = ClustersCrawler(ws, RuntimeBackend(), cfg.inventory_database)
    crawler.snapshot()


<<<<<<< HEAD
@task("assessment", depends_on=[setup_schema])
def assess_pipelines(cfg: WorkspaceConfig):
    """This module scans through all the Pipelines and identifies those pipelines which has Azure Service Principals
    embedded (who has been given access to the Azure storage accounts via spark configurations) in the pipeline
    configurations.
    It looks for:
      - all the pipelines which has Azure Service Principal embedded in the pipeline configuration
    Subsequently, a list of all the pipelines with matching configurations are stored in the
    `$inventory.pipelines` table."""
    ws = WorkspaceClient(config=cfg.to_databricks_config())
    crawler = PipelinesCrawler(ws, RuntimeBackend(), cfg.inventory_database)
    crawler.snapshot()


@task("assessment", depends_on=[setup_schema])
def assess_azure_service_principals(cfg: WorkspaceConfig):
    """This module scans through all the clusters configurations, cluster policies, job cluster configurations,
    Pipeline configurations, Warehouse configuration and identifies all the Azure Service Principals who has been
    given access to the Azure storage accounts via spark configurations referred in those entities.
    It looks in:
      - all those entities and prepares a list of Azure Service Principal embedded in their configurations
    Subsequently, the list of all the Azure Service Principals referred in those configurations are saved
    in the `$inventory.azure_service_principals` table."""
    ws = WorkspaceClient(config=cfg.to_databricks_config())
    crawler = AzureServicePrincipalCrawler(ws, RuntimeBackend(), cfg.inventory_database)
    crawler.snapshot()


@task("assessment", depends_on=[setup_schema])
def assess_global_init_scripts(cfg: WorkspaceConfig):
    """This module scans through all the global init scripts and identifies if there is an Azure Service Principal
    who has been given access to the Azure storage accounts via spark configurations referred in those scripts.
    It looks in:
      - the list of all the global init scripts are saved in the `$inventory.azure_service_principals` table."""
    ws = WorkspaceClient(config=cfg.to_databricks_config())
    crawler = GlobalInitScriptCrawler(ws, RuntimeBackend(), cfg.inventory_database)
    crawler.snapshot()


@task("assessment", depends_on=[setup_schema])
=======
@task("assessment", depends_on=[crawl_grants])
>>>>>>> d7cc1957
def crawl_permissions(cfg: WorkspaceConfig):
    """Scans the workspace-local groups and all their permissions. The list is stored in the `$inventory.permissions`
    Delta table.

    This is the first step for the _group migration_ process, which is continued in the `migrate-groups` workflow.
    This step includes preparing Legacy Table ACLs for local group migration."""
    ws = WorkspaceClient(config=cfg.to_databricks_config())
    permission_manager = PermissionManager.factory(
        ws,
        RuntimeBackend(),
        cfg.inventory_database,
        num_threads=cfg.num_threads,
        workspace_start_path=cfg.workspace_start_path,
    )
    permission_manager.cleanup()
    permission_manager.inventorize_permissions()


@task(
    "assessment",
    depends_on=[
        crawl_grants,
        crawl_permissions,
        guess_external_locations,
        assess_jobs,
        assess_clusters,
        assess_pipelines,
        assess_azure_service_principals,
        assess_global_init_scripts,
    ],
    dashboard="assessment",
)
def assessment_report(_: WorkspaceConfig):
    """Refreshes the assessment dashboard after all previous tasks have been completed. Note that you can access the
    dashboard _before_ all tasks have been completed, but then only already completed information is shown."""


@task("migrate-groups", depends_on=[crawl_permissions], job_cluster="tacl")
def migrate_permissions(cfg: WorkspaceConfig):
    """Main phase of the group migration process. It does the following:
      - Creates a backup of every workspace-local group, adding a prefix that can be set in the configuration
      - Assigns the full set of permissions of the original group to the backup one
      - Creates an account-level group with the original name of the workspace-local one
      - Assigns the full set of permissions of the original group to the account-level one

    It covers local workspace-local permissions for all entities: Legacy Table ACLs, Entitlements,
    AWS instance profiles, Clusters, Cluster policies, Instance Pools, Databricks SQL warehouses, Delta Live
    Tables, Jobs, MLflow experiments, MLflow registry, SQL Dashboards & Queries, SQL Alerts, Token and Password usage
    permissions, Secret Scopes, Notebooks, Directories, Repos, Files.

    See [interactive tutorial here](https://app.getreprise.com/launch/myM3VNn/)."""
    ws = WorkspaceClient(config=cfg.to_databricks_config())
    group_manager = GroupManager(ws, cfg.groups)
    group_manager.prepare_groups_in_environment()
    if not group_manager.has_groups():
        logger.info("Skipping group migration as no groups were found.")
        return

    permission_manager = PermissionManager.factory(
        ws,
        RuntimeBackend(),
        cfg.inventory_database,
        num_threads=cfg.num_threads,
        workspace_start_path=cfg.workspace_start_path,
    )

    permission_manager.apply_group_permissions(group_manager.migration_groups_provider, destination="backup")
    group_manager.replace_workspace_groups_with_account_groups()
    permission_manager.apply_group_permissions(group_manager.migration_groups_provider, destination="account")


@task("migrate-groups-cleanup", depends_on=[migrate_permissions])
def delete_backup_groups(cfg: WorkspaceConfig):
    """Last step of the group migration process. Removes all workspace-level backup groups, along with their
    permissions. Execute this workflow only after you've confirmed that workspace-local migration worked
    successfully for all the groups involved."""
    ws = WorkspaceClient(config=cfg.to_databricks_config())
    group_manager = GroupManager(ws, cfg.groups)
    group_manager.delete_backup_groups()


@task("destroy-schema")
def destroy_schema(cfg: WorkspaceConfig):
    """This _clean-up_ workflow allows to removes the `$inventory` database, with all the inventory tables created by
    the previous workflow runs. Use this to reset the entire state and start with the assessment step again."""
    RuntimeBackend().execute(f"DROP DATABASE {cfg.inventory_database} CASCADE")


def main():
    trigger(*sys.argv)


if __name__ == "__main__":
    if "DATABRICKS_RUNTIME_VERSION" not in os.environ:
        msg = "Only intended to run in Databricks Runtime"
        raise SystemExit(msg)
    main()<|MERGE_RESOLUTION|>--- conflicted
+++ resolved
@@ -121,7 +121,6 @@
     crawler.snapshot()
 
 
-<<<<<<< HEAD
 @task("assessment", depends_on=[setup_schema])
 def assess_pipelines(cfg: WorkspaceConfig):
     """This module scans through all the Pipelines and identifies those pipelines which has Azure Service Principals
@@ -161,10 +160,7 @@
     crawler.snapshot()
 
 
-@task("assessment", depends_on=[setup_schema])
-=======
 @task("assessment", depends_on=[crawl_grants])
->>>>>>> d7cc1957
 def crawl_permissions(cfg: WorkspaceConfig):
     """Scans the workspace-local groups and all their permissions. The list is stored in the `$inventory.permissions`
     Delta table.
