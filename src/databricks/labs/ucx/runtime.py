--- conflicted
+++ resolved
@@ -49,25 +49,6 @@
             ]
         )
 
-<<<<<<< HEAD
-@task("scan-tables-in-mounts-experimental")
-def scan_tables_in_mounts_experimental(
-    cfg: WorkspaceConfig, ws: WorkspaceClient, sql_backend: SqlBackend, _install: Installation
-):
-    """EXPERIMENTAL
-    This workflow scans for Delta tables inside all mount points captured during the assessment.
-    It will store the results under the `tables` table located under the assessment.
-    """
-    mounts = Mounts(sql_backend, ws, cfg.inventory_database)
-    TablesInMounts(
-        sql_backend,
-        ws,
-        cfg.inventory_database,
-        mounts,
-        cfg.include_mounts,
-        cfg.exclude_paths_in_mount,
-    ).snapshot()
-=======
     @classmethod
     def for_testing(cls, workflow, task_name, **replace):
         ctx = RuntimeContext().replace(**replace)
@@ -104,37 +85,6 @@
             ucx_logger.info(f"UCX v{__version__} After job finishes, see debug logs at {task_logger}")
             current_task = getattr(workflow, task_name)
             current_task(ctx)
->>>>>>> fc1747f6
-
-
-@task("migrate-tables-in-mounts-experimental", job_cluster="table_migration")
-def migrate_tables_in_mounts_experimental(
-    cfg: WorkspaceConfig, ws: WorkspaceClient, sql_backend: SqlBackend, install: Installation
-):
-    """EXPERIMENTAL
-    This workflow task migrates the tables from mount points to Unity Catalog.
-    Please run scan-tables-in-mounts-experimental before running this workflow. Additionaly, you must specify
-    mapping.csv file in the UCX installations folder.
-    """
-    table_crawler = TablesCrawler(sql_backend, cfg.inventory_database)
-    udf_crawler = UdfsCrawler(sql_backend, cfg.inventory_database)
-    grant_crawler = GrantsCrawler(table_crawler, udf_crawler)
-    table_mappings = TableMapping(install, ws, sql_backend)
-    migration_status_refresher = MigrationStatusRefresher(ws, sql_backend, cfg.inventory_database, table_crawler)
-    group_manager = GroupManager(sql_backend, ws, cfg.inventory_database)
-    mount_crawler = Mounts(sql_backend, ws, cfg.inventory_database)
-    interactive_grants = PrincipalACL(ws, sql_backend, install, table_crawler, mount_crawler, {})
-    TablesMigrator(
-        table_crawler,
-        grant_crawler,
-        ws,
-        sql_backend,
-        table_mappings,
-        group_manager,
-        migration_status_refresher,
-        interactive_grants,
-    ).migrate_tables(what=What.TABLE_IN_MOUNT)
-
 
 def main(*argv):
     if len(argv) == 0:
