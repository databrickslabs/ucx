import dataclasses
import functools
import logging
import os
import re
import time
import webbrowser
from collections.abc import Callable, Iterable
from datetime import timedelta
from functools import cached_property
from pathlib import Path
from typing import Any

from requests.exceptions import ConnectionError as RequestsConnectionError

import databricks.sdk.errors
from databricks.labs.blueprint.entrypoint import get_logger, is_in_debug
from databricks.labs.blueprint.installation import Installation, SerdeError
from databricks.labs.blueprint.installer import InstallState
from databricks.labs.blueprint.parallel import ManyError, Threads
from databricks.labs.blueprint.tui import Prompts
from databricks.labs.blueprint.upgrades import Upgrades
from databricks.labs.blueprint.wheels import (
    ProductInfo,
    Version,
    find_project_root,
)
from databricks.labs.lsql.backends import SqlBackend, StatementExecutionBackend
from databricks.labs.lsql.dashboards import DashboardMetadata, Dashboards
from databricks.labs.lsql.deployment import SchemaDeployer
from databricks.sdk import WorkspaceClient, AccountClient
from databricks.sdk.core import with_user_agent_extra
from databricks.sdk.errors import (
    AlreadyExists,
    BadRequest,
    DeadlineExceeded,
    InternalError,
    InvalidParameterValue,
    NotFound,
    PermissionDenied,
    ResourceAlreadyExists,
    ResourceDoesNotExist,
    Unauthenticated,
    OperationFailed,
)
from databricks.sdk.retries import retried
from databricks.sdk.service.dashboards import LifecycleState
from databricks.sdk.service.provisioning import Workspace
from databricks.sdk.service.sql import (
    CreateWarehouseRequestWarehouseType,
    EndpointInfoWarehouseType,
    SpotInstancePolicy,
)

from databricks.labs.ucx.__about__ import __version__
from databricks.labs.ucx.assessment.azure import AzureServicePrincipalInfo
from databricks.labs.ucx.assessment.clusters import ClusterInfo, PolicyInfo
from databricks.labs.ucx.assessment.init_scripts import GlobalInitScriptInfo
from databricks.labs.ucx.assessment.jobs import JobInfo, SubmitRunInfo
from databricks.labs.ucx.assessment.pipelines import PipelineInfo
from databricks.labs.ucx.config import WorkspaceConfig
from databricks.labs.ucx.contexts.account_cli import AccountContext
from databricks.labs.ucx.contexts.workspace_cli import WorkspaceContext
from databricks.labs.ucx.framework.tasks import Task
from databricks.labs.ucx.hive_metastore.grants import Grant
from databricks.labs.ucx.hive_metastore.locations import ExternalLocation, Mount
from databricks.labs.ucx.hive_metastore.table_migration_status import TableMigrationStatus
from databricks.labs.ucx.hive_metastore.table_size import TableSize
from databricks.labs.ucx.hive_metastore.tables import Table, TableError
from databricks.labs.ucx.hive_metastore.udfs import Udf
from databricks.labs.ucx.installer.hms_lineage import HiveMetastoreLineageEnabler
from databricks.labs.ucx.installer.logs import LogRecord
from databricks.labs.ucx.installer.mixins import InstallationMixin
from databricks.labs.ucx.installer.policy import ClusterPolicyInstaller
from databricks.labs.ucx.installer.workflows import WorkflowsDeployment
from databricks.labs.ucx.recon.migration_recon import ReconResult
from databricks.labs.ucx.runtime import Workflows
from databricks.labs.ucx.source_code.directfs_access import DirectFsAccessInPath, DirectFsAccessInQuery
from databricks.labs.ucx.source_code.jobs import JobProblem
from databricks.labs.ucx.source_code.queries import QueryProblem
from databricks.labs.ucx.workspace_access.base import Permissions
from databricks.labs.ucx.workspace_access.generic import WorkspaceObjectInfo
from databricks.labs.ucx.workspace_access.groups import ConfigureGroups, MigratedGroup

TAG_STEP = "step"
WAREHOUSE_PREFIX = "Unity Catalog Migration"
NUM_USER_ATTEMPTS = 10  # number of attempts user gets at answering a question

logger = logging.getLogger(__name__)
with_user_agent_extra("cmd", "install")


def deploy_schema(sql_backend: SqlBackend, inventory_schema: str):
    # we need to import it like this because we expect a module instance
    from databricks.labs import ucx  # pylint: disable=import-outside-toplevel

    logger.info("Creating ucx schemas...")
    deployer = SchemaDeployer(sql_backend, inventory_schema, ucx)
    deployer.deploy_schema()
    table = functools.partial(deployer.deploy_table)
    Threads.strict(
        "deploy tables",
        [
            functools.partial(table, "azure_service_principals", AzureServicePrincipalInfo),
            functools.partial(table, "clusters", ClusterInfo),
            functools.partial(table, "global_init_scripts", GlobalInitScriptInfo),
            functools.partial(table, "jobs", JobInfo),
            functools.partial(table, "pipelines", PipelineInfo),
            functools.partial(table, "external_locations", ExternalLocation),
            functools.partial(table, "mounts", Mount),
            functools.partial(table, "grants", Grant),
            functools.partial(table, "groups", MigratedGroup),
            functools.partial(table, "tables", Table),
            functools.partial(table, "table_size", TableSize),
            functools.partial(table, "table_failures", TableError),
            functools.partial(table, "workspace_objects", WorkspaceObjectInfo),
            functools.partial(table, "permissions", Permissions),
            functools.partial(table, "submit_runs", SubmitRunInfo),
            functools.partial(table, "policies", PolicyInfo),
            functools.partial(table, "migration_status", TableMigrationStatus),
            functools.partial(table, "workflow_problems", JobProblem),
            functools.partial(table, "query_problems", QueryProblem),
            functools.partial(table, "udfs", Udf),
            functools.partial(table, "logs", LogRecord),
            functools.partial(table, "recon_results", ReconResult),
<<<<<<< HEAD
            functools.partial(table, "recon_results", ReconResult),
=======
>>>>>>> 5da330a9
            functools.partial(table, "direct_file_system_access_in_paths", DirectFsAccessInPath),
            functools.partial(table, "direct_file_system_access_in_queries", DirectFsAccessInQuery),
        ],
    )
    deployer.deploy_view("grant_detail", "queries/views/grant_detail.sql")
    deployer.deploy_view("objects", "queries/views/objects.sql")
    deployer.deploy_view("table_estimates", "queries/views/table_estimates.sql")
    deployer.deploy_view("misc_patterns", "queries/views/misc_patterns.sql")
    deployer.deploy_view("code_patterns", "queries/views/code_patterns.sql")
    deployer.deploy_view("reconciliation_results", "queries/views/reconciliation_results.sql")
    deployer.deploy_view("direct_fs_access", "queries/views/direct_fs_access.sql")


def extract_major_minor(version_string):
    match = re.search(r'(\d+\.\d+)', version_string)
    if match:
        return match.group(1)
    return None


class WorkspaceInstaller(WorkspaceContext):
    def __init__(
        self,
        ws: WorkspaceClient,
        environ: dict[str, str] | None = None,
        tasks: list[Task] | None = None,
    ):
        super().__init__(ws)
        if not environ:
            environ = dict(os.environ.items())
        self._force_install = environ.get("UCX_FORCE_INSTALL")
        if "DATABRICKS_RUNTIME_VERSION" in environ:
            msg = "WorkspaceInstaller is not supposed to be executed in Databricks Runtime"
            raise SystemExit(msg)

        self._is_account_install = self._force_install == "account"
        self._tasks = tasks if tasks else Workflows.all().tasks()

    @cached_property
    def upgrades(self):
        return Upgrades(self.product_info, self.installation)

    @cached_property
    def policy_installer(self):
        return ClusterPolicyInstaller(self.installation, self.workspace_client, self.prompts)

    @cached_property
    def installation(self):
        try:
            return self.product_info.current_installation(self.workspace_client)
        except NotFound:
            if self._force_install == "user":
                return Installation.assume_user_home(self.workspace_client, self.product_info.product_name())
            return Installation.assume_global(self.workspace_client, self.product_info.product_name())

    def run(
        self,
        default_config: WorkspaceConfig | None = None,
        config: WorkspaceConfig | None = None,
    ) -> WorkspaceConfig:
        logger.info(f"Installing UCX v{self.product_info.version()}")
        try:
            if config is None:
                config = self.configure(default_config)
            if self._is_testing():
                return config
            workflows_deployment = WorkflowsDeployment(
                config,
                self.installation,
                self.install_state,
                self.workspace_client,
                self.wheels,
                self.product_info,
                self._tasks,
            )
            workspace_installation = WorkspaceInstallation(
                config,
                self.installation,
                self.install_state,
                self.sql_backend,
                self.workspace_client,
                workflows_deployment,
                self.prompts,
                self.product_info,
            )
            workspace_installation.run()
        except ManyError as err:
            if len(err.errs) == 1:
                raise err.errs[0] from None
            raise err
        except TimeoutError as err:
            if isinstance(err.__cause__, RequestsConnectionError):
                logger.warning(
                    f"Cannot connect with {self.workspace_client.config.host} see "
                    f"https://github.com/databrickslabs/ucx#network-connectivity-issues for help: {err}"
                )
            raise err
        return config

    def _is_testing(self):
        return self.product_info.product_name() != "ucx"

    def _prompt_for_new_installation(self) -> WorkspaceConfig:
        logger.info("Please answer a couple of questions to configure Unity Catalog migration")
        default_database = "ucx"
        # if a workspace is configured to use external hive metastore, the majority of the time that metastore will be
        # shared with other workspaces. we need to add the suffix to ensure uniqueness of the inventory database
        if self.policy_installer.has_ext_hms():
            default_database = f"ucx_{self.workspace_client.get_workspace_id()}"
        inventory_database = self.prompts.question(
            "Inventory Database stored in hive_metastore", default=default_database, valid_regex=r"^\w+$"
        )
        log_level = self.prompts.question("Log level", default="INFO").upper()
        num_threads = int(self.prompts.question("Number of threads", default="8", valid_number=True))
        configure_groups = ConfigureGroups(self.prompts)
        configure_groups.run()
        include_databases = self._select_databases()
        upload_dependencies = self.prompts.confirm(
            f"Does given workspace {self.workspace_client.get_workspace_id()} " f"block Internet access?"
        )
        trigger_job = self.prompts.confirm("Do you want to trigger assessment job after installation?")
        recon_tolerance_percent = int(
            self.prompts.question("Reconciliation threshold, in percentage", default="5", valid_number=True)
        )
        return WorkspaceConfig(
            inventory_database=inventory_database,
            workspace_group_regex=configure_groups.workspace_group_regex,
            workspace_group_replace=configure_groups.workspace_group_replace,
            account_group_regex=configure_groups.account_group_regex,
            group_match_by_external_id=configure_groups.group_match_by_external_id,  # type: ignore[arg-type]
            include_group_names=configure_groups.include_group_names,
            renamed_group_prefix=configure_groups.renamed_group_prefix,
            log_level=log_level,
            num_threads=num_threads,
            include_databases=include_databases,
            trigger_job=trigger_job,
            recon_tolerance_percent=recon_tolerance_percent,
            upload_dependencies=upload_dependencies,
        )

    def _compare_remote_local_versions(self):
        try:
            local_version = self.product_info.released_version()
            remote_version = self.installation.load(Version).version
            if extract_major_minor(remote_version) == extract_major_minor(local_version):
                logger.info(f"UCX v{self.product_info.version()} is already installed on this workspace")
                msg = "Do you want to update the existing installation?"
                if not self.prompts.confirm(msg):
                    raise RuntimeWarning(
                        "UCX workspace remote and local install versions are same and no override is requested. Exiting..."
                    )
        except NotFound as err:
            logger.warning(f"UCX workspace remote version not found: {err}")

    def _confirm_force_install(self) -> bool:
        if not self._force_install:
            return False
        msg = "[ADVANCED] UCX is already installed on this workspace. Do you want to create a new installation?"
        if not self.prompts.confirm(msg):
            raise RuntimeWarning("UCX is already installed, but no confirmation")
        if not self.installation.is_global() and self._force_install == "global":
            # TODO:
            # Logic for forced global over user install
            # Migration logic will go here
            # verify complains without full path, asks to raise NotImplementedError builtin
            raise databricks.sdk.errors.NotImplemented("Migration needed. Not implemented yet.")
        if self.installation.is_global() and self._force_install == "user":
            # Logic for forced user install over global install
            self.replace(
                installation=Installation.assume_user_home(self.workspace_client, self.product_info.product_name())
            )
            return True
        return False

    def configure(self, default_config: WorkspaceConfig | None = None) -> WorkspaceConfig:
        """Configure the workspaces

        Notes:
        1. Connection errors are not handled within this configure method.
        """
        try:
            config = self.installation.load(WorkspaceConfig)
            self._compare_remote_local_versions()
            if self._confirm_force_install():
                return self._configure_new_installation(default_config)
            self._apply_upgrades()
            return config
        except NotFound as err:
            logger.debug(f"Cannot find previous installation: {err}")
        except (PermissionDenied, SerdeError, ValueError, AttributeError):
            logger.warning(f"Existing installation at {self.installation.install_folder()} is corrupted. Skipping...")
        return self._configure_new_installation(default_config)

    def replace_config(self, **changes: Any) -> WorkspaceConfig | None:
        """
        Persist the list of workspaces where UCX is successfully installed in the config
        """
        try:
            config = self.installation.load(WorkspaceConfig)
            new_config = dataclasses.replace(config, **changes)
            self.installation.save(new_config)
        except (PermissionDenied, NotFound, ValueError):
            logger.warning(f"Failed to replace config for {self.workspace_client.config.host}")
            new_config = None
        return new_config

    def _apply_upgrades(self):
        try:
            self.upgrades.apply(self.workspace_client)
        except (InvalidParameterValue, NotFound) as err:
            logger.warning(f"Installed version is too old: {err}")

    def _configure_new_installation(self, default_config: WorkspaceConfig | None = None) -> WorkspaceConfig:
        if default_config is None:
            default_config = self._prompt_for_new_installation()
        HiveMetastoreLineageEnabler(self.workspace_client).apply(self.prompts, self._is_account_install)
        self._check_inventory_database_exists(default_config.inventory_database)
        warehouse_id = self.configure_warehouse()
        policy_id, instance_profile, spark_conf_dict, instance_pool_id = self.policy_installer.create(
            default_config.inventory_database
        )

        # Save configurable values for table migration cluster
        min_workers, max_workers, spark_conf_dict = self._config_table_migration(spark_conf_dict)

        config = dataclasses.replace(
            default_config,
            warehouse_id=warehouse_id,
            instance_profile=instance_profile,
            spark_conf=spark_conf_dict,
            min_workers=min_workers,
            max_workers=max_workers,
            policy_id=policy_id,
            instance_pool_id=instance_pool_id,
        )
        self.installation.save(config)
        if self._is_account_install:
            return config
        ws_file_url = self.installation.workspace_link(config.__file__)
        if self.prompts.confirm(f"Open config file in the browser and continue installing? {ws_file_url}"):
            webbrowser.open(ws_file_url)
        return config

    def _config_table_migration(self, spark_conf_dict) -> tuple[int, int, dict]:
        # parallelism will not be needed if backlog is fixed in https://databricks.atlassian.net/browse/ES-975874
        if self._is_account_install:
            return 1, 10, spark_conf_dict
        parallelism = self.prompts.question(
            "Parallelism for migrating dbfs root delta tables with deep clone", default="200", valid_number=True
        )
        if int(parallelism) > 200:
            spark_conf_dict.update({'spark.sql.sources.parallelPartitionDiscovery.parallelism': parallelism})
        # mix max workers for auto-scale migration job cluster
        min_workers = int(
            self.prompts.question(
                "Min workers for auto-scale job cluster for table migration", default="1", valid_number=True
            )
        )
        max_workers = int(
            self.prompts.question(
                "Max workers for auto-scale job cluster for table migration", default="10", valid_number=True
            )
        )
        return min_workers, max_workers, spark_conf_dict

    def _select_databases(self):
        selected_databases = self.prompts.question(
            "Comma-separated list of databases to migrate. If not specified, we'll use all "
            "databases in hive_metastore",
            default="<ALL>",
        )
        if selected_databases != "<ALL>":
            return [x.strip() for x in selected_databases.split(",")]
        return None

    def configure_warehouse(self) -> str:
        def warehouse_type(_):
            return _.warehouse_type.value if not _.enable_serverless_compute else "SERVERLESS"

        pro_warehouses = {"[Create new PRO SQL warehouse]": "create_new"} | {
            f"{_.name} ({_.id}, {warehouse_type(_)}, {_.state.value})": _.id
            for _ in self.workspace_client.warehouses.list()
            if _.warehouse_type == EndpointInfoWarehouseType.PRO
        }
        if self._is_account_install:
            warehouse_id = "create_new"
        else:
            warehouse_id = self.prompts.choice_from_dict(
                "Select PRO or SERVERLESS SQL warehouse to run assessment dashboards on", pro_warehouses
            )
        if warehouse_id == "create_new":
            new_warehouse = self.workspace_client.warehouses.create(
                name=f"{WAREHOUSE_PREFIX} {time.time_ns()}",
                spot_instance_policy=SpotInstancePolicy.COST_OPTIMIZED,
                warehouse_type=CreateWarehouseRequestWarehouseType.PRO,
                cluster_size="Small",
                max_num_clusters=1,
            )
            warehouse_id = new_warehouse.id
        return warehouse_id

    def _check_inventory_database_exists(self, inventory_database: str):
        logger.info("Fetching installations...")
        for installation in Installation.existing(self.workspace_client, self.product_info.product_name()):
            try:
                config = installation.load(WorkspaceConfig)
                if config.inventory_database == inventory_database:
                    raise AlreadyExists(
                        f"Inventory database '{inventory_database}' already exists in another installation"
                    )
            except (PermissionDenied, NotFound, SerdeError, ValueError, AttributeError):
                logger.warning(f"Existing installation at {installation.install_folder()} is corrupted. Skipping...")
                continue


class WorkspaceInstallation(InstallationMixin):
    def __init__(
        self,
        config: WorkspaceConfig,
        installation: Installation,
        install_state: InstallState,
        sql_backend: SqlBackend,
        ws: WorkspaceClient,
        workflows_installer: WorkflowsDeployment,
        prompts: Prompts,
        product_info: ProductInfo,
    ):
        self._config = config
        self._installation = installation
        self._install_state = install_state
        self._ws = ws
        self._sql_backend = sql_backend
        self._workflows_installer = workflows_installer
        self._prompts = prompts
        self._product_info = product_info
        environ = dict(os.environ.items())
        self._is_account_install = environ.get("UCX_FORCE_INSTALL") == "account"
        super().__init__(config, installation, ws)

    @classmethod
    def current(cls, ws: WorkspaceClient):
        # TODO: remove this method, it's no longer needed
        product_info = ProductInfo.from_class(WorkspaceConfig)
        installation = product_info.current_installation(ws)
        install_state = InstallState.from_installation(installation)
        config = installation.load(WorkspaceConfig)
        sql_backend = StatementExecutionBackend(ws, config.warehouse_id)
        wheels = product_info.wheels(ws)
        prompts = Prompts()
        tasks = Workflows.all().tasks()
        workflows_installer = WorkflowsDeployment(config, installation, install_state, ws, wheels, product_info, tasks)

        return cls(
            config,
            installation,
            install_state,
            sql_backend,
            ws,
            workflows_installer,
            prompts,
            product_info,
        )

    @property
    def config(self):
        return self._config

    @property
    def folder(self):
        return self._installation.install_folder()

    def run(self) -> bool:
        """Run workflow installation.

        Returns
            bool :
                True, installation finished. False installation did not finish.
        """
        logger.info(f"Installing UCX v{self._product_info.version()}")
        install_tasks = [self._create_database_and_dashboards, self._workflows_installer.create_jobs]
        Threads.strict("installing components", install_tasks)
        readme_url = self._installation.workspace_link("README")
        if not self._is_account_install and self._prompts.confirm(f"Open job overview in your browser? {readme_url}"):
            webbrowser.open(readme_url)
        logger.info(f"Installation completed successfully! Please refer to the {readme_url} for the next steps.")
        if self.config.trigger_job:
            logger.info("Triggering the assessment workflow")
            self._trigger_workflow("assessment")
        self._install_state.save()
        return True

    def _create_database_and_dashboards(self) -> None:
        self._create_database()  # Need the database before creating the dashboards
        Threads.strict("installing dashboards", list(self._get_create_dashboard_tasks()))

    def _create_database(self):
        try:
            deploy_schema(self._sql_backend, self._config.inventory_database)
        except Exception as err:
            if "UNRESOLVED_COLUMN.WITH_SUGGESTION" in str(err):
                msg = (
                    "The UCX version is not matching with the installed version."
                    "Kindly uninstall and reinstall UCX.\n"
                    "Please Follow the Below Command to uninstall and Install UCX\n"
                    "UCX Uninstall: databricks labs uninstall ucx.\n"
                    "UCX Install: databricks labs install ucx"
                )
                raise BadRequest(msg) from err
            if "Unable to load AWS credentials from any provider in the chain" in str(err):
                msg = (
                    "The UCX installation is configured to use external metastore. There is issue with the external metastore connectivity.\n"
                    "Please check the UCX installation instruction https://github.com/databrickslabs/ucx?tab=readme-ov-file#prerequisites"
                    "and re-run installation.\n"
                    "Please Follow the Below Command to uninstall and Install UCX\n"
                    "UCX Uninstall: databricks labs uninstall ucx.\n"
                    "UCX Install: databricks labs install ucx"
                )
                raise OperationFailed(msg) from err
            raise err

    def _get_create_dashboard_tasks(self) -> Iterable[Callable[[], None]]:
        """Get the tasks to create Lakeview dashboards from the SQL queries in the queries subfolders"""
        logger.info("Creating dashboards...")
        dashboard_folder_remote = f"{self._installation.install_folder()}/dashboards"
        try:
            self._ws.workspace.mkdirs(dashboard_folder_remote)
        except ResourceAlreadyExists:
            pass
        queries_folder = find_project_root(__file__) / "src/databricks/labs/ucx/queries"
        for step_folder in queries_folder.iterdir():
            if not step_folder.is_dir():
                continue
            logger.debug(f"Reading step folder {step_folder}...")
            for dashboard_folder in step_folder.iterdir():
                if not dashboard_folder.is_dir():
                    continue
                task = functools.partial(
                    self._create_dashboard,
                    dashboard_folder,
                    parent_path=dashboard_folder_remote,
                )
                yield task

    def _handle_existing_dashboard(self, dashboard_id: str, display_name: str, parent_path: str) -> str | None:
        """Handle an existing dashboard

        This method handles the following scenarios:
        - dashboard exists and needs to be updated
        - dashboard needs to be upgraded from Redash to Lakeview
        - dashboard is trashed and needs to be recreated
        - dashboard reference is invalid and the dashboard needs to be recreated

        Returns
            str | None :
                The dashboard id. If None, the dashboard will be recreated.
        """
        if "-" in dashboard_id:
            logger.info(f"Upgrading dashboard to Lakeview: {display_name} ({dashboard_id})")
            try:
                self._ws.dashboards.delete(dashboard_id=dashboard_id)
            except BadRequest:
                logger.warning(f"Cannot delete dashboard: {display_name} ({dashboard_id})")
            return None  # Recreate the dashboard if upgrading from Redash
        try:
            dashboard = self._ws.lakeview.get(dashboard_id)
            if dashboard.lifecycle_state is None:
                raise NotFound(f"Dashboard life cycle state: {display_name} ({dashboard_id})")
            if dashboard.lifecycle_state == LifecycleState.TRASHED:
                logger.info(f"Recreating trashed dashboard: {display_name} ({dashboard_id})")
                return None  # Recreate the dashboard if it is trashed (manually)
        except (NotFound, InvalidParameterValue):
            logger.info(f"Recovering invalid dashboard: {display_name} ({dashboard_id})")
            try:
                dashboard_path = f"{parent_path}/{display_name}.lvdash.json"
                self._ws.workspace.delete(dashboard_path)  # Cannot recreate dashboard if file still exists
                logger.debug(f"Deleted dangling dashboard {display_name} ({dashboard_id}): {dashboard_path}")
            except NotFound:
                pass
            return None  # Recreate the dashboard if it's reference is corrupted (manually)
        return dashboard_id  # Update the existing dashboard

    # InternalError and DeadlineExceeded are retried because of Lakeview internal issues
    # These issues have been reported to and are resolved by the Lakeview team
    # Keeping the retry for resilience
    @retried(on=[InternalError, DeadlineExceeded], timeout=timedelta(minutes=4))
    def _create_dashboard(self, folder: Path, *, parent_path: str) -> None:
        """Create a lakeview dashboard from the SQL queries in the folder"""
        logger.info(f"Creating dashboard in {folder}...")
        metadata = DashboardMetadata.from_path(folder).replace_database(
            database=f"hive_metastore.{self._config.inventory_database}",
            database_to_replace="inventory",
        )
        metadata.display_name = f"{self._name('UCX ')} {folder.parent.stem.title()} ({folder.stem.title()})"
        reference = f"{folder.parent.stem}_{folder.stem}".lower()
        dashboard_id = self._install_state.dashboards.get(reference)
        if dashboard_id is not None:
            dashboard_id = self._handle_existing_dashboard(dashboard_id, metadata.display_name, parent_path)
        dashboard = Dashboards(self._ws).create_dashboard(
            metadata,
            dashboard_id=dashboard_id,
            parent_path=parent_path,
            warehouse_id=self._warehouse_id,
            publish=True,
        )
        assert dashboard.dashboard_id is not None
        self._install_state.dashboards[reference] = dashboard.dashboard_id

    def uninstall(self):
        if self._prompts and not self._prompts.confirm(
            "Do you want to uninstall ucx from the workspace too, this would "
            "remove ucx project folder, dashboards, queries and jobs"
        ):
            return
        # TODO: this is incorrect, fetch the remote version (that appeared only in Feb 2024)
        logger.info(f"Deleting UCX v{self._product_info.version()} from {self._ws.config.host}")
        try:
            self._installation.files()
        except NotFound:
            logger.error(f"Check if {self._installation.install_folder()} is present")
            return
        self._check_and_fix_if_warehouse_does_not_exists()
        self._remove_database()
        self._remove_jobs()
        self._remove_warehouse()
        self._remove_policies()
        self._remove_secret_scope()
        self._installation.remove()
        logger.info("UnInstalling UCX complete")

    def _remove_database(self):
        if self._prompts and not self._prompts.confirm(
            f"Do you want to delete the inventory database {self._config.inventory_database} too?"
        ):
            return
        logger.info(f"Deleting inventory database {self._config.inventory_database}")
        deployer = SchemaDeployer(self._sql_backend, self._config.inventory_database, Any)
        deployer.delete_schema()

    def _remove_policies(self):
        logger.info("Deleting cluster policy")
        try:
            self._ws.cluster_policies.delete(policy_id=self.config.policy_id)
        except NotFound:
            logger.error("UCX Policy already deleted")

    def _remove_secret_scope(self):
        logger.info("Deleting secret scope")
        try:
            if self.config.uber_spn_id is not None:
                self._ws.secrets.delete_scope(self.config.inventory_database)
        except NotFound:
            logger.error("Secret scope already deleted")

    def _remove_jobs(self):
        logger.info("Deleting jobs")
        if not self._install_state.jobs:
            logger.error("No jobs present or jobs already deleted")
            return
        for step_name, job_id in self._install_state.jobs.items():
            try:
                logger.info(f"Deleting {step_name} job_id={job_id}.")
                self._ws.jobs.delete(job_id)
            except InvalidParameterValue:
                logger.error(f"Already deleted: {step_name} job_id={job_id}.")
                continue

    def _remove_warehouse(self):
        try:
            warehouse_name = self._ws.warehouses.get(self._config.warehouse_id).name
            if warehouse_name.startswith(WAREHOUSE_PREFIX):
                logger.info(f"Deleting {warehouse_name}.")
                self._ws.warehouses.delete(id=self._config.warehouse_id)
        except InvalidParameterValue:
            logger.error("Error accessing warehouse details")

    def _trigger_workflow(self, step: str):
        job_id = int(self._install_state.jobs[step])
        job_url = f"{self._ws.config.host}#job/{job_id}"
        logger.debug(f"triggering {step} job: {self._ws.config.host}#job/{job_id}")
        self._ws.jobs.run_now(job_id)
        if self._prompts.confirm(f"Open {step} Job url that just triggered ? {job_url}"):
            webbrowser.open(job_url)

    def _check_and_fix_if_warehouse_does_not_exists(self):
        try:
            self._ws.warehouses.get(self._config.warehouse_id)
        except ResourceDoesNotExist:
            logger.critical(f"warehouse with id {self._config.warehouse_id} does not exists anymore")
            installer = WorkspaceInstaller(self._ws).replace(product_info=self._product_info, prompts=self._prompts)
            warehouse_id = installer.configure_warehouse()
            self._config = installer.replace_config(warehouse_id=warehouse_id)
            self._sql_backend = StatementExecutionBackend(self._ws, self._config.warehouse_id)


class AccountInstaller(AccountContext):
    def _get_safe_account_client(self) -> AccountClient:
        """
        Get account client with the correct host based on the cloud provider
        """
        if self.account_client.config.is_account_client:
            return self.account_client
        w = WorkspaceClient(product="ucx", product_version=__version__)
        host = w.config.environment.deployment_url("accounts")
        account_id = self.prompts.question("Please provide the Databricks account id")
        acct_client = AccountClient(host=host, account_id=account_id, product="ucx", product_version=__version__)
        self.replace(account_client=acct_client)
        return self.account_client

    def _get_installer(self, workspace: Workspace) -> WorkspaceInstaller:
        workspace_client = self.account_client.get_workspace_client(workspace)
        logger.info(f"Installing UCX on workspace {workspace.deployment_name}")
        return WorkspaceInstaller(workspace_client).replace(product_info=self.product_info, prompts=self.prompts)

    def install_on_account(self):
        ctx = AccountContext(self._get_safe_account_client())
        default_config = None
        confirmed = False
        accessible_workspaces = self.account_workspaces.get_accessible_workspaces()
        msg = "\n".join([w.deployment_name for w in accessible_workspaces])
        installed_workspaces = []
        if not self.prompts.confirm(
            f"UCX has detected the following workspaces available to install. \n{msg}\nDo you want to continue?"
        ):
            return

        for workspace in accessible_workspaces:
            logger.info(f"Installing UCX on workspace {workspace.deployment_name}")
            installer = self._get_installer(workspace)
            if not confirmed:
                default_config = None
            try:
                default_config = installer.run(default_config)
            except RuntimeWarning:
                logger.info("Skipping workspace...")
            # if user confirms to install on remaining workspaces with the same config, don't prompt again
            installed_workspaces.append(workspace)
            if confirmed:
                continue
            confirmed = self.prompts.confirm(
                "Do you want to install UCX on the remaining workspaces with the same config?"
            )

        installed_workspace_ids = [w.workspace_id for w in installed_workspaces if w.workspace_id is not None]
        for workspace in installed_workspaces:
            installer = self._get_installer(workspace)
            installer.replace_config(installed_workspace_ids=installed_workspace_ids)

        # upload the json dump of workspace info in the .ucx folder
        ctx.account_workspaces.sync_workspace_info(installed_workspaces)

    def get_workspace_contexts(
        self, ws: WorkspaceClient, run_as_collection: bool, **named_parameters
    ) -> list[WorkspaceContext]:

        if not run_as_collection:
            return [WorkspaceContext(ws, named_parameters)]
        other_workspace_id = ws.get_workspace_id()
        workspace_contexts = []
        account_client = self._get_safe_account_client()
        acct_ctx = AccountContext(account_client)
        collection_workspace = account_client.workspaces.get(workspace_id=other_workspace_id)
        if not acct_ctx.account_workspaces.can_administer(collection_workspace):
            logger.error(f"User is not workspace admin of collection workspace {other_workspace_id}")
            return []
        installer = self._get_installer(collection_workspace)
        if installer.config.installed_workspace_ids is None:
            logger.error(f"No collection info found in the workspace {other_workspace_id}")
            return []
        for workspace_id in installer.config.installed_workspace_ids:
            workspace = account_client.workspaces.get(workspace_id)
            if not acct_ctx.account_workspaces.can_administer(workspace):
                logger.error(f"User is not workspace admin of workspace {workspace_id}")
                return []
            workspace_client = account_client.get_workspace_client(workspace)
            ctx = WorkspaceContext(workspace_client, named_parameters)
            workspace_contexts.append(ctx)
        return workspace_contexts

    @staticmethod
    def _validate_collection(workspace_ids: list[int], ids_to_workspace: dict[int, Workspace]) -> bool:
        # validate if the passed list of workspace ids, the user has workspace admin access on
        # if not, then cant join a collection
        for workspace_id in workspace_ids:
            if workspace_id not in ids_to_workspace:
                logger.error(
                    f"User doesnt have admin access on the workspace {workspace_id} in the collection, "
                    f"cant join collection."
                )
                return False
        return True

    def join_collection(self, workspace_ids: list[int], join_on_install: bool = False):
        ids_to_workspace: dict[int, Workspace] = {}
        if join_on_install:
            # if run as part of ucx installation prompt user if the installation needs to join a collection
            prompt_message = "Do you want to join the current installation to an existing collection?"
            if not self.prompts.confirm(prompt_message):
                return None

        account_client = self._get_safe_account_client()
        ctx = AccountContext(account_client)
        try:
            # if user is account admin list all the available workspace the user has admin access on.
            # This code is run if joining collection after installation or through cli
            accessible_workspaces = ctx.account_workspaces.get_accessible_workspaces()
            for workspace in accessible_workspaces:
                ids_to_workspace[workspace.workspace_id] = workspace
            if join_on_install:
                # if run as part of ucx installation allow user to select from the list to join
                target_workspace = self._get_collection_workspace(accessible_workspaces, account_client)
                assert target_workspace is not None and target_workspace.workspace_id is not None
                workspace_ids.append(target_workspace.workspace_id)
        except PermissionDenied:
            # if the user is not account admin, allow user to enter the workspace_id to join as collection.
            # if no workspace_id is entered, then exit
            logger.error("User doesnt have account admin permission, cant list workspaces")
            return None

        if not AccountInstaller._validate_collection(workspace_ids, ids_to_workspace):
            return None
        self._sync_collection(workspace_ids, ids_to_workspace)
        return None

    def _sync_collection(self, workspace_ids: list[int], ids_to_workspace: dict[int, Workspace]):
        # for all the workspace_ids syncs the config.installed_workspace_ids property in all the
        # collection workspaces
        installed_workspace_ids = []
        for workspace_id in workspace_ids:
            workspace = ids_to_workspace[workspace_id]
            installer = self._get_installer(workspace)
            workspace_collection_ids = installer.config.installed_workspace_ids
            if workspace_collection_ids is not None:
                installed_workspace_ids.extend(workspace_collection_ids)
            else:
                installed_workspace_ids.append(workspace_id)
        installed_workspace_ids = list(set(installed_workspace_ids))
        for workspace_id in installed_workspace_ids:
            installed_workspace = ids_to_workspace[workspace_id]
            installer = self._get_installer(installed_workspace)
            installer.replace_config(installed_workspace_ids=installed_workspace_ids)

    def _get_collection_workspace(
        self, accessible_workspaces: list[Workspace], account_client: AccountClient
    ) -> Workspace | None:
        # iterate through each workspace and select workspace which has existing ucx installation
        # allow user to select from the eligible workspace to join as collection
        installed_workspaces = []
        for workspace in accessible_workspaces:
            workspace_client = account_client.get_workspace_client(workspace)
            workspace_installation = Installation.existing(workspace_client, self.product_info.product_name())
            if len(workspace_installation) > 0:
                installed_workspaces.append(workspace)

        if len(installed_workspaces) == 0:
            logger.warning("No existing installation found , setting up new installation without")
            return None
        workspaces = {
            workspace.deployment_name: workspace
            for workspace in installed_workspaces
            if workspace.deployment_name is not None
        }
        target_workspace = self.prompts.choice_from_dict(
            "Please select a workspace, the current installation of ucx will be grouped as a "
            "collection with the selected workspace",
            workspaces,
        )
        return target_workspace


if __name__ == "__main__":
    logger = get_logger(__file__)
    if is_in_debug():
        logging.getLogger('databricks').setLevel(logging.DEBUG)
    env = dict(os.environ.items())
    force_install = env.get("UCX_FORCE_INSTALL")
    account_installer = AccountInstaller(AccountClient(product="ucx", product_version=__version__))
    if force_install == "account":
        account_installer.install_on_account()
    else:
        workspace_installer = WorkspaceInstaller(WorkspaceClient(product="ucx", product_version=__version__))
        workspace_installer.run()

        try:
            current_workspace_id = workspace_installer.workspace_client.get_workspace_id()
            account_installer.join_collection([current_workspace_id], True)
        except Unauthenticated:
            logger.warning(
                "User is not authenticated, "
                "you need account admin and workspace admin on "
                "respective workspaces to enable collection joining. Please run join-collection command "
                "with account admin credentials."
            )<|MERGE_RESOLUTION|>--- conflicted
+++ resolved
@@ -123,10 +123,6 @@
             functools.partial(table, "udfs", Udf),
             functools.partial(table, "logs", LogRecord),
             functools.partial(table, "recon_results", ReconResult),
-<<<<<<< HEAD
-            functools.partial(table, "recon_results", ReconResult),
-=======
->>>>>>> 5da330a9
             functools.partial(table, "direct_file_system_access_in_paths", DirectFsAccessInPath),
             functools.partial(table, "direct_file_system_access_in_queries", DirectFsAccessInQuery),
         ],
