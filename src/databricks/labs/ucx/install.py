--- conflicted
+++ resolved
@@ -509,11 +509,9 @@
             num_threads=num_threads,
             instance_profile=instance_profile,
             spark_conf=spark_conf_dict,
-<<<<<<< HEAD
             override_clusters=self._install_override_clusters,
-=======
             custom_cluster_policy_id=custom_cluster_policy_id,
->>>>>>> 15908e22
+
         )
 
         self._write_config(overwrite=False)
