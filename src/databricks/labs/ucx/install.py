--- conflicted
+++ resolved
@@ -75,11 +75,6 @@
 from databricks.labs.ucx.installer.workflows import WorkflowsDeployment
 from databricks.labs.ucx.recon.migration_recon import ReconResult
 from databricks.labs.ucx.runtime import Workflows
-<<<<<<< HEAD
-from databricks.labs.ucx.source_code.directfs_access import DirectFsAccessInPath, DirectFsAccessInQuery
-=======
-from databricks.labs.ucx.source_code.directfs_access import DirectFsAccess
->>>>>>> c2938793
 from databricks.labs.ucx.source_code.jobs import JobProblem
 from databricks.labs.ucx.workspace_access.base import Permissions
 from databricks.labs.ucx.workspace_access.generic import WorkspaceObjectInfo
@@ -125,14 +120,8 @@
             functools.partial(table, "udfs", Udf),
             functools.partial(table, "logs", LogRecord),
             functools.partial(table, "recon_results", ReconResult),
-<<<<<<< HEAD
             functools.partial(table, "directfs_in_paths", DirectFsAccessInPath),
             functools.partial(table, "directfs_in_queries", DirectFsAccessInQuery),
-=======
-            functools.partial(
-                table, "directfs_in_paths", DirectFsAccess
-            ),  # directfs_in_queries will be added in upcoming PR
->>>>>>> c2938793
         ],
     )
     deployer.deploy_view("grant_detail", "queries/views/grant_detail.sql")
@@ -141,11 +130,7 @@
     deployer.deploy_view("misc_patterns", "queries/views/misc_patterns.sql")
     deployer.deploy_view("code_patterns", "queries/views/code_patterns.sql")
     deployer.deploy_view("reconciliation_results", "queries/views/reconciliation_results.sql")
-<<<<<<< HEAD
     deployer.deploy_view("directfs", "queries/views/directfs.sql")
-=======
-    # direct_file_system_access view will be added in upcoming PR
->>>>>>> c2938793
 
 
 def extract_major_minor(version_string):
