--- conflicted
+++ resolved
@@ -276,7 +276,7 @@
             spark_conf=spark_conf_dict,
             policy_id=policy_id,
             is_terraform_used=is_terraform_used,
-            include_databases=self.select_databases(),
+            include_databases=self._select_databases(),
         )
         self._installation.save(config)
         ws_file_url = self._installation.workspace_link(config.__file__)
@@ -284,8 +284,7 @@
             webbrowser.open(ws_file_url)
         return config
 
-<<<<<<< HEAD
-    def select_databases(self):
+    def _select_databases(self):
         selected_databases = self._prompts.question(
             "Comma-separated list of databases to migrate. If not specified, we'll use all "
             "databases in hive_metastore",
@@ -294,7 +293,7 @@
         if selected_databases != "<ALL>":
             return [x.strip() for x in selected_databases.split(",")]
         return None
-=======
+
     def _configure_warehouse(self):
         def warehouse_type(_):
             return _.warehouse_type.value if not _.enable_serverless_compute else "SERVERLESS"
@@ -317,7 +316,6 @@
             )
             warehouse_id = new_warehouse.id
         return warehouse_id
->>>>>>> 13be2227
 
     @staticmethod
     def _policy_config(value: str):
