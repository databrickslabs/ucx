import functools
import json
import logging
import os
import re
import sys
import time
import webbrowser
from collections.abc import Callable
from dataclasses import replace
from datetime import datetime, timedelta
from pathlib import Path
from typing import Any

from databricks.labs.blueprint.entrypoint import get_logger
from databricks.labs.blueprint.installation import Installation
from databricks.labs.blueprint.installer import InstallState
from databricks.labs.blueprint.parallel import ManyError, Threads
from databricks.labs.blueprint.tui import Prompts
from databricks.labs.blueprint.upgrades import Upgrades
from databricks.labs.blueprint.wheels import ProductInfo, WheelsV2, find_project_root
from databricks.sdk import WorkspaceClient
from databricks.sdk.errors import (  # pylint: disable=redefined-builtin
    Aborted,
    AlreadyExists,
    BadRequest,
    Cancelled,
    DatabricksError,
    DataLoss,
    DeadlineExceeded,
    InternalError,
    InvalidParameterValue,
    NotFound,
    NotImplemented,
    OperationFailed,
    PermissionDenied,
    RequestLimitExceeded,
    ResourceAlreadyExists,
    ResourceConflict,
    ResourceDoesNotExist,
    ResourceExhausted,
    TemporarilyUnavailable,
    TooManyRequests,
    Unauthenticated,
    Unknown,
)
from databricks.sdk.retries import retried
from databricks.sdk.service import compute, jobs
from databricks.sdk.service.jobs import RunLifeCycleState, RunResultState
from databricks.sdk.service.sql import (
    CreateWarehouseRequestWarehouseType,
    EndpointInfoWarehouseType,
    SpotInstancePolicy,
)

from databricks.labs.ucx.__about__ import __version__
from databricks.labs.ucx.assessment.azure import AzureServicePrincipalInfo
from databricks.labs.ucx.assessment.clusters import ClusterInfo
from databricks.labs.ucx.assessment.init_scripts import GlobalInitScriptInfo
from databricks.labs.ucx.assessment.jobs import JobInfo
from databricks.labs.ucx.assessment.pipelines import PipelineInfo
from databricks.labs.ucx.config import WorkspaceConfig
from databricks.labs.ucx.configure import ConfigureClusterOverrides
from databricks.labs.ucx.framework.crawlers import (
    SchemaDeployer,
    SqlBackend,
    StatementExecutionBackend,
)
from databricks.labs.ucx.framework.dashboards import DashboardFromFiles
from databricks.labs.ucx.framework.tasks import _TASKS, Task
from databricks.labs.ucx.hive_metastore.grants import Grant
from databricks.labs.ucx.hive_metastore.locations import ExternalLocation, Mount
from databricks.labs.ucx.hive_metastore.table_size import TableSize
from databricks.labs.ucx.hive_metastore.tables import Table, TableError
from databricks.labs.ucx.installer.hms_lineage import HiveMetastoreLineageEnabler
from databricks.labs.ucx.runtime import main
from databricks.labs.ucx.workspace_access.base import Permissions
from databricks.labs.ucx.workspace_access.generic import WorkspaceObjectInfo
from databricks.labs.ucx.workspace_access.groups import ConfigureGroups, MigratedGroup

TAG_STEP = "step"
WAREHOUSE_PREFIX = "Unity Catalog Migration"
NUM_USER_ATTEMPTS = 10  # number of attempts user gets at answering a question

EXTRA_TASK_PARAMS = {
    "job_id": "{{job_id}}",
    "run_id": "{{run_id}}",
    "parent_run_id": "{{parent_run_id}}",
}
DEBUG_NOTEBOOK = """# Databricks notebook source
# MAGIC %md
# MAGIC # Debug companion for UCX installation (see [README]({readme_link}))
# MAGIC
# MAGIC Production runs are supposed to be triggered through the following jobs: {job_links}
# MAGIC
# MAGIC **This notebook is overwritten with each UCX update/(re)install.**

# COMMAND ----------

# MAGIC %pip install /Workspace{remote_wheel}
dbutils.library.restartPython()

# COMMAND ----------

import logging
from pathlib import Path
from databricks.labs.blueprint.installation import Installation
from databricks.labs.blueprint.logger import install_logger
from databricks.labs.ucx.__about__ import __version__
from databricks.labs.ucx.config import WorkspaceConfig
from databricks.sdk import WorkspaceClient

install_logger()
logging.getLogger("databricks").setLevel("DEBUG")

cfg = Installation.load_local(WorkspaceConfig, Path("/Workspace{config_file}"))
ws = WorkspaceClient()

print(__version__)
"""

TEST_RUNNER_NOTEBOOK = """# Databricks notebook source
# MAGIC %pip install /Workspace{remote_wheel}
dbutils.library.restartPython()

# COMMAND ----------

from databricks.labs.ucx.runtime import main

main(f'--config=/Workspace{config_file}',
     f'--task=' + dbutils.widgets.get('task'),
     f'--job_id=' + dbutils.widgets.get('job_id'),
     f'--run_id=' + dbutils.widgets.get('run_id'),
     f'--parent_run_id=' + dbutils.widgets.get('parent_run_id'))
"""

logger = logging.getLogger(__name__)

PRODUCT_INFO = ProductInfo(__file__)


def deploy_schema(sql_backend: SqlBackend, inventory_schema: str):
    # we need to import it like this because we expect a module instance
    from databricks.labs import ucx  # pylint: disable=import-outside-toplevel

    deployer = SchemaDeployer(sql_backend, inventory_schema, ucx)
    deployer.deploy_schema()
    table = functools.partial(deployer.deploy_table)
    Threads.strict(
        "deploy tables",
        [
            functools.partial(table, "azure_service_principals", AzureServicePrincipalInfo),
            functools.partial(table, "clusters", ClusterInfo),
            functools.partial(table, "global_init_scripts", GlobalInitScriptInfo),
            functools.partial(table, "jobs", JobInfo),
            functools.partial(table, "pipelines", PipelineInfo),
            functools.partial(table, "external_locations", ExternalLocation),
            functools.partial(table, "mounts", Mount),
            functools.partial(table, "grants", Grant),
            functools.partial(table, "groups", MigratedGroup),
            functools.partial(table, "tables", Table),
            functools.partial(table, "table_size", TableSize),
            functools.partial(table, "table_failures", TableError),
            functools.partial(table, "workspace_objects", WorkspaceObjectInfo),
            functools.partial(table, "permissions", Permissions),
        ],
    )
    deployer.deploy_view("objects", "queries/views/objects.sql")
    deployer.deploy_view("grant_detail", "queries/views/grant_detail.sql")


class WorkspaceInstaller:
    def __init__(self, prompts: Prompts, installation: Installation, ws: WorkspaceClient):
        if "DATABRICKS_RUNTIME_VERSION" in os.environ:
            msg = "WorkspaceInstaller is not supposed to be executed in Databricks Runtime"
            raise SystemExit(msg)
        self._ws = ws
        self._installation = installation
        self._prompts = prompts

    def run(
        self,
        verify_timeout=timedelta(minutes=2),
        sql_backend_factory: Callable[[WorkspaceConfig], SqlBackend] | None = None,
        wheel_builder_factory: Callable[[], WheelsV2] | None = None,
    ):
        logger.info(f"Installing UCX v{PRODUCT_INFO.version()}")
        config = self.configure()
        if not sql_backend_factory:
            sql_backend_factory = self._new_sql_backend
        if not wheel_builder_factory:
            wheel_builder_factory = self._new_wheel_builder
        workspace_installation = WorkspaceInstallation(
            config,
            self._installation,
            sql_backend_factory(config),
            wheel_builder_factory(),
            self._ws,
            self._prompts,
            verify_timeout=verify_timeout,
        )
        try:
            workspace_installation.run()
        except ManyError as err:
            if len(err.errs) == 1:
                raise err.errs[0] from None
            raise err

    def _new_wheel_builder(self):
        return WheelsV2(self._installation, PRODUCT_INFO)

    def _new_sql_backend(self, config: WorkspaceConfig) -> SqlBackend:
        return StatementExecutionBackend(self._ws, config.warehouse_id)

    def configure(self) -> WorkspaceConfig:
        try:
            config = self._installation.load(WorkspaceConfig)
<<<<<<< HEAD
            upgrades = Upgrades(PRODUCT_INFO, self._installation)
            upgrades.apply(self._ws)
=======
            self._apply_upgrades()
>>>>>>> 13be2227
            return config
        except NotFound as err:
            logger.debug(f"Cannot find previous installation: {err}")
        return self._configure_new_installation()

    def _apply_upgrades(self):
        try:
            upgrades = Upgrades(PRODUCT_INFO, self._installation)
            upgrades.apply(self._ws)
        except NotFound as err:
            logger.warning(f"Installed version is too old: {err}")
            return

    def _configure_new_installation(self) -> WorkspaceConfig:
        logger.info("Please answer a couple of questions to configure Unity Catalog migration")
        HiveMetastoreLineageEnabler(self._ws).apply(self._prompts)
        inventory_database = self._prompts.question(
            "Inventory Database stored in hive_metastore", default="ucx", valid_regex=r"^\w+$"
        )

        warehouse_id = self._configure_warehouse()
        configure_groups = ConfigureGroups(self._prompts)
        configure_groups.run()
        log_level = self._prompts.question("Log level", default="INFO").upper()
        num_threads = int(self._prompts.question("Number of threads", default="8", valid_number=True))

        # Checking for external HMS
        instance_profile = None
        spark_conf_dict = {}
        policies_with_external_hms = list(self._get_cluster_policies_with_external_hive_metastores())
        if len(policies_with_external_hms) > 0 and self._prompts.confirm(
            "We have identified one or more cluster policies set up for an external metastore"
            "Would you like to set UCX to connect to the external metastore?"
        ):
            logger.info("Setting up an external metastore")
            cluster_policies = {conf.name: conf.definition for conf in policies_with_external_hms}
            if len(cluster_policies) >= 1:
                cluster_policy = json.loads(self._prompts.choice_from_dict("Choose a cluster policy", cluster_policies))
                instance_profile, spark_conf_dict = self._get_ext_hms_conf_from_policy(cluster_policy)

        policy_id = self._create_cluster_policy(inventory_database, spark_conf_dict, instance_profile)

        # Check if terraform is being used
        is_terraform_used = self._prompts.confirm("Do you use Terraform to deploy your infrastructure?")
        config = WorkspaceConfig(
            inventory_database=inventory_database,
            workspace_group_regex=configure_groups.workspace_group_regex,
            workspace_group_replace=configure_groups.workspace_group_replace,
            account_group_regex=configure_groups.account_group_regex,
            group_match_by_external_id=configure_groups.group_match_by_external_id,  # type: ignore[arg-type]
            include_group_names=configure_groups.include_group_names,
            renamed_group_prefix=configure_groups.renamed_group_prefix,
            warehouse_id=warehouse_id,
            log_level=log_level,
            num_threads=num_threads,
            instance_profile=instance_profile,
            spark_conf=spark_conf_dict,
            policy_id=policy_id,
            is_terraform_used=is_terraform_used,
        )
        self._installation.save(config)
        ws_file_url = self._installation.workspace_link(config.__file__)
        if self._prompts.confirm(f"Open config file in the browser and continue installing? {ws_file_url}"):
            webbrowser.open(ws_file_url)
        return config

    def _configure_warehouse(self):
        def warehouse_type(_):
            return _.warehouse_type.value if not _.enable_serverless_compute else "SERVERLESS"

        pro_warehouses = {"[Create new PRO SQL warehouse]": "create_new"} | {
            f"{_.name} ({_.id}, {warehouse_type(_)}, {_.state.value})": _.id
            for _ in self._ws.warehouses.list()
            if _.warehouse_type == EndpointInfoWarehouseType.PRO
        }
        warehouse_id = self._prompts.choice_from_dict(
            "Select PRO or SERVERLESS SQL warehouse to run assessment dashboards on", pro_warehouses
        )
        if warehouse_id == "create_new":
            new_warehouse = self._ws.warehouses.create(
                name=f"{WAREHOUSE_PREFIX} {time.time_ns()}",
                spot_instance_policy=SpotInstancePolicy.COST_OPTIMIZED,
                warehouse_type=CreateWarehouseRequestWarehouseType.PRO,
                cluster_size="Small",
                max_num_clusters=1,
            )
            warehouse_id = new_warehouse.id
        return warehouse_id

    @staticmethod
    def _policy_config(value: str):
        return {"type": "fixed", "value": value}

    def _create_cluster_policy(
        self, inventory_database: str, spark_conf: dict, instance_profile: str | None
    ) -> str | None:
        policy_name = f"Unity Catalog Migration ({inventory_database}) ({self._ws.current_user.me().user_name})"
        policies = self._ws.cluster_policies.list()
        policy_id = None
        for policy in policies:
            if policy.name == policy_name:
                policy_id = policy.policy_id
                logger.info(f"Cluster policy {policy_name} already present, reusing the same.")
                break
        if not policy_id:
            logger.info("Creating UCX cluster policy.")
            policy_id = self._ws.cluster_policies.create(
                name=policy_name,
                definition=self._cluster_policy_definition(conf=spark_conf, instance_profile=instance_profile),
                description="Custom cluster policy for Unity Catalog Migration (UCX)",
            ).policy_id
        return policy_id

    def _cluster_policy_definition(self, conf: dict, instance_profile: str | None) -> str:
        policy_definition = {
            "spark_version": self._policy_config(self._ws.clusters.select_spark_version(latest=True)),
            "node_type_id": self._policy_config(self._ws.clusters.select_node_type(local_disk=True)),
        }
        if conf:
            for key, value in conf.items():
                policy_definition[f"spark_conf.{key}"] = self._policy_config(value)
        if self._ws.config.is_aws:
            policy_definition["aws_attributes.availability"] = self._policy_config(
                compute.AwsAvailability.ON_DEMAND.value
            )
            if instance_profile:
                policy_definition["aws_attributes.instance_profile_arn"] = self._policy_config(instance_profile)
        elif self._ws.config.is_azure:  # pylint: disable=confusing-consecutive-elif
            policy_definition["azure_attributes.availability"] = self._policy_config(
                compute.AzureAvailability.ON_DEMAND_AZURE.value
            )
        else:
            policy_definition["gcp_attributes.availability"] = self._policy_config(
                compute.GcpAvailability.ON_DEMAND_GCP.value
            )
        return json.dumps(policy_definition)

    @staticmethod
    def _get_ext_hms_conf_from_policy(cluster_policy):
        spark_conf_dict = {}
        instance_profile = None
        if cluster_policy.get("aws_attributes.instance_profile_arn") is not None:
            instance_profile = cluster_policy.get("aws_attributes.instance_profile_arn").get("value")
            logger.info(f"Instance Profile is Set to {instance_profile}")
        for key in cluster_policy.keys():
            if (
                key.startswith("spark_conf.spark.sql.hive.metastore")
                or key.startswith("spark_conf.spark.hadoop.javax.jdo.option")
                or key.startswith("spark_conf.spark.databricks.hive.metastore")
                or key.startswith("spark_conf.spark.hadoop.hive.metastore.glue")
            ):
                spark_conf_dict[key[11:]] = cluster_policy[key]["value"]
        return instance_profile, spark_conf_dict

    def _get_cluster_policies_with_external_hive_metastores(self):
        for policy in self._ws.cluster_policies.list():
            def_json = json.loads(policy.definition)
            glue_node = def_json.get("spark_conf.spark.databricks.hive.metastore.glueCatalog.enabled")
            if glue_node is not None and glue_node.get("value") == "true":
                yield policy
                continue
            for key in def_json.keys():
                if key.startswith("spark_conf.spark.sql.hive.metastore"):
                    yield policy
                    break


class WorkspaceInstallation:
    def __init__(
        self,
        config: WorkspaceConfig,
        installation: Installation,
        sql_backend: SqlBackend,
        wheels: WheelsV2,
        ws: WorkspaceClient,
        prompts: Prompts,
        verify_timeout: timedelta,
    ):
        self._config = config
        self._installation = installation
        self._ws = ws
        self._wheels = wheels
        self._sql_backend = sql_backend
        self._prompts = prompts
        self._verify_timeout = verify_timeout
        self._state = InstallState.from_installation(installation)
        self._this_file = Path(__file__)

    @classmethod
    def current(cls, ws: WorkspaceClient):
        installation = PRODUCT_INFO.current_installation(ws)
        config = installation.load(WorkspaceConfig)
        sql_backend = StatementExecutionBackend(ws, config.warehouse_id)
        wheels = WheelsV2(installation, PRODUCT_INFO)
        prompts = Prompts()
        timeout = timedelta(minutes=2)
        return WorkspaceInstallation(config, installation, sql_backend, wheels, ws, prompts, timeout)

    @property
    def config(self):
        return self._config

    @property
    def folder(self):
        return self._installation.install_folder()

    def run(self):
        logger.info(f"Installing UCX v{PRODUCT_INFO.version()}")
        Threads.strict(
            "installing components",
            [
                self._create_dashboards,
                self._create_database,
                self.create_jobs,
            ],
        )
        readme_url = self._create_readme()
        logger.info(f"Installation completed successfully! Please refer to the {readme_url} for the next steps.")

    def config_file_link(self):
        return self._installation.workspace_link('config.yml')

    def _create_database(self):
        try:
            deploy_schema(self._sql_backend, self._config.inventory_database)
        except Exception as err:
            if "UNRESOLVED_COLUMN.WITH_SUGGESTION" in str(err):
                msg = (
                    "The UCX version is not matching with the installed version."
                    "Kindly uninstall and reinstall UCX.\n"
                    "Please Follow the Below Command to uninstall and Install UCX\n"
                    "UCX Uninstall: databricks labs uninstall ucx.\n"
                    "UCX Install: databricks labs install ucx"
                )
                raise BadRequest(msg) from err
            raise err

    def _create_dashboards(self):
        logger.info("Creating dashboards...")
        local_query_files = find_project_root(__file__) / "src/databricks/labs/ucx/queries"
        dash = DashboardFromFiles(
            self._ws,
            state=self._state,
            local_folder=local_query_files,
            remote_folder=f"{self._installation.install_folder()}/queries",
            name_prefix=self._name("UCX "),
            warehouse_id=self._warehouse_id,
            query_text_callback=self._config.replace_inventory_variable,
        )
        dash.create_dashboards()

    def run_workflow(self, step: str):
        job_id = int(self._state.jobs[step])
        logger.debug(f"starting {step} job: {self._ws.config.host}#job/{job_id}")
        job_run_waiter = self._ws.jobs.run_now(job_id)
        try:
            job_run_waiter.result()
        except OperationFailed as err:
            # currently we don't have any good message from API, so we have to work around it.
            job_run = self._ws.jobs.get_run(job_run_waiter.run_id)
            raise self._infer_nested_error(job_run) from err

    def _infer_nested_error(self, job_run) -> Exception:
        errors: list[DatabricksError] = []
        timeouts: list[DeadlineExceeded] = []
        assert job_run.tasks is not None
        for run_task in job_run.tasks:
            if not run_task.state:
                continue
            if run_task.state.result_state == jobs.RunResultState.TIMEDOUT:
                msg = f"{run_task.task_key}: The run was stopped after reaching the timeout"
                timeouts.append(DeadlineExceeded(msg))
                continue
            if run_task.state.result_state != jobs.RunResultState.FAILED:
                continue
            assert run_task.run_id is not None
            run_output = self._ws.jobs.get_run_output(run_task.run_id)
            if logger.isEnabledFor(logging.DEBUG):
                if run_output and run_output.error_trace:
                    sys.stderr.write(run_output.error_trace)
            if run_output and run_output.error:
                errors.append(self._infer_task_exception(f"{run_task.task_key}: {run_output.error}"))
        assert job_run.state is not None
        assert job_run.state.state_message is not None
        if len(errors) == 1:
            return errors[0]
        all_errors = errors + timeouts
        if len(all_errors) == 0:
            return Unknown(job_run.state.state_message)
        return ManyError(all_errors)

    @staticmethod
    def _infer_task_exception(haystack: str) -> DatabricksError:
        needles = [
            BadRequest,
            Unauthenticated,
            PermissionDenied,
            NotFound,
            ResourceConflict,
            TooManyRequests,
            Cancelled,
            InternalError,
            NotImplemented,
            TemporarilyUnavailable,
            DeadlineExceeded,
            InvalidParameterValue,
            ResourceDoesNotExist,
            Aborted,
            AlreadyExists,
            ResourceAlreadyExists,
            ResourceExhausted,
            RequestLimitExceeded,
            Unknown,
            DataLoss,
        ]
        constructors: dict[re.Pattern, type[DatabricksError]] = {
            re.compile(r".*\[TABLE_OR_VIEW_NOT_FOUND] (.*)"): NotFound,
            re.compile(r".*\[SCHEMA_NOT_FOUND] (.*)"): NotFound,
        }
        for klass in needles:
            constructors[re.compile(f".*{klass.__name__}: (.*)")] = klass
        for pattern, klass in constructors.items():
            match = pattern.match(haystack)
            if match:
                return klass(match.group(1))
        return Unknown(haystack)

    @property
    def _warehouse_id(self) -> str:
        if self._config.warehouse_id is not None:
            logger.info("Fetching warehouse_id from a config")
            return self._config.warehouse_id
        warehouses = [_ for _ in self._ws.warehouses.list() if _.warehouse_type == EndpointInfoWarehouseType.PRO]
        warehouse_id = self._config.warehouse_id
        if not warehouse_id and not warehouses:
            msg = "need either configured warehouse_id or an existing PRO SQL warehouse"
            raise ValueError(msg)
        if not warehouse_id:
            warehouse_id = warehouses[0].id
        self._config.warehouse_id = warehouse_id
        return warehouse_id

    @property
    def _my_username(self):
        if not hasattr(self, "_me"):
            self._me = self._ws.current_user.me()
            is_workspace_admin = any(g.display == "admins" for g in self._me.groups)
            if not is_workspace_admin:
                msg = "Current user is not a workspace admin"
                raise PermissionError(msg)
        return self._me.user_name

    @property
    def _short_name(self):
        if "@" in self._my_username:
            username = self._my_username.split("@")[0]
        else:
            username = self._me.display_name
        return username

    @property
    def _config_file(self):
        return f"{self._installation.install_folder()}/config.yml"

    def _name(self, name: str) -> str:
        prefix = os.path.basename(self._installation.install_folder()).removeprefix('.')
        return f"[{prefix.upper()}] {name}"

    def _upload_wheel(self):
        with self._wheels:
            try:
                self._wheels.upload_to_dbfs()
            except PermissionDenied as err:
                if not self._prompts:
                    raise RuntimeWarning("no Prompts instance found") from err
                logger.warning(f"Uploading wheel file to DBFS failed, DBFS is probably write protected. {err}")
                configure_cluster_overrides = ConfigureClusterOverrides(self._ws, self._prompts.choice_from_dict)
                self._config.override_clusters = configure_cluster_overrides.configure()
                self._installation.save(self._config)
            return self._wheels.upload_to_wsfs()

    def _upload_cluster_policy(self, remote_wheel: str):
        try:
            if self.config.policy_id is None:
                msg = "Cluster policy not present, please uninstall and reinstall ucx completely."
                raise InvalidParameterValue(msg)
            policy = self._ws.cluster_policies.get(policy_id=self.config.policy_id)
        except NotFound as err:
            msg = f"UCX Policy {self.config.policy_id} not found, please reinstall UCX"
            logger.error(msg)
            raise NotFound(msg) from err
        if policy.name is not None:
            self._ws.cluster_policies.edit(
                policy_id=self.config.policy_id,
                name=policy.name,
                definition=policy.definition,
                libraries=[compute.Library(whl=f"dbfs:{remote_wheel}")],
            )

    def create_jobs(self):
        logger.debug(f"Creating jobs from tasks in {main.__name__}")
        remote_wheel = self._upload_wheel()
        self._upload_cluster_policy(remote_wheel)
        desired_steps = {t.workflow for t in _TASKS.values() if t.cloud_compatible(self._ws.config)}
        wheel_runner = None

        if self._config.override_clusters:
            wheel_runner = self._upload_wheel_runner(remote_wheel)
        for step_name in desired_steps:
            settings = self._job_settings(step_name)
            if self._config.override_clusters:
                settings = self._apply_cluster_overrides(settings, self._config.override_clusters, wheel_runner)
            self._deploy_workflow(step_name, settings)

        for step_name, job_id in self._state.jobs.items():
            if step_name not in desired_steps:
                try:
                    logger.info(f"Removing job_id={job_id}, as it is no longer needed")
                    self._ws.jobs.delete(job_id)
                except InvalidParameterValue:
                    logger.warning(f"step={step_name} does not exist anymore for some reason")
                    continue

        self._state.save()
        self._create_debug(remote_wheel)

    def _deploy_workflow(self, step_name: str, settings):
        if step_name in self._state.jobs:
            try:
                job_id = int(self._state.jobs[step_name])
                logger.info(f"Updating configuration for step={step_name} job_id={job_id}")
                return self._ws.jobs.reset(job_id, jobs.JobSettings(**settings))
            except InvalidParameterValue:
                del self._state.jobs[step_name]
                logger.warning(f"step={step_name} does not exist anymore for some reason")
                return self._deploy_workflow(step_name, settings)
        logger.info(f"Creating new job configuration for step={step_name}")
        new_job = self._ws.jobs.create(**settings)
        assert new_job.job_id is not None
        self._state.jobs[step_name] = str(new_job.job_id)
        return None

    @staticmethod
    def _sorted_tasks() -> list[Task]:
        return sorted(_TASKS.values(), key=lambda x: x.task_id)

    @classmethod
    def _step_list(cls) -> list[str]:
        step_list = []
        for task in cls._sorted_tasks():
            if task.workflow not in step_list:
                step_list.append(task.workflow)
        return step_list

    def _create_readme(self) -> str:
        debug_notebook_link = self._installation.workspace_markdown_link('debug notebook', 'DEBUG.py')
        markdown = [
            "# UCX - The Unity Catalog Migration Assistant",
            f'To troubleshoot, see {debug_notebook_link}.\n',
            "Here are the URLs and descriptions of workflows that trigger various stages of migration.",
            "All jobs are defined with necessary cluster configurations and DBR versions.\n",
        ]
        for step_name in self._step_list():
            if step_name not in self._state.jobs:
                logger.warning(f"Skipping step '{step_name}' since it was not deployed.")
                continue
            job_id = self._state.jobs[step_name]
            dashboard_link = ""
            dashboards_per_step = [d for d in self._state.dashboards.keys() if d.startswith(step_name)]
            for dash in dashboards_per_step:
                if len(dashboard_link) == 0:
                    dashboard_link += "Go to the one of the following dashboards after running the job:\n"
                first, second = dash.replace("_", " ").title().split()
                dashboard_url = f"{self._ws.config.host}/sql/dashboards/{self._state.dashboards[dash]}"
                dashboard_link += f"  - [{first} ({second}) dashboard]({dashboard_url})\n"
            job_link = f"[{self._name(step_name)}]({self._ws.config.host}#job/{job_id})"
            markdown.append("---\n\n")
            markdown.append(f"## {job_link}\n\n")
            markdown.append(f"{dashboard_link}")
            markdown.append("\nThe workflow consists of the following separate tasks:\n\n")
            for task in self._sorted_tasks():
                if task.workflow != step_name:
                    continue
                doc = self._config.replace_inventory_variable(task.doc)
                markdown.append(f"### `{task.name}`\n\n")
                markdown.append(f"{doc}\n")
                markdown.append("\n\n")
        preamble = ["# Databricks notebook source", "# MAGIC %md"]
        intro = "\n".join(preamble + [f"# MAGIC {line}" for line in markdown])
        self._installation.upload('README.py', intro.encode('utf8'))
        readme_url = self._installation.workspace_link('README')
        if self._prompts and self._prompts.confirm(f"Open job overview in your browser? {readme_url}"):
            webbrowser.open(readme_url)
        return readme_url

    def _replace_inventory_variable(self, text: str) -> str:
        return text.replace("$inventory", f"hive_metastore.{self._config.inventory_database}")

    def _create_debug(self, remote_wheel: str):
        readme_link = self._installation.workspace_link('README')
        job_links = ", ".join(
            f"[{self._name(step_name)}]({self._ws.config.host}#job/{job_id})"
            for step_name, job_id in self._state.jobs.items()
        )
        content = DEBUG_NOTEBOOK.format(
            remote_wheel=remote_wheel, readme_link=readme_link, job_links=job_links, config_file=self._config_file
        ).encode("utf8")
        self._installation.upload('DEBUG.py', content)

    def _job_settings(self, step_name: str):
        email_notifications = None
        if not self._config.override_clusters and "@" in self._my_username:
            # set email notifications only if we're running the real
            # installation and not the integration test.
            email_notifications = jobs.JobEmailNotifications(
                on_success=[self._my_username], on_failure=[self._my_username]
            )
        tasks = sorted(
            [t for t in _TASKS.values() if t.workflow == step_name],
            key=lambda _: _.name,
        )
        version = PRODUCT_INFO.version()
        version = version if not self._ws.config.is_gcp else version.replace("+", "-")
        return {
            "name": self._name(step_name),
            "tags": {"version": f"v{version}"},
            "job_clusters": self._job_clusters({t.job_cluster for t in tasks}),
            "email_notifications": email_notifications,
            "tasks": [self._job_task(task) for task in tasks],
        }

    def _upload_wheel_runner(self, remote_wheel: str):
        # TODO: we have to be doing this workaround until ES-897453 is solved in the platform
        code = TEST_RUNNER_NOTEBOOK.format(remote_wheel=remote_wheel, config_file=self._config_file).encode("utf8")
        return self._installation.upload(f"wheels/wheel-test-runner-{PRODUCT_INFO.version()}.py", code)

    @staticmethod
    def _apply_cluster_overrides(settings: dict[str, Any], overrides: dict[str, str], wheel_runner: str) -> dict:
        settings["job_clusters"] = [_ for _ in settings["job_clusters"] if _.job_cluster_key not in overrides]
        for job_task in settings["tasks"]:
            if job_task.job_cluster_key is None:
                continue
            if job_task.job_cluster_key in overrides:
                job_task.existing_cluster_id = overrides[job_task.job_cluster_key]
                job_task.job_cluster_key = None
                job_task.libraries = None
            if job_task.python_wheel_task is not None:
                job_task.python_wheel_task = None
                params = {"task": job_task.task_key} | EXTRA_TASK_PARAMS
                job_task.notebook_task = jobs.NotebookTask(notebook_path=wheel_runner, base_parameters=params)
        return settings

    def _job_task(self, task: Task) -> jobs.Task:
        jobs_task = jobs.Task(
            task_key=task.name,
            job_cluster_key=task.job_cluster,
            depends_on=[jobs.TaskDependency(task_key=d) for d in _TASKS[task.name].dependencies()],
        )
        if task.dashboard:
            # dashboards are created in parallel to wheel uploads, so we'll just retry
            retry_on_attribute_error = retried(on=[KeyError], timeout=self._verify_timeout)
            retried_job_dashboard_task = retry_on_attribute_error(self._job_dashboard_task)
            return retried_job_dashboard_task(jobs_task, task)
        if task.notebook:
            return self._job_notebook_task(jobs_task, task)
        return self._job_wheel_task(jobs_task, task)

    def _job_dashboard_task(self, jobs_task: jobs.Task, task: Task) -> jobs.Task:
        assert task.dashboard is not None
        dashboard_id = self._state.dashboards[task.dashboard]
        return replace(
            jobs_task,
            job_cluster_key=None,
            sql_task=jobs.SqlTask(
                warehouse_id=self._warehouse_id,
                dashboard=jobs.SqlTaskDashboard(dashboard_id=dashboard_id),
            ),
        )

    def _job_notebook_task(self, jobs_task: jobs.Task, task: Task) -> jobs.Task:
        assert task.notebook is not None
        local_notebook = self._this_file.parent / task.notebook
        with local_notebook.open("rb") as f:
            remote_notebook = self._installation.upload(local_notebook.name, f.read())
        return replace(
            jobs_task,
            notebook_task=jobs.NotebookTask(
                notebook_path=remote_notebook,
                # ES-872211: currently, we cannot read WSFS files from Scala context
                base_parameters={
                    "task": task.name,
                    "config": f"/Workspace{self._config_file}",
                }
                | EXTRA_TASK_PARAMS,
            ),
        )

    def _job_wheel_task(self, jobs_task: jobs.Task, task: Task) -> jobs.Task:
        return replace(
            jobs_task,
            # TODO: check when we can install wheels from WSFS properly
            python_wheel_task=jobs.PythonWheelTask(
                package_name="databricks_labs_ucx",
                entry_point="runtime",  # [project.entry-points.databricks] in pyproject.toml
                named_parameters={"task": task.name, "config": f"/Workspace{self._config_file}"} | EXTRA_TASK_PARAMS,
            ),
        )

    def _job_clusters(self, names: set[str]):
        clusters = []
        spark_conf = {
            "spark.databricks.cluster.profile": "singleNode",
            "spark.master": "local[*]",
        }
        if self._config.spark_conf is not None:
            spark_conf = spark_conf | self._config.spark_conf
        spec = compute.ClusterSpec(
            data_security_mode=compute.DataSecurityMode.LEGACY_SINGLE_USER,
            spark_conf=spark_conf,
            custom_tags={"ResourceClass": "SingleNode"},
            num_workers=0,
            policy_id=self.config.policy_id,
        )
        if "main" in names:
            clusters.append(
                jobs.JobCluster(
                    job_cluster_key="main",
                    new_cluster=spec,
                )
            )
        if "tacl" in names:
            clusters.append(
                jobs.JobCluster(
                    job_cluster_key="tacl",
                    new_cluster=replace(
                        spec,
                        data_security_mode=compute.DataSecurityMode.LEGACY_TABLE_ACL,
                        spark_conf={"spark.databricks.acl.sqlOnly": "true"},
                        num_workers=1,  # ShowPermissionsCommand needs a worker
                        custom_tags={},
                    ),
                )
            )
        return clusters

    @staticmethod
    def _readable_timedelta(epoch):
        when = datetime.utcfromtimestamp(epoch)
        duration = datetime.now() - when
        data = {}
        data["days"], remaining = divmod(duration.total_seconds(), 86_400)
        data["hours"], remaining = divmod(remaining, 3_600)
        data["minutes"], data["seconds"] = divmod(remaining, 60)

        time_parts = ((name, round(value)) for name, value in data.items())
        time_parts = [f"{value} {name[:-1] if value == 1 else name}" for name, value in time_parts if value > 0]
        if len(time_parts) > 0:
            time_parts.append("ago")
        if time_parts:
            return " ".join(time_parts)
        return "less than 1 second ago"

    def latest_job_status(self) -> list[dict]:
        latest_status = []
        for step, job_id in self._state.jobs.items():
            job_state = None
            start_time = None
            try:
                job_runs = list(self._ws.jobs.list_runs(job_id=int(job_id), limit=1))
            except InvalidParameterValue as e:
                logger.warning(f"skipping {step}: {e}")
                continue
            if job_runs:
                state = job_runs[0].state
                if state and state.result_state:
                    job_state = state.result_state.name
                elif state and state.life_cycle_state:
                    job_state = state.life_cycle_state.name
                if job_runs[0].start_time:
                    start_time = job_runs[0].start_time / 1000
            latest_status.append(
                {
                    "step": step,
                    "state": "UNKNOWN" if not (job_runs and job_state) else job_state,
                    "started": (
                        "<never run>" if not (job_runs and start_time) else self._readable_timedelta(start_time)
                    ),
                }
            )
        return latest_status

    def _get_result_state(self, job_id):
        job_runs = list(self._ws.jobs.list_runs(job_id=job_id, limit=1))
        latest_job_run = job_runs[0]
        if not latest_job_run.state.result_state:
            raise AttributeError("no result state in job run")
        job_state = latest_job_run.state.result_state.value
        return job_state

    def repair_run(self, workflow):
        try:
            job_id, run_id = self._repair_workflow(workflow)
            run_details = self._ws.jobs.get_run(run_id=run_id, include_history=True)
            latest_repair_run_id = run_details.repair_history[-1].id
            job_url = f"{self._ws.config.host}#job/{job_id}/run/{run_id}"
            logger.debug(f"Repair Running {workflow} job: {job_url}")
            self._ws.jobs.repair_run(run_id=run_id, rerun_all_failed_tasks=True, latest_repair_id=latest_repair_run_id)
            webbrowser.open(job_url)
        except InvalidParameterValue as e:
            logger.warning(f"skipping {workflow}: {e}")
        except TimeoutError:
            logger.warning(f"Skipping the {workflow} due to time out. Please try after sometime")

    def _repair_workflow(self, workflow):
        job_id = self._state.jobs.get(workflow)
        if not job_id:
            raise InvalidParameterValue("job does not exists hence skipping repair")
        job_runs = list(self._ws.jobs.list_runs(job_id=job_id, limit=1))
        if not job_runs:
            raise InvalidParameterValue("job is not initialized yet. Can't trigger repair run now")
        latest_job_run = job_runs[0]
        retry_on_attribute_error = retried(on=[AttributeError], timeout=self._verify_timeout)
        retried_check = retry_on_attribute_error(self._get_result_state)
        state_value = retried_check(job_id)
        logger.info(f"The status for the latest run is {state_value}")
        if state_value != "FAILED":
            raise InvalidParameterValue("job is not in FAILED state hence skipping repair")
        run_id = latest_job_run.run_id
        return job_id, run_id

    def uninstall(self):
        if self._prompts and not self._prompts.confirm(
            "Do you want to uninstall ucx from the workspace too, this would "
            "remove ucx project folder, dashboards, queries and jobs"
        ):
            return
        # TODO: this is incorrect, fetch the remote version (that appeared only in Feb 2024)
        logger.info(f"Deleting UCX v{PRODUCT_INFO.version()} from {self._ws.config.host}")
        try:
            self._installation.files()
        except NotFound:
            logger.error(f"Check if {self._installation.install_folder()} is present")
            return
        self._remove_database()
        self._remove_jobs()
        self._remove_warehouse()
        self._remove_policies()
        self._remove_secret_scope()
        self._installation.remove()
        logger.info("UnInstalling UCX complete")

    def _remove_database(self):
        if self._prompts and not self._prompts.confirm(
            f"Do you want to delete the inventory database {self._config.inventory_database} too?"
        ):
            return
        logger.info(f"Deleting inventory database {self._config.inventory_database}")
        deployer = SchemaDeployer(self._sql_backend, self._config.inventory_database, Any)
        deployer.delete_schema()

    def _remove_policies(self):
        logger.info("Deleting cluster policy")
        try:
            self._ws.cluster_policies.delete(policy_id=self.config.policy_id)
        except NotFound:
            logger.error("UCX Policy already deleted")

    def _remove_secret_scope(self):
        logger.info("Deleting secret scope")
        try:
            if self.config.uber_spn_id is not None:
                self._ws.secrets.delete_scope(self.config.inventory_database)
        except NotFound:
            logger.error("Secret scope already deleted")

    def _remove_jobs(self):
        logger.info("Deleting jobs")
        if not self._state.jobs:
            logger.error("No jobs present or jobs already deleted")
            return
        for step_name, job_id in self._state.jobs.items():
            try:
                logger.info(f"Deleting {step_name} job_id={job_id}.")
                self._ws.jobs.delete(job_id)
            except InvalidParameterValue:
                logger.error(f"Already deleted: {step_name} job_id={job_id}.")
                continue

    def _remove_warehouse(self):
        try:
            warehouse_name = self._ws.warehouses.get(self._config.warehouse_id).name
            if warehouse_name.startswith(WAREHOUSE_PREFIX):
                logger.info(f"Deleting {warehouse_name}.")
                self._ws.warehouses.delete(id=self._config.warehouse_id)
        except InvalidParameterValue:
            logger.error("Error accessing warehouse details")

    def validate_step(self, step: str) -> bool:
        job_id = int(self._state.jobs[step])
        logger.debug(f"Validating {step} workflow: {self._ws.config.host}#job/{job_id}")
        current_runs = list(self._ws.jobs.list_runs(completed_only=False, job_id=job_id))
        for run in current_runs:
            if run.state and run.state.result_state == RunResultState.SUCCESS:
                return True
        for run in current_runs:
            if (
                run.run_id
                and run.state
                and run.state.life_cycle_state in (RunLifeCycleState.RUNNING, RunLifeCycleState.PENDING)
            ):
                logger.info("Identified a run in progress waiting for run completion")
                self._ws.jobs.wait_get_run_job_terminated_or_skipped(run_id=run.run_id)
                run_new_state = self._ws.jobs.get_run(run_id=run.run_id).state
                return run_new_state is not None and run_new_state.result_state == RunResultState.SUCCESS
        return False

    def validate_and_run(self, step: str):
        if not self.validate_step(step):
            self.run_workflow(step)


if __name__ == "__main__":
    logger = get_logger(__file__)
    logger.setLevel("INFO")

    workspace_client = WorkspaceClient(product="ucx", product_version=__version__)
    current = Installation(workspace_client, PRODUCT_INFO.product_name())
    installer = WorkspaceInstaller(Prompts(), current, workspace_client)
    installer.run()<|MERGE_RESOLUTION|>--- conflicted
+++ resolved
@@ -215,12 +215,7 @@
     def configure(self) -> WorkspaceConfig:
         try:
             config = self._installation.load(WorkspaceConfig)
-<<<<<<< HEAD
-            upgrades = Upgrades(PRODUCT_INFO, self._installation)
-            upgrades.apply(self._ws)
-=======
             self._apply_upgrades()
->>>>>>> 13be2227
             return config
         except NotFound as err:
             logger.debug(f"Cannot find previous installation: {err}")
