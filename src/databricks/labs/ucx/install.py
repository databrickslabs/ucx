--- conflicted
+++ resolved
@@ -195,21 +195,7 @@
                 raise err
 
         logger.info("Please answer a couple of questions to configure Unity Catalog migration")
-<<<<<<< HEAD
         inventory_database = self._configure_inventory_database()
-=======
-        counter = 0
-        while True:
-            inventory_database = self._question("Inventory Database stored in hive_metastore", default="ucx")
-            if re.match(r"^\w+$", inventory_database):
-                break
-            else:
-                print(f"{inventory_database} is not a valid database name")
-                counter = counter + 1
-                if counter > NUM_USER_ATTEMPTS:
-                    msg = "Exceeded max tries to get a valid database name, try again later."
-                    raise SystemExit(msg)
->>>>>>> b4648079
 
         pro_warehouses = {"[Create new PRO SQL warehouse]": "create_new"} | {
             f"{_.name} ({_.id}, {_.warehouse_type.value}, {_.state.value})": _.id
