--- conflicted
+++ resolved
@@ -90,7 +90,6 @@
             if privilege == Privilege.READ_FILES:
                 higher_privilege = privilege
         return higher_privilege
-<<<<<<< HEAD
 
     def _get_role_privilege(self, role_assignment: AzureRoleAssignment) -> Privilege | None:
         privilege = None
@@ -101,18 +100,6 @@
             privilege = self._levels[role_assignment.role_name]
         return privilege
 
-=======
-
-    def _get_role_privilege(self, role_assignment: AzureRoleAssignment) -> Privilege | None:
-        privilege = None
-        # Check for custom role permissions on the storage accounts
-        if role_assignment.role_permissions:
-            privilege = self._get_custom_role_privilege(role_assignment.role_permissions)
-        elif role_assignment.role_name in self._levels:
-            privilege = self._levels[role_assignment.role_name]
-        return privilege
-
->>>>>>> 0a475148
     def _map_storage(self, storage: StorageAccount) -> ValuesView[StoragePermissionMapping]:
         logger.info(f"Fetching role assignment for {storage.name}")
         principal_spm_mapping: dict[str, StoragePermissionMapping] = {}
