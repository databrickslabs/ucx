import json
import logging
import re
import uuid
from collections.abc import ValuesView
from dataclasses import dataclass
from functools import partial

from databricks.labs.blueprint.installation import Installation
from databricks.labs.blueprint.parallel import ManyError, Threads
from databricks.labs.blueprint.tui import Prompts
from databricks.sdk import WorkspaceClient
from databricks.sdk.errors import NotFound, ResourceAlreadyExists
from databricks.sdk.service.catalog import Privilege

from databricks.labs.ucx.azure.resources import (
    AccessConnector,
    AzureResources,
    AzureRoleAssignment,
    PrincipalSecret,
    StorageAccount,
)
from databricks.labs.ucx.config import WorkspaceConfig
from databricks.labs.ucx.hive_metastore.locations import ExternalLocations


logger = logging.getLogger(__name__)


@dataclass
class StoragePermissionMapping:
    prefix: str
    client_id: str
    principal: str
    privilege: str
    type: str
    default_network_action: str = "Unknown"  # "Deny", "Allow" or "Unknown"
    # Need this directory_id/tenant_id when create UC storage credentials using service principal
    directory_id: str | None = None


class AzureResourcePermissions:
    FILENAME = 'azure_storage_account_info.csv'

    def __init__(
        self,
        installation: Installation,
        ws: WorkspaceClient,
        azurerm: AzureResources,
        external_locations: ExternalLocations,
    ):
        self._installation = installation
        self._locations = external_locations
        self._azurerm = azurerm
        self._ws = ws
        self._levels = {
            "Storage Blob Data Contributor": Privilege.WRITE_FILES,
            "Storage Blob Data Owner": Privilege.WRITE_FILES,
            "Storage Blob Data Reader": Privilege.READ_FILES,
        }
        self._permission_levels = {
            "Microsoft.Storage/storageAccounts/blobServices/containers/write": Privilege.WRITE_FILES,
            "Microsoft.Storage/storageAccounts/blobServices/containers/blobs/write": Privilege.WRITE_FILES,
            "Microsoft.Storage/storageAccounts/blobServices/containers/read": Privilege.READ_FILES,
            "Microsoft.Storage/storageAccounts/blobServices/containers/blobs/read": Privilege.READ_FILES,
        }

    def _get_permission_level(self, permission_to_match: str) -> Privilege | None:
        # String might contain '*', check for wildcard match
        pattern = re.sub(r'\*', '.*', permission_to_match)
        permission_compiled = re.compile(pattern)
        for each_level, privilege_level in self._permission_levels.items():
            # Check for storage blob permission with regex to account for star pattern
            match = permission_compiled.match(each_level)
            # If a match is found, return the privilege level, no need to check for lower levels
            if match:
                return privilege_level
        return None

    def _get_custom_role_privilege(self, role_permissions: list[str]) -> Privilege | None:
        # If both read and write privileges are found, only write privilege will be considered
        higher_privilege = None
        for each_permission in role_permissions:
            privilege = self._get_permission_level(each_permission)
            if privilege is None:
                continue
            # WRITE_FILES is the higher permission, don't need to check further
            if privilege == Privilege.WRITE_FILES:
                return privilege
            if privilege == Privilege.READ_FILES:
                higher_privilege = privilege
        return higher_privilege

    def _get_role_privilege(self, role_assignment: AzureRoleAssignment) -> Privilege | None:
        privilege = None
        # Check for custom role permissions on the storage accounts
        if role_assignment.role_permissions:
            privilege = self._get_custom_role_privilege(role_assignment.role_permissions)
        elif role_assignment.role_name in self._levels:
            privilege = self._levels[role_assignment.role_name]
        return privilege

    def _map_storage(self, storage: StorageAccount) -> ValuesView[StoragePermissionMapping]:
        logger.info(f"Fetching role assignment for {storage.name}")
        principal_spm_mapping: dict[str, StoragePermissionMapping] = {}
        for container in self._azurerm.containers(storage.id):
            for role_assignment in self._azurerm.role_assignments(str(container)):
                # Skip the role assignments that already have WRITE_FILES privilege
                spm_mapping_key = f"{container.container}_{role_assignment.principal.client_id}"
                if (
                    spm_mapping_key in principal_spm_mapping
                    and principal_spm_mapping[spm_mapping_key].privilege == Privilege.WRITE_FILES.value
                ):
                    continue
                # one principal may be assigned multiple roles with overlapping dataActions, hence appearing
                # here in duplicates. hence, role name -> permission level is not enough for the perfect scenario.
                returned_privilege = self._get_role_privilege(role_assignment)
                if not returned_privilege:
                    continue
<<<<<<< HEAD
                privilege = returned_privilege.value
                principal_spm_mapping[spm_mapping_key] = StoragePermissionMapping(
                    prefix=f"abfss://{container.container}@{container.storage_account}.dfs.core.windows.net/",
                    client_id=role_assignment.principal.client_id,
                    principal=role_assignment.principal.display_name,
                    privilege=privilege,
                    type=role_assignment.principal.type,
                    directory_id=role_assignment.principal.directory_id,
=======
                privilege = self._levels[role_assignment.role_name].value
                out.append(
                    StoragePermissionMapping(
                        prefix=f"abfss://{container.container}@{container.storage_account}.dfs.core.windows.net/",
                        client_id=role_assignment.principal.client_id,
                        principal=role_assignment.principal.display_name,
                        privilege=privilege,
                        type=role_assignment.principal.type,
                        default_network_action=storage.default_network_action,
                        directory_id=role_assignment.principal.directory_id,
                    )
>>>>>>> dacc5577
                )
        return principal_spm_mapping.values()

    def save_spn_permissions(self) -> str | None:
        used_storage_accounts = self._get_storage_accounts()
        if len(used_storage_accounts) == 0:
            logger.warning(
                "There are no external table present with azure storage account. "
                "Please check if assessment job is run"
            )
            return None
        storage_account_infos = []
        for storage in self._azurerm.storage_accounts():
            if storage.name not in used_storage_accounts:
                continue
            for mapping in self._map_storage(storage):
                storage_account_infos.append(mapping)
        if len(storage_account_infos) == 0:
            logger.error("No storage account found in current tenant with spn permission")
            return None
        return self._installation.save(storage_account_infos, filename=self.FILENAME)

    def _update_cluster_policy_definition(
        self,
        policy_definition: str,
        storage_accounts: list[StorageAccount],
        uber_principal: PrincipalSecret,
        inventory_database: str,
    ) -> str:
        policy_dict = json.loads(policy_definition)
        tenant_id = self._azurerm.tenant_id()
        endpoint = f"https://login.microsoftonline.com/{tenant_id}/oauth2/token"
        for storage in storage_accounts:
            policy_dict[f"spark_conf.fs.azure.account.oauth2.client.id.{storage.name}.dfs.core.windows.net"] = (
                self._policy_config(uber_principal.client.client_id)
            )
            policy_dict[f"spark_conf.fs.azure.account.oauth.provider.type.{storage.name}.dfs.core.windows.net"] = (
                self._policy_config("org.apache.hadoop.fs.azurebfs.oauth2.ClientCredsTokenProvider")
            )
            policy_dict[f"spark_conf.fs.azure.account.oauth2.client.endpoint.{storage.name}.dfs.core.windows.net"] = (
                self._policy_config(endpoint)
            )
            policy_dict[f"spark_conf.fs.azure.account.auth.type.{storage.name}.dfs.core.windows.net"] = (
                self._policy_config("OAuth")
            )
            policy_dict[f"spark_conf.fs.azure.account.oauth2.client.secret.{storage.name}.dfs.core.windows.net"] = (
                self._policy_config(f"{{secrets/{inventory_database}/uber_principal_secret}}")
            )
        return json.dumps(policy_dict)

    @staticmethod
    def _policy_config(value: str):
        return {"type": "fixed", "value": value}

    def _update_cluster_policy_with_spn(
        self,
        policy_id: str,
        storage_accounts: list[StorageAccount],
        uber_principal: PrincipalSecret,
        inventory_database: str,
    ):
        try:
            policy_definition = ""
            cluster_policy = self._ws.cluster_policies.get(policy_id)

            self._installation.save(cluster_policy, filename="policy-backup.json")

            if cluster_policy.definition is not None:
                policy_definition = self._update_cluster_policy_definition(
                    cluster_policy.definition, storage_accounts, uber_principal, inventory_database
                )
            if cluster_policy.name is not None:
                self._ws.cluster_policies.edit(policy_id, cluster_policy.name, definition=policy_definition)
        except NotFound:
            msg = f"cluster policy {policy_id} not found, please run UCX installation to create UCX cluster policy"
            raise NotFound(msg) from None

    def create_uber_principal(self, prompts: Prompts):
        config = self._installation.load(WorkspaceConfig)
        inventory_database = config.inventory_database
        display_name = f"unity-catalog-migration-{inventory_database}-{self._ws.get_workspace_id()}"
        uber_principal_name = prompts.question(
            "Enter a name for the uber service principal to be created", default=display_name
        )
        policy_id = config.policy_id
        if policy_id is None:
            msg = "UCX cluster policy not found in config. Please run latest UCX installation to set cluster policy"
            logger.error(msg)
            raise ValueError(msg) from None
        if config.uber_spn_id is not None:
            logger.warning("Uber service principal already created for this workspace.")
            return
        used_storage_accounts = self._get_storage_accounts()
        if len(used_storage_accounts) == 0:
            logger.warning(
                "There are no external table present with azure storage account. "
                "Please check if assessment job is run"
            )
            return
        storage_account_info = []
        for storage in self._azurerm.storage_accounts():
            if storage.name in used_storage_accounts:
                storage_account_info.append(storage)
        logger.info("Creating service principal")
        uber_principal = self._azurerm.create_service_principal(uber_principal_name)
        self._create_scope(uber_principal, inventory_database)
        config.uber_spn_id = uber_principal.client.client_id
        logger.info(
            f"Created service principal of client_id {config.uber_spn_id}. " f"Applying permission on storage accounts"
        )
        try:
            self._apply_storage_permission(
                uber_principal.client.object_id, "STORAGE_BLOB_DATA_CONTRIBUTOR", *storage_account_info
            )
            self._installation.save(config)
            self._update_cluster_policy_with_spn(policy_id, storage_account_info, uber_principal, inventory_database)
        except PermissionError:
            self._azurerm.delete_service_principal(uber_principal.client.object_id)
        logger.info(f"Update UCX cluster policy {policy_id} with spn connection details for storage accounts")

    def _create_access_connector_for_storage_account(
        self, storage_account: StorageAccount, role_name: str = "STORAGE_BLOB_DATA_READER"
    ) -> AccessConnector:
        access_connector = self._azurerm.create_or_update_access_connector(
            storage_account.id.subscription_id,
            storage_account.id.resource_group,
            f"ac-{storage_account.name}",
            storage_account.location,
            tags={"CreatedBy": "ucx"},
            wait_for_provisioning=True,
        )
        self._apply_storage_permission(access_connector.principal_id, role_name, storage_account)
        return access_connector

    def create_access_connectors_for_storage_accounts(self) -> list[AccessConnector]:
        used_storage_accounts = self._get_storage_accounts()
        if len(used_storage_accounts) == 0:
            logger.warning(
                "There are no external table present with azure storage account. "
                "Please check if assessment job is run"
            )
            return []

        tasks = []
        for storage_account in self._azurerm.storage_accounts():
            if storage_account.name not in used_storage_accounts:
                continue
            task = partial(
                self._create_access_connector_for_storage_account,
                storage_account=storage_account,
                # Fine-grained access is configured within Databricks through unity
                role_name="STORAGE_BLOB_DATA_CONTRIBUTOR",
            )
            tasks.append(task)

        thread_name = "Creating access connectors for storage accounts"
        results, errors = Threads.gather(thread_name, tasks)
        if len(errors) > 0:
            raise ManyError(errors)
        return list(results)

    def _apply_storage_permission(
        self,
        principal_id: str,
        role_name: str,
        *storage_accounts: StorageAccount,
    ):
        for storage in storage_accounts:
            role_guid = str(uuid.uuid4())
            self._azurerm.apply_storage_permission(principal_id, storage, role_name, role_guid)
            logger.debug(f"{role_name} permission applied for spn {principal_id} to storage account {storage.name}")

    def _create_scope(self, uber_principal: PrincipalSecret, inventory_database: str):
        logger.info(f"Creating secret scope {inventory_database}.")
        try:
            self._ws.secrets.create_scope(inventory_database)
        except ResourceAlreadyExists:
            logger.warning(f"Secret scope {inventory_database} already exists, using the same")
        self._ws.secrets.put_secret(inventory_database, "uber_principal_secret", string_value=uber_principal.secret)

    def load(self):
        return self._installation.load(list[StoragePermissionMapping], filename=self.FILENAME)

    def _get_storage_accounts(self) -> list[str]:
        external_locations = self._locations.snapshot()
        storage_accounts = []
        for location in external_locations:
            if location.location.startswith("abfss://"):
                start = location.location.index("@")
                end = location.location.index(".dfs.core.windows.net")
                storage_acct = location.location[start + 1 : end]
                if storage_acct not in storage_accounts:
                    storage_accounts.append(storage_acct)
        return storage_accounts<|MERGE_RESOLUTION|>--- conflicted
+++ resolved
@@ -34,7 +34,6 @@
     principal: str
     privilege: str
     type: str
-    default_network_action: str = "Unknown"  # "Deny", "Allow" or "Unknown"
     # Need this directory_id/tenant_id when create UC storage credentials using service principal
     directory_id: str | None = None
 
@@ -117,19 +116,8 @@
                 returned_privilege = self._get_role_privilege(role_assignment)
                 if not returned_privilege:
                     continue
-<<<<<<< HEAD
                 privilege = returned_privilege.value
                 principal_spm_mapping[spm_mapping_key] = StoragePermissionMapping(
-                    prefix=f"abfss://{container.container}@{container.storage_account}.dfs.core.windows.net/",
-                    client_id=role_assignment.principal.client_id,
-                    principal=role_assignment.principal.display_name,
-                    privilege=privilege,
-                    type=role_assignment.principal.type,
-                    directory_id=role_assignment.principal.directory_id,
-=======
-                privilege = self._levels[role_assignment.role_name].value
-                out.append(
-                    StoragePermissionMapping(
                         prefix=f"abfss://{container.container}@{container.storage_account}.dfs.core.windows.net/",
                         client_id=role_assignment.principal.client_id,
                         principal=role_assignment.principal.display_name,
@@ -138,8 +126,6 @@
                         default_network_action=storage.default_network_action,
                         directory_id=role_assignment.principal.directory_id,
                     )
->>>>>>> dacc5577
-                )
         return principal_spm_mapping.values()
 
     def save_spn_permissions(self) -> str | None:
