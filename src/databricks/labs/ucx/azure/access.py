import json
import logging
import re
import uuid
from collections.abc import Callable, ValuesView
from dataclasses import dataclass
from functools import partial, wraps
from datetime import timedelta
from typing import Any, ParamSpec, TypeVar

from databricks.labs.blueprint.installation import Installation
from databricks.labs.blueprint.parallel import ManyError, Threads
from databricks.labs.blueprint.tui import Prompts
from databricks.sdk import WorkspaceClient
from databricks.sdk.errors import (
    BadRequest,
    InvalidParameterValue,
    NotFound,
    PermissionDenied,
    ResourceAlreadyExists,
    ResourceDoesNotExist,
)
from databricks.sdk.retries import retried
from databricks.sdk.service.catalog import Privilege
from databricks.sdk.service.compute import Policy
from databricks.sdk.service.sql import (
    EndpointConfPair,
    GetWorkspaceWarehouseConfigResponse,
    SetWorkspaceWarehouseConfigRequestSecurityPolicy,
)
from databricks.sdk.service.workspace import GetSecretResponse

from databricks.labs.ucx.azure.resources import (
    AccessConnector,
    AzureResources,
    AzureRoleAssignment,
    PrincipalSecret,
    StorageAccount,
)
from databricks.labs.ucx.config import WorkspaceConfig
from databricks.labs.ucx.hive_metastore.locations import ExternalLocations

logger = logging.getLogger(__name__)
P = ParamSpec('P')
R = TypeVar('R')


@dataclass
class StoragePermissionMapping:
    prefix: str
    client_id: str
    principal: str
    privilege: str
    type: str
    default_network_action: str = "Unknown"  # "Deny", "Allow" or "Unknown"
    # Need this directory_id/tenant_id when create UC storage credentials using service principal
    directory_id: str | None = None


class AzureResourcePermissions:
    FILENAME = 'azure_storage_account_info.csv'
    _UBER_PRINCIPAL_SECRET_KEY = "uber_principal_secret"

    def __init__(
        self,
        installation: Installation,
        ws: WorkspaceClient,
        azurerm: AzureResources,
        external_locations: ExternalLocations,
    ):
        self._installation = installation
        self._locations = external_locations
        self._azurerm = azurerm
        self._ws = ws
        self._levels = {
            "Storage Blob Data Contributor": Privilege.WRITE_FILES,
            "Storage Blob Data Owner": Privilege.WRITE_FILES,
            "Storage Blob Data Reader": Privilege.READ_FILES,
        }
        self._permission_levels = {
            "Microsoft.Storage/storageAccounts/blobServices/containers/write": Privilege.WRITE_FILES,
            "Microsoft.Storage/storageAccounts/blobServices/containers/blobs/write": Privilege.WRITE_FILES,
            "Microsoft.Storage/storageAccounts/blobServices/containers/read": Privilege.READ_FILES,
            "Microsoft.Storage/storageAccounts/blobServices/containers/blobs/read": Privilege.READ_FILES,
        }

    def _get_permission_level(self, permission_to_match: str) -> Privilege | None:
        # String might contain '*', check for wildcard match
        pattern = re.sub(r'\*', '.*', permission_to_match)
        permission_compiled = re.compile(pattern)
        for each_level, privilege_level in self._permission_levels.items():
            # Check for storage blob permission with regex to account for star pattern
            match = permission_compiled.match(each_level)
            # If a match is found, return the privilege level, no need to check for lower levels
            if match:
                return privilege_level
        return None

    def _get_custom_role_privilege(self, role_permissions: list[str]) -> Privilege | None:
        # If both read and write privileges are found, only write privilege will be considered
        higher_privilege = None
        for each_permission in role_permissions:
            privilege = self._get_permission_level(each_permission)
            if privilege is None:
                continue
            # WRITE_FILES is the higher permission, don't need to check further
            if privilege == Privilege.WRITE_FILES:
                return privilege
            if privilege == Privilege.READ_FILES:
                higher_privilege = privilege
        return higher_privilege

    def _get_role_privilege(self, role_assignment: AzureRoleAssignment) -> Privilege | None:
        privilege = None
        # Check for custom role permissions on the storage accounts
        if role_assignment.role_permissions:
            privilege = self._get_custom_role_privilege(role_assignment.role_permissions)
        elif role_assignment.role_name in self._levels:
            privilege = self._levels[role_assignment.role_name]
        return privilege

    def _map_storage(self, storage: StorageAccount) -> ValuesView[StoragePermissionMapping]:
        logger.info(f"Fetching role assignment for {storage.name}")
        principal_spm_mapping: dict[str, StoragePermissionMapping] = {}
        for container in self._azurerm.containers(storage.id):
            for role_assignment in self._azurerm.role_assignments(str(container)):
                # Skip the role assignments that already have WRITE_FILES privilege
                spm_mapping_key = f"{container.container}_{role_assignment.principal.client_id}"
                if (
                    spm_mapping_key in principal_spm_mapping
                    and principal_spm_mapping[spm_mapping_key].privilege == Privilege.WRITE_FILES.value
                ):
                    continue
                # one principal may be assigned multiple roles with overlapping dataActions, hence appearing
                # here in duplicates. hence, role name -> permission level is not enough for the perfect scenario.
                returned_privilege = self._get_role_privilege(role_assignment)
                if not returned_privilege:
                    continue
                privilege = returned_privilege.value
                principal_spm_mapping[spm_mapping_key] = StoragePermissionMapping(
                    prefix=f"abfss://{container.container}@{container.storage_account}.dfs.core.windows.net/",
                    client_id=role_assignment.principal.client_id,
                    principal=role_assignment.principal.display_name,
                    privilege=privilege,
                    type=role_assignment.principal.type,
                    default_network_action=storage.default_network_action,
                    directory_id=role_assignment.principal.directory_id,
                )
        return principal_spm_mapping.values()

    def save_spn_permissions(self) -> str | None:
        storage_accounts = self._get_storage_accounts()
        if len(storage_accounts) == 0:
            logger.warning(
                "There are no external table present with azure storage account. "
                "Please check if assessment job is run"
            )
            return None
        storage_account_infos = []
        for storage in storage_accounts:
            for mapping in self._map_storage(storage):
                storage_account_infos.append(mapping)
        if len(storage_account_infos) == 0:
            logger.error("No storage account found in current tenant with spn permission")
            return None
        return self._installation.save(storage_account_infos, filename=self.FILENAME)

    @staticmethod
    def _policy_config(value: str) -> dict[str, str]:
        return {"type": "fixed", "value": value}

    def _create_service_principal_cluster_policy_configuration_pairs(
        self, principal_client_id: str, principal_secret_identifier: str, storage: StorageAccount
    ) -> list[tuple[str, dict[str, str]]]:
        """Create the cluster policy configuration pairs to access the storage"""
        tenant_id = self._azurerm.tenant_id()
        endpoint = f"https://login.microsoftonline.com/{tenant_id}/oauth2/token"
        configuration_pairs = [
            (
                f"spark_conf.fs.azure.account.oauth2.client.id.{storage.name}.dfs.core.windows.net",
                self._policy_config(principal_client_id),
            ),
            (
                f"spark_conf.fs.azure.account.oauth.provider.type.{storage.name}.dfs.core.windows.net",
                self._policy_config("org.apache.hadoop.fs.azurebfs.oauth2.ClientCredsTokenProvider"),
            ),
            (
                f"spark_conf.fs.azure.account.oauth2.client.endpoint.{storage.name}.dfs.core.windows.net",
                self._policy_config(endpoint),
            ),
            (
                f"spark_conf.fs.azure.account.auth.type.{storage.name}.dfs.core.windows.net",
                self._policy_config("OAuth"),
            ),
            (
                f"spark_conf.fs.azure.account.oauth2.client.secret.{storage.name}.dfs.core.windows.net",
                self._policy_config("{{" + principal_secret_identifier + "}}"),
            ),
        ]
        return configuration_pairs

    def _add_service_principal_configuration_to_cluster_policy_definition(
        self,
        policy_definition: str,
        principal_client_id: str,
        principal_secret_identifier: str,
        storage_accounts: list[StorageAccount],
    ) -> str:
        policy_dict = json.loads(policy_definition)
        for storage in storage_accounts:
            for key, value in self._create_service_principal_cluster_policy_configuration_pairs(
                principal_client_id, principal_secret_identifier, storage
            ):
                policy_dict[key] = value
        return json.dumps(policy_dict)

    def _add_service_principal_configuration_to_cluster_policy(
        self,
        policy_id: str,
        principal_client_id: str,
        principal_secret_identifier: str,
        storage_accounts: list[StorageAccount],
    ):
        policy_definition = ""
        try:
            cluster_policy = self._ws.cluster_policies.get(policy_id)
            self._installation.save(cluster_policy, filename="policy-backup.json")
            if cluster_policy.definition is not None:
                policy_definition = self._add_service_principal_configuration_to_cluster_policy_definition(
                    cluster_policy.definition,
                    principal_client_id,
                    principal_secret_identifier,
                    storage_accounts,
                )
            if cluster_policy.name is not None:
<<<<<<< HEAD
                self._ws.cluster_policies.edit(policy_id, name=cluster_policy.name, definition=policy_definition)
=======
                self._ws.cluster_policies.edit(policy_id, cluster_policy.name, definition=policy_definition)
            logger.info(
                f"Updated UCX cluster policy {policy_id} with service principal connection details for accesing storage accounts"
            )
>>>>>>> e575bbdf
        except NotFound:
            msg = f"cluster policy {policy_id} not found, please run UCX installation to create UCX cluster policy"
            raise NotFound(msg) from None

    def _remove_service_principal_configuration_from_cluster_policy_definition(
        self,
        policy_definition: str,
        principal_client_id: str,
        principal_secret_identifier: str,
        storage_accounts: list[StorageAccount],
    ) -> str:
        policy_dict = json.loads(policy_definition)
        for storage in storage_accounts:
            for key, _ in self._create_service_principal_cluster_policy_configuration_pairs(
                principal_client_id, principal_secret_identifier, storage
            ):
                if key in policy_dict:
                    del policy_dict[key]
        return json.dumps(policy_dict)

    def _remove_service_principal_configuration_from_cluster_policy(
        self,
        policy_id: str,
        principal_client_id: str,
        principal_secret_identifier: str,
        storage_accounts: list[StorageAccount],
    ):
        """Revert the cluster policy."""
        try:
            policy = self._installation.load(Policy, filename="policy-backup.json")
        except NotFound:
            try:
                policy = self._ws.cluster_policies.get(policy_id)
            except (InvalidParameterValue, NotFound):
                return  # No policy to revert
        policy_definition = policy.definition
        if policy_definition is not None:
            policy_definition = self._remove_service_principal_configuration_from_cluster_policy_definition(
                policy_definition,
                principal_client_id,
                principal_secret_identifier,
                storage_accounts,
            )
        if policy.name is not None:
            self._ws.cluster_policies.edit(policy_id, policy.name, definition=policy_definition)

    def _create_storage_account_data_access_configuration_pairs(
        self, principal_client_id: str, principal_secret_identifier: str, storage: StorageAccount
    ) -> list[EndpointConfPair]:
        """Create the data access configuration pairs to access the storage"""
        configuration_pairs = []
        for key, value in self._create_service_principal_cluster_policy_configuration_pairs(
            principal_client_id, principal_secret_identifier, storage
        ):
            configuration_pairs.append(EndpointConfPair(key, value["value"]))
        return configuration_pairs

    def _add_service_principal_configuration_to_workspace_warehouse_config(
        self,
        principal_client_id: str,
        principal_secret_identifier: str,
        storage_accounts: list[StorageAccount],
    ):
        warehouse_config = self._ws.warehouses.get_workspace_warehouse_config()
        self._installation.save(warehouse_config, filename="warehouse-config-backup.json")
        sql_dac = warehouse_config.data_access_config or []
        for storage in storage_accounts:
            configuration_pairs = self._create_storage_account_data_access_configuration_pairs(
                principal_client_id, principal_secret_identifier, storage
            )
            sql_dac.extend(configuration_pairs)
        security_policy = (
            SetWorkspaceWarehouseConfigRequestSecurityPolicy(warehouse_config.security_policy.value)
            if warehouse_config.security_policy
            else SetWorkspaceWarehouseConfigRequestSecurityPolicy.NONE
        )
        try:
            self._ws.warehouses.set_workspace_warehouse_config(
                data_access_config=sql_dac,
                sql_configuration_parameters=warehouse_config.sql_configuration_parameters,
                security_policy=security_policy,
            )
            logger.info(
                "Updated workspace warehouse config with service principal connection details for accessing storage accounts"
            )
        # TODO: Remove following try except once https://github.com/databricks/databricks-sdk-py/issues/305 is fixed
        except InvalidParameterValue as error:
            sql_dac_log_msg = "\n".join(f"{config_pair.key} {config_pair.value}" for config_pair in sql_dac)
            logger.error(
                f'Adding uber principal to SQL warehouse Data Access Properties is failed using Python SDK with error "{error}". '
                f'Please try applying the following configs manually in the worksapce admin UI:\n{sql_dac_log_msg}'
            )
            raise error

    def _remove_service_principal_configuration_from_workspace_warehouse_config(
        self,
        principal_client_id: str,
        principal_secret_identifier: str,
        storage_accounts: list[StorageAccount],
    ):
        try:
            warehouse_config = self._installation.load(
                GetWorkspaceWarehouseConfigResponse, filename="warehouse-config-backup.json"
            )
        except NotFound:  # For legacy reasons we can not assume the backup to always be present
            warehouse_config = self._ws.warehouses.get_workspace_warehouse_config()
        sql_dac = warehouse_config.data_access_config or []

        for storage_account in storage_accounts:
            configuration_pairs = self._create_storage_account_data_access_configuration_pairs(
                principal_client_id, principal_secret_identifier, storage_account
            )
            for configuration_pair in configuration_pairs:
                if configuration_pair in sql_dac:
                    sql_dac.remove(configuration_pair)

        security_policy = (
            SetWorkspaceWarehouseConfigRequestSecurityPolicy(warehouse_config.security_policy.value)
            if warehouse_config.security_policy
            else SetWorkspaceWarehouseConfigRequestSecurityPolicy.NONE
        )
        try:
            self._ws.warehouses.set_workspace_warehouse_config(
                data_access_config=sql_dac,
                sql_configuration_parameters=warehouse_config.sql_configuration_parameters,
                security_policy=security_policy,
            )
        # TODO: Remove following try except once https://github.com/databricks/databricks-sdk-py/issues/305 is fixed
        except InvalidParameterValue as error:
            sql_dac_log_msg = "\n".join(f"{config_pair.key} {config_pair.value}" for config_pair in sql_dac)
            logger.error(
                f'Adding uber principal to SQL warehouse Data Access Properties is failed using Python SDK with error "{error}". '
                f'Please try applying the following configs manually in the workspace admin UI:\n{sql_dac_log_msg}'
            )
            raise error

    def create_uber_principal(self, prompts: Prompts):
        config = self._installation.load(WorkspaceConfig)
        inventory_database = config.inventory_database
        display_name = f"unity-catalog-migration-{inventory_database}-{self._ws.get_workspace_id()}"
        uber_principal_name = prompts.question(
            "Enter a name for the uber service principal to be created", default=display_name
        )
        policy_id = config.policy_id
        if policy_id is None:
            msg = "UCX cluster policy not found in config. Please run latest UCX installation to set cluster policy"
            logger.error(msg)
            raise ValueError(msg) from None
        if config.uber_spn_id is not None:
            logger.warning("Uber service principal already created for this workspace.")
            return
        storage_accounts = self._get_storage_accounts()
        if len(storage_accounts) == 0:
            logger.warning(
                "There are no external table present with azure storage account. "
                "Please check if assessment job is run"
            )
            return
        logger.info("Creating service principal")

        secret_identifier = f"secrets/{inventory_database}/{self._UBER_PRINCIPAL_SECRET_KEY}"
        try:
            uber_principal = self._azurerm.create_service_principal(uber_principal_name)
            config.uber_spn_id = uber_principal.client.client_id
            self._installation.save(config)
            self._apply_storage_permission(
                uber_principal.client.object_id, "STORAGE_BLOB_DATA_CONTRIBUTOR", *storage_accounts
            )
            self._create_and_get_secret_for_uber_principal(uber_principal, inventory_database)
            self._add_service_principal_configuration_to_cluster_policy(
                policy_id,
                uber_principal.client.client_id,
                secret_identifier,
                storage_accounts,
            )
            self._add_service_principal_configuration_to_workspace_warehouse_config(
                uber_principal.client.client_id, secret_identifier, storage_accounts
            )
        except (PermissionDenied, NotFound, BadRequest):
            self._delete_uber_principal()  # Clean up dangling resources
            raise

    def _delete_uber_principal(self) -> None:

        def log_permission_denied(function: Callable[P, R], *, message: str) -> Callable[P, R | None]:
            @wraps(function)
            def wrapper(*args: Any, **kwargs: Any) -> R | None:
                try:
                    return function(*args, **kwargs)
                except PermissionDenied:
                    logger.error(message, exc_info=True)
                    return None

            return wrapper

        message = "Missing permissions to load the configuration"
        config = log_permission_denied(self._installation.load, message=message)(WorkspaceConfig)
        if config is None or config.uber_spn_id is None:
            return

        secret_identifier = f"secrets/{config.inventory_database}/{self._UBER_PRINCIPAL_SECRET_KEY}"
        storage_accounts = self._get_storage_accounts()

        storage_account_ids = ' '.join(str(st.id) for st in storage_accounts)
        message = f"Missing permissions to delete storage permissions for: {storage_account_ids}"
        log_permission_denied(self._azurerm.delete_storage_permission, message=message)(
            config.uber_spn_id, *storage_accounts, safe=True
        )
        message = f"Missing permissions to delete service principal: {config.uber_spn_id}"
        log_permission_denied(self._azurerm.delete_service_principal, message=message)(config.uber_spn_id, safe=True)
        if config.policy_id is not None:
            message = "Missing permissions to revert cluster policy"
            log_permission_denied(self._remove_service_principal_configuration_from_cluster_policy, message=message)(
                config.policy_id, config.uber_spn_id, secret_identifier, storage_accounts
            )
        message = "Missing permissions to revert SQL warehouse config"
        log_permission_denied(
            self._remove_service_principal_configuration_from_workspace_warehouse_config, message=message
        )(config.uber_spn_id, secret_identifier, storage_accounts)
        message = "Missing permissions to delete secret scope"
        log_permission_denied(self._safe_delete_scope, message=message)(config.inventory_database)
        message = "Missing permissions to save the configuration"
        config.uber_spn_id = None
        log_permission_denied(self._installation.save, message=message)(config)

    def _create_access_connector_for_storage_account(
        self, storage_account: StorageAccount, role_name: str = "STORAGE_BLOB_DATA_READER"
    ) -> tuple[AccessConnector, str]:
        access_connector = self._azurerm.create_or_update_access_connector(
            storage_account.id.subscription_id,
            storage_account.id.resource_group,
            f"ac-{storage_account.name}",
            storage_account.location,
            tags={"CreatedBy": "ucx"},
            wait_for_provisioning=True,
        )
        self._apply_storage_permission(access_connector.principal_id, role_name, storage_account)

        container = next(self._azurerm.containers(storage_account.id), None)
        if container is None:
            url = f"abfss://{storage_account.name}.dfs.core.windows.net/"
        else:
            url = f"abfss://{container.container}@{container.storage_account}.dfs.core.windows.net/"

        return access_connector, url

    def create_access_connectors_for_storage_accounts(self) -> list[tuple[AccessConnector, str]]:
        """Create access connectors for storage accounts

        Returns:
            list[AccessConnector, str] : The access connectors with a storage url to which it has access.
        """
        storage_accounts = self._get_storage_accounts()
        if len(storage_accounts) > 200:
            raise RuntimeWarning('Migration will breach UC limits (Storage Credentials > 200).')
        if len(storage_accounts) == 0:
            logger.warning(
                "There are no external table present with azure storage account. "
                "Please check if assessment job is run"
            )
            return []

        tasks = []
        for storage_account in storage_accounts:
            task = partial(
                self._create_access_connector_for_storage_account,
                storage_account=storage_account,
                # Fine-grained access is configured within Databricks through unity
                role_name="STORAGE_BLOB_DATA_CONTRIBUTOR",
            )
            tasks.append(task)

        thread_name = "Creating access connectors for storage accounts"
        results, errors = Threads.gather(thread_name, tasks)
        if len(errors) > 0:
            raise ManyError(errors)
        return list(results)

    def _apply_storage_permission(
        self,
        principal_id: str,
        role_name: str,
        *storage_accounts: StorageAccount,
    ):
        for storage in storage_accounts:
            role_guid = str(uuid.uuid4())
            self._azurerm.apply_storage_permission(principal_id, storage, role_name, role_guid)
            logger.debug(f"{role_name} permission applied for spn {principal_id} to storage account {storage.name}")

    def _create_and_get_secret_for_uber_principal(
        self,
        principal_secret: PrincipalSecret,
        scope: str,
    ) -> GetSecretResponse:
        """Create and get a workspace secret for the principal.

        If the secret scope does not, it wil be recreated. If the secret already exists, it will be overwritten.
        """
        logger.info(f"Creating secret scope {scope}.")
        try:
            self._ws.secrets.create_scope(scope)
        except ResourceAlreadyExists:
            logger.warning(f"Secret scope {scope} already exists, using the same")
        self._ws.secrets.put_secret(scope, self._UBER_PRINCIPAL_SECRET_KEY, string_value=principal_secret.secret)
        return self._get_secret(scope, self._UBER_PRINCIPAL_SECRET_KEY)

    @retried(on=[ResourceDoesNotExist], timeout=timedelta(minutes=1))
    def _get_secret(self, scope: str, secret: str) -> GetSecretResponse:
        return self._ws.secrets.get_secret(scope, secret)

    def _safe_delete_scope(self, scope: str) -> None:
        try:
            self._ws.secrets.delete_scope(scope)
        except ResourceDoesNotExist:
            logger.warning(f"Secret scope {scope} does not exist, skipping delete.")
        except PermissionDenied:
            logger.error(f"Missing permissions to delete secret scope: {scope}", exc_info=True)

    def load(self):
        return self._installation.load(list[StoragePermissionMapping], filename=self.FILENAME)

    def _get_storage_accounts(self) -> list[StorageAccount]:
        external_locations = self._locations.snapshot()
        used_storage_accounts = []
        for location in external_locations:
            if location.location.startswith("abfss://"):
                start = location.location.index("@")
                end = location.location.index(".dfs.core.windows.net")
                storage_acct = location.location[start + 1 : end]
                if storage_acct not in used_storage_accounts:
                    used_storage_accounts.append(storage_acct)
        storage_accounts = []
        for storage_account in self._azurerm.storage_accounts():
            if storage_account.name in used_storage_accounts:
                storage_accounts.append(storage_account)
        return storage_accounts<|MERGE_RESOLUTION|>--- conflicted
+++ resolved
@@ -233,14 +233,10 @@
                     storage_accounts,
                 )
             if cluster_policy.name is not None:
-<<<<<<< HEAD
                 self._ws.cluster_policies.edit(policy_id, name=cluster_policy.name, definition=policy_definition)
-=======
-                self._ws.cluster_policies.edit(policy_id, cluster_policy.name, definition=policy_definition)
             logger.info(
                 f"Updated UCX cluster policy {policy_id} with service principal connection details for accesing storage accounts"
             )
->>>>>>> e575bbdf
         except NotFound:
             msg = f"cluster policy {policy_id} not found, please run UCX installation to create UCX cluster policy"
             raise NotFound(msg) from None
