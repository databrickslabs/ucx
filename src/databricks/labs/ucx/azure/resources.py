--- conflicted
+++ resolved
@@ -73,12 +73,9 @@
     client_id: str
     display_name: str
     object_id: str
-<<<<<<< HEAD
-    secret: str | None = None
-=======
     # Need this directory_id/tenant_id when create UC storage credentials using service principal
     directory_id: str
->>>>>>> 06838c92
+    secret: str | None = None
 
 
 @dataclass
