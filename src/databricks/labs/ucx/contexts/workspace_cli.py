import os
import shutil
from functools import cached_property

from databricks.labs.lsql.backends import SqlBackend, StatementExecutionBackend
from databricks.sdk import WorkspaceClient

from databricks.labs.ucx.assessment.aws import run_command, AWSResources
from databricks.labs.ucx.aws.access import AWSResourcePermissions
from databricks.labs.ucx.aws.credentials import IamRoleMigration, IamRoleCreation
from databricks.labs.ucx.azure.access import AzureResourcePermissions
from databricks.labs.ucx.azure.credentials import StorageCredentialManager, ServicePrincipalMigration
from databricks.labs.ucx.azure.locations import ExternalLocationsMigration
from databricks.labs.ucx.aws.locations import AWSExternalLocationsMigration
from databricks.labs.ucx.azure.resources import AzureAPIClient, AzureResources
from databricks.labs.ucx.contexts.application import CliContext
from databricks.labs.ucx.source_code.files import LocalFileMigrator
from databricks.labs.ucx.workspace_access.clusters import ClusterAccess


class WorkspaceContext(CliContext):
    def __init__(self, ws: WorkspaceClient, named_parameters: dict[str, str] | None = None):
        super().__init__(named_parameters)
        self._ws = ws

    @cached_property
    def workspace_client(self) -> WorkspaceClient:
        return self._ws

    @cached_property
    def sql_backend(self) -> SqlBackend:
        return StatementExecutionBackend(self.workspace_client, self.config.warehouse_id)

    @cached_property
    def local_file_migrator(self):
        return LocalFileMigrator(self.languages)

    @cached_property
    def cluster_access(self):
        return ClusterAccess(self.installation, self.workspace_client, self.prompts)

    @cached_property
    def azure_cli_authenticated(self):
        if not self.is_azure:
            raise NotImplementedError("Azure only")
        if self.connect_config.auth_type != "azure-cli":
            raise ValueError("In order to obtain AAD token, Please run azure cli to authenticate.")
        return True

    @cached_property
    def azure_management_client(self):
        if not self.azure_cli_authenticated:
            raise NotImplementedError
        return AzureAPIClient(
            self.workspace_client.config.arm_environment.resource_manager_endpoint,
            self.workspace_client.config.arm_environment.service_management_endpoint,
        )

    @cached_property
    def microsoft_graph_client(self):
        if not self.azure_cli_authenticated:
            raise NotImplementedError
        return AzureAPIClient("https://graph.microsoft.com", "https://graph.microsoft.com")

    @cached_property
    def azure_subscription_id(self):
        subscription_id = self.named_parameters.get("subscription_id")
        if not subscription_id:
            raise ValueError("Please enter subscription id to scan storage accounts in.")
        return subscription_id

    @cached_property
    def azure_resources(self):
        return AzureResources(
            self.azure_management_client,
            self.microsoft_graph_client,
            [self.azure_subscription_id],
        )

    @cached_property
    def azure_resource_permissions(self):
        return AzureResourcePermissions(
            self.installation,
            self.workspace_client,
            self.azure_resources,
            self.external_locations,
        )

    @cached_property
    def azure_credential_manager(self):
        return StorageCredentialManager(self.workspace_client)

    @cached_property
    def service_principal_migration(self):
        return ServicePrincipalMigration(
            self.installation,
            self.workspace_client,
            self.azure_resource_permissions,
            self.azure_service_principal_crawler,
            self.azure_credential_manager,
        )

    @cached_property
    def external_locations_migration(self):
        if self.is_aws:
            return AWSExternalLocationsMigration(
                self.workspace_client,
                self.external_locations,
                self.aws_resource_permissions,
                self.principal_acl,
            )
        if self.is_azure:
            return ExternalLocationsMigration(
                self.workspace_client,
                self.external_locations,
                self.azure_resource_permissions,
                self.azure_resources,
                self.principal_acl,
            )
        raise NotImplementedError

    @cached_property
    def aws_cli_run_command(self):
        # this is a convenience method for unit testing
        if not shutil.which("aws"):
            raise ValueError("Couldn't find AWS CLI in path. Please install the CLI from https://aws.amazon.com/cli/")
        return run_command

    @cached_property
    def aws_profile(self):
        aws_profile = self.named_parameters.get("aws_profile")
        if not aws_profile:
            aws_profile = os.getenv("AWS_DEFAULT_PROFILE")
        if not aws_profile:
            raise ValueError(
                "AWS Profile is not specified. Use the environment variable [AWS_DEFAULT_PROFILE] "
                "or use the '--aws-profile=[profile-name]' parameter."
            )
        return aws_profile

    @cached_property
    def aws_resources(self):
        if not self.is_aws:
            raise NotImplementedError("AWS only")
        return AWSResources(self.aws_profile, self.aws_cli_run_command)

    @cached_property
    def aws_resource_permissions(self):
        return AWSResourcePermissions(
            self.installation,
            self.workspace_client,
            self.aws_resources,
            self.external_locations,
            self.named_parameters.get("aws_account_id"),
            self.named_parameters.get("kms_key"),
        )

    @cached_property
    def iam_role_migration(self):
        return IamRoleMigration(
            self.installation,
            self.aws_resource_permissions,
            self.iam_credential_manager,
        )

    @cached_property
    def iam_role_creation(self):
        return IamRoleCreation(
            self.installation,
            self.workspace_client,
            self.aws_resource_permissions,
<<<<<<< HEAD
        )

    @cached_property
    def notebook_loader(self) -> NotebookLoader:
        return LocalNotebookLoader(self.syspath_lookup)
=======
        )
>>>>>>> de479311
<|MERGE_RESOLUTION|>--- conflicted
+++ resolved
@@ -169,12 +169,4 @@
             self.installation,
             self.workspace_client,
             self.aws_resource_permissions,
-<<<<<<< HEAD
-        )
-
-    @cached_property
-    def notebook_loader(self) -> NotebookLoader:
-        return LocalNotebookLoader(self.syspath_lookup)
-=======
-        )
->>>>>>> de479311
+        )