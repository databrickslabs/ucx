import abc
import logging
from datetime import timedelta
from functools import cached_property
from pathlib import Path

from databricks.labs.blueprint.installation import Installation
from databricks.labs.blueprint.installer import InstallState
from databricks.labs.blueprint.tui import Prompts
from databricks.labs.blueprint.wheels import ProductInfo, WheelsV2
from databricks.labs.lsql.backends import SqlBackend

from databricks.labs.ucx.recon.data_comparator import StandardDataComparator
from databricks.labs.ucx.recon.data_profiler import StandardDataProfiler
from databricks.labs.ucx.recon.metadata_retriever import DatabricksTableMetadataRetriever
from databricks.labs.ucx.recon.migration_recon import MigrationRecon
from databricks.labs.ucx.recon.schema_comparator import StandardSchemaComparator
from databricks.labs.ucx.source_code.directfs_access import DirectFsAccessCrawler
from databricks.labs.ucx.source_code.python_libraries import PythonLibraryResolver
from databricks.sdk import AccountClient, WorkspaceClient, core
<<<<<<< HEAD
=======
from databricks.sdk.errors import NotFound
>>>>>>> 5b3c0f2f
from databricks.sdk.service import sql

from databricks.labs.ucx.account.workspaces import WorkspaceInfo
from databricks.labs.ucx.assessment.azure import AzureServicePrincipalCrawler
from databricks.labs.ucx.aws.credentials import CredentialManager
from databricks.labs.ucx.config import WorkspaceConfig
from databricks.labs.ucx.hive_metastore import ExternalLocations, Mounts, TablesCrawler
from databricks.labs.ucx.hive_metastore.catalog_schema import CatalogSchema
from databricks.labs.ucx.hive_metastore.grants import (
    AzureACL,
    GrantsCrawler,
    PrincipalACL,
    AwsACL,
    MigrateGrants,
    ACLMigrator,
)
from databricks.labs.ucx.hive_metastore.mapping import TableMapping
from databricks.labs.ucx.hive_metastore.table_migration_status import TableMigrationIndex
from databricks.labs.ucx.hive_metastore.table_migrate import (
    TableMigrationStatusRefresher,
    TablesMigrator,
)
from databricks.labs.ucx.hive_metastore.table_move import TableMove
from databricks.labs.ucx.hive_metastore.udfs import UdfsCrawler
from databricks.labs.ucx.hive_metastore.verification import VerifyHasMetastore
from databricks.labs.ucx.installer.workflows import DeployedWorkflows
from databricks.labs.ucx.source_code.jobs import WorkflowLinter
from databricks.labs.ucx.source_code.notebooks.loaders import (
    NotebookResolver,
    NotebookLoader,
)
from databricks.labs.ucx.source_code.linters.files import FileLoader, FolderLoader, ImportFileResolver
from databricks.labs.ucx.source_code.path_lookup import PathLookup
from databricks.labs.ucx.source_code.graph import DependencyResolver
from databricks.labs.ucx.source_code.known import KnownList
from databricks.labs.ucx.source_code.queries import QueryLinter
from databricks.labs.ucx.source_code.redash import Redash
from databricks.labs.ucx.workspace_access import generic, redash
from databricks.labs.ucx.workspace_access.groups import GroupManager
from databricks.labs.ucx.workspace_access.manager import PermissionManager
from databricks.labs.ucx.workspace_access.scim import ScimSupport
from databricks.labs.ucx.workspace_access.secrets import SecretScopesSupport
from databricks.labs.ucx.workspace_access.tacl import TableAclSupport

# "Service Factories" would always have a lot of public methods.
# This is because they are responsible for creating objects that are
# used throughout the application. That being said, we'll do best
# effort of splitting the instances between Global, Runtime,
# Workspace CLI, and Account CLI contexts.
# pylint: disable=too-many-public-methods

logger = logging.getLogger(__name__)


class GlobalContext(abc.ABC):
    def __init__(self, named_parameters: dict[str, str] | None = None):
        if not named_parameters:
            named_parameters = {}
        self._named_parameters = named_parameters

    def replace(self, **kwargs):
        """Replace cached properties for unit testing purposes."""
        for key, value in kwargs.items():
            self.__dict__[key] = value
        return self

    @cached_property
    def workspace_client(self) -> WorkspaceClient:
        raise ValueError("Workspace client not set")

    @cached_property
    def sql_backend(self) -> SqlBackend:
        raise ValueError("SQL backend not set")

    @cached_property
    def account_client(self) -> AccountClient:
        raise ValueError("Account client not set")

    @cached_property
    def named_parameters(self) -> dict[str, str]:
        return self._named_parameters

    @cached_property
    def product_info(self):
        return ProductInfo.from_class(WorkspaceConfig)

    @cached_property
    def installation(self):
        return Installation.current(self.workspace_client, self.product_info.product_name())

    @cached_property
    def config(self) -> WorkspaceConfig:
        return self.installation.load(WorkspaceConfig)

    @cached_property
    def connect_config(self) -> core.Config:
        return self.workspace_client.config

    @cached_property
    def is_azure(self) -> bool:
        return self.connect_config.is_azure

    @cached_property
    def is_aws(self) -> bool:
        return self.connect_config.is_aws

    @cached_property
    def is_gcp(self) -> bool:
        return not self.is_aws and not self.is_azure

    @cached_property
    def inventory_database(self) -> str:
        return self.config.inventory_database

    @cached_property
    def workspace_listing(self):
        return generic.WorkspaceListing(
            self.workspace_client,
            self.sql_backend,
            self.inventory_database,
            self.config.num_threads,
            self.config.workspace_start_path,
        )

    @cached_property
    def generic_permissions_support(self):
        models_listing = generic.models_listing(self.workspace_client, self.config.num_threads)
        acl_listing = [
            generic.Listing(self.workspace_client.clusters.list, "cluster_id", "clusters"),
            generic.Listing(self.workspace_client.cluster_policies.list, "policy_id", "cluster-policies"),
            generic.Listing(self.workspace_client.instance_pools.list, "instance_pool_id", "instance-pools"),
            generic.Listing(self.workspace_client.warehouses.list, "id", "sql/warehouses"),
            generic.Listing(self.workspace_client.jobs.list, "job_id", "jobs"),
            generic.Listing(self.workspace_client.pipelines.list_pipelines, "pipeline_id", "pipelines"),
            generic.Listing(self.workspace_client.serving_endpoints.list, "id", "serving-endpoints"),
            generic.Listing(generic.experiments_listing(self.workspace_client), "experiment_id", "experiments"),
            generic.Listing(models_listing, "id", "registered-models"),
            generic.Listing(generic.models_root_page, "object_id", "registered-models"),
            generic.Listing(generic.tokens_and_passwords, "object_id", "authorization"),
            generic.Listing(generic.feature_store_listing(self.workspace_client), "object_id", "feature-tables"),
            generic.Listing(generic.feature_tables_root_page, "object_id", "feature-tables"),
            self.workspace_listing,
        ]
        return generic.GenericPermissionsSupport(
            self.workspace_client,
            acl_listing,
            include_object_permissions=self.config.include_object_permissions,
        )

    @cached_property
    def redash_permissions_support(self):
        acl_listing = [
            redash.Listing(self.workspace_client.alerts.list, sql.ObjectTypePlural.ALERTS),
            redash.Listing(self.workspace_client.dashboards.list, sql.ObjectTypePlural.DASHBOARDS),
            redash.Listing(self.workspace_client.queries.list, sql.ObjectTypePlural.QUERIES),
        ]
        return redash.RedashPermissionsSupport(
            self.workspace_client,
            acl_listing,
            include_object_permissions=self.config.include_object_permissions,
        )

    @cached_property
    def scim_entitlements_support(self):
        return ScimSupport(self.workspace_client, include_object_permissions=self.config.include_object_permissions)

    @cached_property
    def secret_scope_acl_support(self):
        return SecretScopesSupport(
            self.workspace_client, include_object_permissions=self.config.include_object_permissions
        )

    @cached_property
    def legacy_table_acl_support(self):
        return TableAclSupport(
            self.grants_crawler,
            self.sql_backend,
            include_object_permissions=self.config.include_object_permissions,
        )

    @cached_property
    def permission_manager(self):
        return PermissionManager(
            self.sql_backend,
            self.inventory_database,
            [
                self.generic_permissions_support,
                self.redash_permissions_support,
                self.secret_scope_acl_support,
                self.scim_entitlements_support,
                self.legacy_table_acl_support,
            ],
        )

    @cached_property
    def group_manager(self):
        return GroupManager(
            self.sql_backend,
            self.workspace_client,
            self.inventory_database,
            self.config.include_group_names,
            self.config.renamed_group_prefix,
            workspace_group_regex=self.config.workspace_group_regex,
            workspace_group_replace=self.config.workspace_group_replace,
            account_group_regex=self.config.account_group_regex,
            external_id_match=self.config.group_match_by_external_id,
        )

    @cached_property
    def grants_crawler(self):
        return GrantsCrawler(self.tables_crawler, self.udfs_crawler, self.config.include_databases)

    @cached_property
    def udfs_crawler(self):
        return UdfsCrawler(self.sql_backend, self.inventory_database, self.config.include_databases)

    @cached_property
    def tables_crawler(self):
        return TablesCrawler(self.sql_backend, self.inventory_database, self.config.include_databases)

    @cached_property
    def tables_migrator(self):
        return TablesMigrator(
            self.tables_crawler,
            self.workspace_client,
            self.sql_backend,
            self.table_mapping,
            self.migration_status_refresher,
            self.migrate_grants,
        )

    @cached_property
    def acl_migrator(self):
        return ACLMigrator(
            self.tables_crawler,
            self.workspace_info,
            self.migration_status_refresher,
            self.migrate_grants,
        )

    @cached_property
    def migrate_grants(self):
        grant_loaders = [
            self.grants_crawler.snapshot,
            self.principal_acl.get_interactive_cluster_grants,
        ]
        return MigrateGrants(
            self.sql_backend,
            self.group_manager,
            grant_loaders,
        )

    @cached_property
    def table_move(self):
        return TableMove(self.workspace_client, self.sql_backend)

    @cached_property
    def mounts_crawler(self):
        return Mounts(self.sql_backend, self.workspace_client, self.inventory_database)

    @cached_property
    def azure_service_principal_crawler(self):
        return AzureServicePrincipalCrawler(self.workspace_client, self.sql_backend, self.inventory_database)

    @cached_property
    def external_locations(self):
        return ExternalLocations(self.workspace_client, self.sql_backend, self.inventory_database)

    @cached_property
    def azure_acl(self):
        return AzureACL(
            self.workspace_client,
            self.sql_backend,
            self.azure_service_principal_crawler,
            self.installation,
        )

    @cached_property
    def aws_acl(self):
        return AwsACL(
            self.workspace_client,
            self.sql_backend,
            self.installation,
        )

    @cached_property
    def principal_locations_retriever(self):
        def inner():
            if self.is_azure:
                return self.azure_acl.get_eligible_locations_principals()
            if self.is_aws:
<<<<<<< HEAD
                return self.aws_acl.get_eligible_locations_principals()
            raise NotImplementedError("Not implemented for GCP.")

        return inner
=======
                eligible_locations = self.aws_acl.get_eligible_locations_principals()
            if self.is_gcp:
                raise NotImplementedError("Not implemented for GCP.")
        except NotFound:
            pass
        return eligible_locations
>>>>>>> 5b3c0f2f

    @cached_property
    def principal_acl(self):
        return PrincipalACL(
            self.workspace_client,
            self.sql_backend,
            self.installation,
            self.tables_crawler,
            self.mounts_crawler,
            self.principal_locations_retriever,
        )

    @cached_property
    def migration_status_refresher(self):
        return TableMigrationStatusRefresher(
            self.workspace_client,
            self.sql_backend,
            self.inventory_database,
            self.tables_crawler,
        )

    @cached_property
    def iam_credential_manager(self):
        return CredentialManager(self.workspace_client)

    @cached_property
    def table_mapping(self):
        return TableMapping(self.installation, self.workspace_client, self.sql_backend)

    @cached_property
    def catalog_schema(self):
        return CatalogSchema(
            self.workspace_client,
            self.table_mapping,
            self.principal_acl,
            self.sql_backend,
            self.grants_crawler,
            self.config.ucx_catalog,
        )

    @cached_property
    def verify_timeout(self):
        return timedelta(minutes=2)

    @cached_property
    def wheels(self):
        return WheelsV2(self.installation, self.product_info)

    @cached_property
    def install_state(self):
        return InstallState.from_installation(self.installation)

    @cached_property
    def deployed_workflows(self):
        return DeployedWorkflows(self.workspace_client, self.install_state)

    @cached_property
    def workspace_info(self):
        return WorkspaceInfo(self.installation, self.workspace_client)

    @cached_property
    def verify_has_metastore(self):
        return VerifyHasMetastore(self.workspace_client)

    @cached_property
    def pip_resolver(self):
        return PythonLibraryResolver(self.allow_list)

    @cached_property
    def notebook_loader(self) -> NotebookLoader:
        return NotebookLoader()

    @cached_property
    def notebook_resolver(self):
        return NotebookResolver(self.notebook_loader)

    @cached_property
    def site_packages_path(self):
        lookup = self.path_lookup
        return next(path for path in lookup.library_roots if "site-packages" in path.as_posix())

    @cached_property
    def path_lookup(self):
        # TODO find a solution to enable a different cwd per job/task (maybe it's not necessary or possible?)
        return PathLookup.from_sys_path(Path.cwd())

    @cached_property
    def file_loader(self):
        return FileLoader()

    @cached_property
    def folder_loader(self):
        return FolderLoader(self.notebook_loader, self.file_loader)

    @cached_property
    def allow_list(self):
        return KnownList()

    @cached_property
    def file_resolver(self):
        return ImportFileResolver(self.file_loader, self.allow_list)

    @cached_property
    def dependency_resolver(self):
        return DependencyResolver(
            self.pip_resolver, self.notebook_resolver, self.file_resolver, self.file_resolver, self.path_lookup
        )

    @cached_property
    def workflow_linter(self):
        return WorkflowLinter(
            self.workspace_client,
            self.dependency_resolver,
            self.path_lookup,
            TableMigrationIndex([]),  # TODO: bring back self.tables_migrator.index()
            self.directfs_access_crawler_for_paths,
            self.config.include_job_ids,
        )

    @cached_property
    def query_linter(self):
        return QueryLinter(
            self.workspace_client,
            TableMigrationIndex([]),  # TODO: bring back self.tables_migrator.index()
            self.directfs_access_crawler_for_queries,
            self.config.include_dashboard_ids,
        )

    @cached_property
    def directfs_access_crawler_for_paths(self):
        return DirectFsAccessCrawler.for_paths(self.sql_backend, self.inventory_database)

    @cached_property
    def directfs_access_crawler_for_queries(self):
        return DirectFsAccessCrawler.for_queries(self.sql_backend, self.inventory_database)

    @cached_property
    def redash(self):
        return Redash(
            self.migration_status_refresher.index(),
            self.workspace_client,
            self.installation,
        )

    @cached_property
    def metadata_retriever(self):
        return DatabricksTableMetadataRetriever(self.sql_backend)

    @cached_property
    def schema_comparator(self):
        return StandardSchemaComparator(self.metadata_retriever)

    @cached_property
    def data_profiler(self):
        return StandardDataProfiler(self.sql_backend, self.metadata_retriever)

    @cached_property
    def data_comparator(self):
        return StandardDataComparator(self.sql_backend, self.data_profiler)

    @cached_property
    def migration_recon(self):
        return MigrationRecon(
            self.sql_backend,
            self.inventory_database,
            self.migration_status_refresher,
            self.table_mapping,
            self.schema_comparator,
            self.data_comparator,
            self.config.recon_tolerance_percent,
        )


class CliContext(GlobalContext, abc.ABC):
    @cached_property
    def prompts(self) -> Prompts:
        return Prompts()<|MERGE_RESOLUTION|>--- conflicted
+++ resolved
@@ -18,10 +18,7 @@
 from databricks.labs.ucx.source_code.directfs_access import DirectFsAccessCrawler
 from databricks.labs.ucx.source_code.python_libraries import PythonLibraryResolver
 from databricks.sdk import AccountClient, WorkspaceClient, core
-<<<<<<< HEAD
-=======
 from databricks.sdk.errors import NotFound
->>>>>>> 5b3c0f2f
 from databricks.sdk.service import sql
 
 from databricks.labs.ucx.account.workspaces import WorkspaceInfo
@@ -313,19 +310,10 @@
             if self.is_azure:
                 return self.azure_acl.get_eligible_locations_principals()
             if self.is_aws:
-<<<<<<< HEAD
                 return self.aws_acl.get_eligible_locations_principals()
             raise NotImplementedError("Not implemented for GCP.")
 
         return inner
-=======
-                eligible_locations = self.aws_acl.get_eligible_locations_principals()
-            if self.is_gcp:
-                raise NotImplementedError("Not implemented for GCP.")
-        except NotFound:
-            pass
-        return eligible_locations
->>>>>>> 5b3c0f2f
 
     @cached_property
     def principal_acl(self):
@@ -335,7 +323,7 @@
             self.installation,
             self.tables_crawler,
             self.mounts_crawler,
-            self.principal_locations_retriever,
+            self.principal_locations,
         )
 
     @cached_property
