import abc
import logging
from datetime import timedelta
from functools import cached_property
from pathlib import Path

from databricks.labs.blueprint.installation import Installation
from databricks.labs.blueprint.installer import InstallState
from databricks.labs.blueprint.tui import Prompts
from databricks.labs.blueprint.wheels import ProductInfo, WheelsV2
from databricks.labs.lsql.backends import SqlBackend
from databricks.labs.ucx.source_code.syspath_lookup import SysPathLookup
from databricks.sdk import AccountClient, WorkspaceClient, core
from databricks.sdk.service import sql

from databricks.labs.ucx.account.workspaces import WorkspaceInfo
from databricks.labs.ucx.assessment.azure import AzureServicePrincipalCrawler
from databricks.labs.ucx.aws.credentials import CredentialManager
from databricks.labs.ucx.config import WorkspaceConfig
from databricks.labs.ucx.hive_metastore import ExternalLocations, Mounts, TablesCrawler
from databricks.labs.ucx.hive_metastore.catalog_schema import CatalogSchema
from databricks.labs.ucx.hive_metastore.grants import (
    AzureACL,
    GrantsCrawler,
    PrincipalACL,
    AwsACL,
)
from databricks.labs.ucx.hive_metastore.mapping import TableMapping
from databricks.labs.ucx.hive_metastore.migration_status import MigrationIndex
from databricks.labs.ucx.hive_metastore.table_migrate import (
    MigrationStatusRefresher,
    TablesMigrator,
)
from databricks.labs.ucx.hive_metastore.table_move import TableMove
from databricks.labs.ucx.hive_metastore.udfs import UdfsCrawler
from databricks.labs.ucx.hive_metastore.verification import VerifyHasMetastore
from databricks.labs.ucx.installer.workflows import DeployedWorkflows
from databricks.labs.ucx.source_code.jobs import WorkflowLinter
from databricks.labs.ucx.source_code.notebooks.loaders import (
    NotebookResolver,
    NotebookLoader,
)
from databricks.labs.ucx.source_code.files import FileLoader, LocalFileResolver
from databricks.labs.ucx.source_code.graph import DependencyResolver
from databricks.labs.ucx.source_code.whitelist import WhitelistResolver, Whitelist
from databricks.labs.ucx.source_code.site_packages import SitePackageResolver, SitePackages
from databricks.labs.ucx.source_code.languages import Languages
from databricks.labs.ucx.workspace_access import generic, redash
from databricks.labs.ucx.workspace_access.groups import GroupManager
from databricks.labs.ucx.workspace_access.manager import PermissionManager
from databricks.labs.ucx.workspace_access.scim import ScimSupport
from databricks.labs.ucx.workspace_access.secrets import SecretScopesSupport
from databricks.labs.ucx.workspace_access.tacl import TableAclSupport

# "Service Factories" would always have a lot of pulic methods.
# This is because they are responsible for creating objects that are
# used throughout the application. That being said, we'll do best
# effort of splitting the instances between Global, Runtime,
# Workspace CLI, and Account CLI contexts.
# pylint: disable=too-many-public-methods

logger = logging.getLogger(__name__)


class GlobalContext(abc.ABC):
    def __init__(self, named_parameters: dict[str, str] | None = None):
        if not named_parameters:
            named_parameters = {}
        self._named_parameters = named_parameters

    def replace(self, **kwargs):
        """Replace cached properties for unit testing purposes."""
        for key, value in kwargs.items():
            self.__dict__[key] = value
        return self

    @cached_property
    def workspace_client(self) -> WorkspaceClient:
        raise ValueError("Workspace client not set")

    @cached_property
    def sql_backend(self) -> SqlBackend:
        raise ValueError("SQL backend not set")

    @cached_property
    def account_client(self) -> AccountClient:
        raise ValueError("Account client not set")

    @cached_property
    def named_parameters(self) -> dict[str, str]:
        return self._named_parameters

    @cached_property
    def product_info(self):
        return ProductInfo.from_class(WorkspaceConfig)

    @cached_property
    def installation(self):
        return Installation.current(self.workspace_client, self.product_info.product_name())

    @cached_property
    def config(self) -> WorkspaceConfig:
        return self.installation.load(WorkspaceConfig)

    @cached_property
    def connect_config(self) -> core.Config:
        return self.workspace_client.config

    @cached_property
    def is_azure(self) -> bool:
        if self.is_aws:
            return False
        return self.connect_config.is_azure

    @cached_property
    def is_aws(self) -> bool:
        return self.connect_config.is_aws

    @cached_property
    def is_gcp(self) -> bool:
        return not self.is_aws and not self.is_azure

    @cached_property
    def inventory_database(self) -> str:
        return self.config.inventory_database

    @cached_property
    def workspace_listing(self):
        return generic.WorkspaceListing(
            self.workspace_client,
            self.sql_backend,
            self.inventory_database,
            self.config.num_threads,
            self.config.workspace_start_path,
        )

    @cached_property
    def generic_permissions_support(self):
        models_listing = generic.models_listing(self.workspace_client, self.config.num_threads)
        acl_listing = [
            generic.Listing(self.workspace_client.clusters.list, "cluster_id", "clusters"),
            generic.Listing(self.workspace_client.cluster_policies.list, "policy_id", "cluster-policies"),
            generic.Listing(self.workspace_client.instance_pools.list, "instance_pool_id", "instance-pools"),
            generic.Listing(self.workspace_client.warehouses.list, "id", "sql/warehouses"),
            generic.Listing(self.workspace_client.jobs.list, "job_id", "jobs"),
            generic.Listing(self.workspace_client.pipelines.list_pipelines, "pipeline_id", "pipelines"),
            generic.Listing(self.workspace_client.serving_endpoints.list, "id", "serving-endpoints"),
            generic.Listing(generic.experiments_listing(self.workspace_client), "experiment_id", "experiments"),
            generic.Listing(models_listing, "id", "registered-models"),
            generic.Listing(generic.models_root_page, "object_id", "registered-models"),
            generic.Listing(generic.tokens_and_passwords, "object_id", "authorization"),
            generic.Listing(generic.feature_store_listing(self.workspace_client), "object_id", "feature-tables"),
            generic.Listing(generic.feature_tables_root_page, "object_id", "feature-tables"),
            self.workspace_listing,
        ]
        return generic.GenericPermissionsSupport(
            self.workspace_client,
            acl_listing,
            include_object_permissions=self.config.include_object_permissions,
        )

    @cached_property
    def redash_permissions_support(self):
        acl_listing = [
            redash.Listing(self.workspace_client.alerts.list, sql.ObjectTypePlural.ALERTS),
            redash.Listing(self.workspace_client.dashboards.list, sql.ObjectTypePlural.DASHBOARDS),
            redash.Listing(self.workspace_client.queries.list, sql.ObjectTypePlural.QUERIES),
        ]
        return redash.RedashPermissionsSupport(
            self.workspace_client,
            acl_listing,
            include_object_permissions=self.config.include_object_permissions,
        )

    @cached_property
    def scim_entitlements_support(self):
        return ScimSupport(self.workspace_client, include_object_permissions=self.config.include_object_permissions)

    @cached_property
    def secret_scope_acl_support(self):
        return SecretScopesSupport(
            self.workspace_client, include_object_permissions=self.config.include_object_permissions
        )

    @cached_property
    def legacy_table_acl_support(self):
        return TableAclSupport(
            self.grants_crawler,
            self.sql_backend,
            include_object_permissions=self.config.include_object_permissions,
        )

    @cached_property
    def permission_manager(self):
        return PermissionManager(
            self.sql_backend,
            self.inventory_database,
            [
                self.generic_permissions_support,
                self.redash_permissions_support,
                self.secret_scope_acl_support,
                self.scim_entitlements_support,
                self.legacy_table_acl_support,
            ],
        )

    @cached_property
    def group_manager(self):
        return GroupManager(
            self.sql_backend,
            self.workspace_client,
            self.inventory_database,
            self.config.include_group_names,
            self.config.renamed_group_prefix,
            workspace_group_regex=self.config.workspace_group_regex,
            workspace_group_replace=self.config.workspace_group_replace,
            account_group_regex=self.config.account_group_regex,
            external_id_match=self.config.group_match_by_external_id,
        )

    @cached_property
    def grants_crawler(self):
        return GrantsCrawler(self.tables_crawler, self.udfs_crawler, self.config.include_databases)

    @cached_property
    def udfs_crawler(self):
        return UdfsCrawler(self.sql_backend, self.inventory_database, self.config.include_databases)

    @cached_property
    def tables_crawler(self):
        return TablesCrawler(self.sql_backend, self.inventory_database, self.config.include_databases)

    @cached_property
    def tables_migrator(self):
        return TablesMigrator(
            self.tables_crawler,
            self.grants_crawler,
            self.workspace_client,
            self.sql_backend,
            self.table_mapping,
            self.group_manager,
            self.migration_status_refresher,
            self.principal_acl,
        )

    @cached_property
    def table_move(self):
        return TableMove(self.workspace_client, self.sql_backend)

    @cached_property
    def mounts_crawler(self):
        return Mounts(self.sql_backend, self.workspace_client, self.inventory_database)

    @cached_property
    def azure_service_principal_crawler(self):
        return AzureServicePrincipalCrawler(self.workspace_client, self.sql_backend, self.inventory_database)

    @cached_property
    def external_locations(self):
        return ExternalLocations(self.workspace_client, self.sql_backend, self.inventory_database)

    @cached_property
    def azure_acl(self):
        return AzureACL(
            self.workspace_client,
            self.sql_backend,
            self.azure_service_principal_crawler,
            self.installation,
        )

    @cached_property
    def aws_acl(self):
        return AwsACL(
            self.workspace_client,
            self.sql_backend,
            self.installation,
        )

    @cached_property
    def principal_locations(self):
        eligible_locations = {}
        if self.is_azure:
            eligible_locations = self.azure_acl.get_eligible_locations_principals()
        if self.is_aws:
            eligible_locations = self.aws_acl.get_eligible_locations_principals()
        if self.is_gcp:
            raise NotImplementedError("Not implemented for GCP.")
        return eligible_locations

    @cached_property
    def principal_acl(self):
        return PrincipalACL(
            self.workspace_client,
            self.sql_backend,
            self.installation,
            self.tables_crawler,
            self.mounts_crawler,
            self.principal_locations,
        )

    @cached_property
    def migration_status_refresher(self):
        return MigrationStatusRefresher(
            self.workspace_client,
            self.sql_backend,
            self.inventory_database,
            self.tables_crawler,
        )

    @cached_property
    def iam_credential_manager(self):
        return CredentialManager(self.workspace_client)

    @cached_property
    def table_mapping(self):
        return TableMapping(self.installation, self.workspace_client, self.sql_backend)

    @cached_property
    def catalog_schema(self):
        return CatalogSchema(self.workspace_client, self.table_mapping, self.principal_acl, self.sql_backend)

    @cached_property
    def languages(self):
        index = self.tables_migrator.index()
        # TODO: initialize Languages every time, because it has CurrentSessionState for the cache
        return Languages(index)

    @cached_property
    def verify_timeout(self):
        return timedelta(minutes=2)

    @cached_property
    def wheels(self):
        return WheelsV2(self.installation, self.product_info)

    @cached_property
    def install_state(self):
        return InstallState.from_installation(self.installation)

    @cached_property
    def deployed_workflows(self):
        return DeployedWorkflows(self.workspace_client, self.install_state, self.verify_timeout)

    @cached_property
    def workspace_info(self):
        return WorkspaceInfo(self.installation, self.workspace_client)

    @cached_property
    def verify_has_metastore(self):
        return VerifyHasMetastore(self.workspace_client)

    @cached_property
    def notebook_loader(self) -> NotebookLoader:
        return NotebookLoader()

    @cached_property
    def notebook_resolver(self):
        return NotebookResolver(self.notebook_loader)

    @cached_property
    def site_packages(self):
        # TODO: actually load the site packages
        return SitePackages([])

    @cached_property
    def syspath_lookup(self):
        # TODO find a solution to enable a different cwd per job/task (maybe it's not necessary or possible?)
        return SysPathLookup.from_sys_path(Path.cwd())

    @cached_property
    def file_loader(self):
<<<<<<< HEAD
        return FileLoader(self.syspath_lookup)

    @cached_property
    def site_packages_resolver(self):
        return SitePackagesResolver(self.site_packages, self.file_loader, self.syspath_lookup)
=======
        return FileLoader()

    @cached_property
    def site_packages_resolver(self):
        return SitePackageResolver(self.site_packages, self.file_loader, self.path_lookup)
>>>>>>> de479311

    @cached_property
    def whitelist(self):
        # TODO: fill in the whitelist
        return Whitelist()

    @cached_property
    def whitelist_resolver(self):
        return WhitelistResolver(self.whitelist)

    @cached_property
    def file_resolver(self):
        return LocalFileResolver(self.file_loader)

    @cached_property
    def dependency_resolver(self):
        # TODO: link back self.site_packages_resolver and self.whitelist_resolver,
        return DependencyResolver(
            [
                self.notebook_resolver,
                self.file_resolver,
            ],
            self.syspath_lookup,
        )

<<<<<<< HEAD
=======
    @cached_property
    def dependency_graph_builder(self):
        return DependencyGraphBuilder(self.dependency_resolver, self.path_lookup)

    @cached_property
    def workflow_linter(self):
        return WorkflowLinter(
            self.workspace_client,
            self.dependency_resolver,
            self.path_lookup,
            MigrationIndex([]),  # TODO: bring back self.tables_migrator.index()
        )

>>>>>>> de479311

class CliContext(GlobalContext, abc.ABC):
    @cached_property
    def prompts(self) -> Prompts:
        return Prompts()<|MERGE_RESOLUTION|>--- conflicted
+++ resolved
@@ -9,7 +9,6 @@
 from databricks.labs.blueprint.tui import Prompts
 from databricks.labs.blueprint.wheels import ProductInfo, WheelsV2
 from databricks.labs.lsql.backends import SqlBackend
-from databricks.labs.ucx.source_code.syspath_lookup import SysPathLookup
 from databricks.sdk import AccountClient, WorkspaceClient, core
 from databricks.sdk.service import sql
 
@@ -41,6 +40,7 @@
     NotebookLoader,
 )
 from databricks.labs.ucx.source_code.files import FileLoader, LocalFileResolver
+from databricks.labs.ucx.source_code.path_lookup import PathLookup
 from databricks.labs.ucx.source_code.graph import DependencyResolver
 from databricks.labs.ucx.source_code.whitelist import WhitelistResolver, Whitelist
 from databricks.labs.ucx.source_code.site_packages import SitePackageResolver, SitePackages
@@ -363,25 +363,17 @@
         return SitePackages([])
 
     @cached_property
-    def syspath_lookup(self):
+    def path_lookup(self):
         # TODO find a solution to enable a different cwd per job/task (maybe it's not necessary or possible?)
-        return SysPathLookup.from_sys_path(Path.cwd())
+        return PathLookup.from_sys_path(Path.cwd())
 
     @cached_property
     def file_loader(self):
-<<<<<<< HEAD
-        return FileLoader(self.syspath_lookup)
-
-    @cached_property
-    def site_packages_resolver(self):
-        return SitePackagesResolver(self.site_packages, self.file_loader, self.syspath_lookup)
-=======
         return FileLoader()
 
     @cached_property
     def site_packages_resolver(self):
         return SitePackageResolver(self.site_packages, self.file_loader, self.path_lookup)
->>>>>>> de479311
 
     @cached_property
     def whitelist(self):
@@ -398,20 +390,9 @@
 
     @cached_property
     def dependency_resolver(self):
-        # TODO: link back self.site_packages_resolver and self.whitelist_resolver,
-        return DependencyResolver(
-            [
-                self.notebook_resolver,
-                self.file_resolver,
-            ],
-            self.syspath_lookup,
-        )
-
-<<<<<<< HEAD
-=======
-    @cached_property
-    def dependency_graph_builder(self):
-        return DependencyGraphBuilder(self.dependency_resolver, self.path_lookup)
+        # TODO: link back self.site_packages_resolver
+        resolvers = [self.notebook_resolver, self.file_resolver, self.whitelist_resolver]
+        return DependencyResolver(resolvers, self.path_lookup)
 
     @cached_property
     def workflow_linter(self):
@@ -422,7 +403,6 @@
             MigrationIndex([]),  # TODO: bring back self.tables_migrator.index()
         )
 
->>>>>>> de479311
 
 class CliContext(GlobalContext, abc.ABC):
     @cached_property
