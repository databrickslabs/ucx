import abc
import logging
from datetime import timedelta
from functools import cached_property

from databricks.labs.blueprint.installation import Installation
from databricks.labs.blueprint.installer import InstallState
from databricks.labs.blueprint.tui import Prompts
from databricks.labs.blueprint.wheels import ProductInfo, WheelsV2
from databricks.labs.lsql.backends import SqlBackend
from databricks.sdk import AccountClient, WorkspaceClient, core
from databricks.sdk.service import sql

from databricks.labs.ucx.account.workspaces import WorkspaceInfo
from databricks.labs.ucx.assessment.azure import AzureServicePrincipalCrawler
from databricks.labs.ucx.aws.credentials import CredentialManager
from databricks.labs.ucx.config import WorkspaceConfig
from databricks.labs.ucx.hive_metastore import ExternalLocations, Mounts, TablesCrawler
from databricks.labs.ucx.hive_metastore.catalog_schema import CatalogSchema
from databricks.labs.ucx.hive_metastore.grants import (
    AzureACL,
    GrantsCrawler,
    PrincipalACL,
    AwsACL,
)
from databricks.labs.ucx.hive_metastore.mapping import TableMapping
from databricks.labs.ucx.hive_metastore.table_migrate import (
    MigrationStatusRefresher,
    TablesMigrator,
)
from databricks.labs.ucx.hive_metastore.table_move import TableMove
from databricks.labs.ucx.hive_metastore.udfs import UdfsCrawler
from databricks.labs.ucx.hive_metastore.verification import VerifyHasMetastore
from databricks.labs.ucx.installer.workflows import DeployedWorkflows
from databricks.labs.ucx.source_code.notebooks.loaders import NotebookResolver, NotebookLoader, WorkspaceNotebookLoader
from databricks.labs.ucx.source_code.files import FileLoader, LocalFileResolver
from databricks.labs.ucx.source_code.path_lookup import PathLookup
from databricks.labs.ucx.source_code.graph import DependencyResolver, DependencyGraphBuilder
from databricks.labs.ucx.source_code.whitelist import WhitelistResolver, Whitelist
from databricks.labs.ucx.source_code.site_packages import SitePackagesResolver, SitePackages
from databricks.labs.ucx.source_code.languages import Languages
from databricks.labs.ucx.workspace_access import generic, redash
from databricks.labs.ucx.workspace_access.groups import GroupManager
from databricks.labs.ucx.workspace_access.manager import PermissionManager
from databricks.labs.ucx.workspace_access.scim import ScimSupport
from databricks.labs.ucx.workspace_access.secrets import SecretScopesSupport
from databricks.labs.ucx.workspace_access.tacl import TableAclSupport

# "Service Factories" would always have a lot of pulic methods.
# This is because they are responsible for creating objects that are
# used throughout the application. That being said, we'll do best
# effort of splitting the instances between Global, Runtime,
# Workspace CLI, and Account CLI contexts.
# pylint: disable=too-many-public-methods

logger = logging.getLogger(__name__)


class GlobalContext(abc.ABC):
    def __init__(self, named_parameters: dict[str, str] | None = None):
        if not named_parameters:
            named_parameters = {}
        self._named_parameters = named_parameters

    def replace(self, **kwargs):
        """Replace cached properties for unit testing purposes."""
        for key, value in kwargs.items():
            self.__dict__[key] = value
        return self

    @cached_property
    def workspace_client(self) -> WorkspaceClient:
        raise ValueError("Workspace client not set")

    @cached_property
    def sql_backend(self) -> SqlBackend:
        raise ValueError("SQL backend not set")

    @cached_property
    def account_client(self) -> AccountClient:
        raise ValueError("Account client not set")

    @cached_property
    def named_parameters(self) -> dict[str, str]:
        return self._named_parameters

    @cached_property
    def product_info(self):
        return ProductInfo.from_class(WorkspaceConfig)

    @cached_property
    def installation(self):
        return Installation.current(self.workspace_client, self.product_info.product_name())

    @cached_property
    def config(self) -> WorkspaceConfig:
        return self.installation.load(WorkspaceConfig)

    @cached_property
    def connect_config(self) -> core.Config:
        return self.workspace_client.config

    @cached_property
    def is_azure(self) -> bool:
        if self.is_aws:
            return False
        return self.connect_config.is_azure

    @cached_property
    def is_aws(self) -> bool:
        return self.connect_config.is_aws

    @cached_property
    def is_gcp(self) -> bool:
        return not self.is_aws and not self.is_azure

    @cached_property
    def inventory_database(self) -> str:
        return self.config.inventory_database

    @cached_property
    def workspace_listing(self):
        return generic.WorkspaceListing(
            self.workspace_client,
            self.sql_backend,
            self.inventory_database,
            self.config.num_threads,
            self.config.workspace_start_path,
        )

    @cached_property
    def generic_permissions_support(self):
        models_listing = generic.models_listing(self.workspace_client, self.config.num_threads)
        acl_listing = [
            generic.Listing(self.workspace_client.clusters.list, "cluster_id", "clusters"),
            generic.Listing(self.workspace_client.cluster_policies.list, "policy_id", "cluster-policies"),
            generic.Listing(self.workspace_client.instance_pools.list, "instance_pool_id", "instance-pools"),
            generic.Listing(self.workspace_client.warehouses.list, "id", "sql/warehouses"),
            generic.Listing(self.workspace_client.jobs.list, "job_id", "jobs"),
            generic.Listing(self.workspace_client.pipelines.list_pipelines, "pipeline_id", "pipelines"),
            generic.Listing(self.workspace_client.serving_endpoints.list, "id", "serving-endpoints"),
            generic.Listing(generic.experiments_listing(self.workspace_client), "experiment_id", "experiments"),
            generic.Listing(models_listing, "id", "registered-models"),
            generic.Listing(generic.models_root_page, "object_id", "registered-models"),
            generic.Listing(generic.tokens_and_passwords, "object_id", "authorization"),
            generic.Listing(generic.feature_store_listing(self.workspace_client), "object_id", "feature-tables"),
            generic.Listing(generic.feature_tables_root_page, "object_id", "feature-tables"),
            self.workspace_listing,
        ]
        return generic.GenericPermissionsSupport(
            self.workspace_client,
            acl_listing,
            include_object_permissions=self.config.include_object_permissions,
        )

    @cached_property
    def redash_permissions_support(self):
        acl_listing = [
            redash.Listing(self.workspace_client.alerts.list, sql.ObjectTypePlural.ALERTS),
            redash.Listing(self.workspace_client.dashboards.list, sql.ObjectTypePlural.DASHBOARDS),
            redash.Listing(self.workspace_client.queries.list, sql.ObjectTypePlural.QUERIES),
        ]
        return redash.RedashPermissionsSupport(
            self.workspace_client,
            acl_listing,
            include_object_permissions=self.config.include_object_permissions,
        )

    @cached_property
    def scim_entitlements_support(self):
        return ScimSupport(self.workspace_client, include_object_permissions=self.config.include_object_permissions)

    @cached_property
    def secret_scope_acl_support(self):
        return SecretScopesSupport(
            self.workspace_client, include_object_permissions=self.config.include_object_permissions
        )

    @cached_property
    def legacy_table_acl_support(self):
        return TableAclSupport(
            self.grants_crawler,
            self.sql_backend,
            include_object_permissions=self.config.include_object_permissions,
        )

    @cached_property
    def permission_manager(self):
        return PermissionManager(
            self.sql_backend,
            self.inventory_database,
            [
                self.generic_permissions_support,
                self.redash_permissions_support,
                self.secret_scope_acl_support,
                self.scim_entitlements_support,
                self.legacy_table_acl_support,
            ],
        )

    @cached_property
    def group_manager(self):
        return GroupManager(
            self.sql_backend,
            self.workspace_client,
            self.inventory_database,
            self.config.include_group_names,
            self.config.renamed_group_prefix,
            workspace_group_regex=self.config.workspace_group_regex,
            workspace_group_replace=self.config.workspace_group_replace,
            account_group_regex=self.config.account_group_regex,
            external_id_match=self.config.group_match_by_external_id,
        )

    @cached_property
    def grants_crawler(self):
        return GrantsCrawler(self.tables_crawler, self.udfs_crawler, self.config.include_databases)

    @cached_property
    def udfs_crawler(self):
        return UdfsCrawler(self.sql_backend, self.inventory_database, self.config.include_databases)

    @cached_property
    def tables_crawler(self):
        return TablesCrawler(self.sql_backend, self.inventory_database, self.config.include_databases)

    @cached_property
    def tables_migrator(self):
        return TablesMigrator(
            self.tables_crawler,
            self.grants_crawler,
            self.workspace_client,
            self.sql_backend,
            self.table_mapping,
            self.group_manager,
            self.migration_status_refresher,
            self.principal_acl,
        )

    @cached_property
    def table_move(self):
        return TableMove(self.workspace_client, self.sql_backend)

    @cached_property
    def mounts_crawler(self):
        return Mounts(self.sql_backend, self.workspace_client, self.inventory_database)

    @cached_property
    def azure_service_principal_crawler(self):
        return AzureServicePrincipalCrawler(self.workspace_client, self.sql_backend, self.inventory_database)

    @cached_property
    def external_locations(self):
        return ExternalLocations(self.workspace_client, self.sql_backend, self.inventory_database)

    @cached_property
    def azure_acl(self):
        return AzureACL(
            self.workspace_client,
            self.sql_backend,
            self.azure_service_principal_crawler,
            self.installation,
        )

    @cached_property
    def aws_acl(self):
        return AwsACL(
            self.workspace_client,
            self.sql_backend,
            self.installation,
        )

    @cached_property
    def principal_locations(self):
        eligible_locations = {}
        if self.is_azure:
            eligible_locations = self.azure_acl.get_eligible_locations_principals()
        if self.is_aws:
            eligible_locations = self.aws_acl.get_eligible_locations_principals()
        if self.is_gcp:
            raise NotImplementedError("Not implemented for GCP.")
        return eligible_locations

    @cached_property
    def principal_acl(self):
        return PrincipalACL(
            self.workspace_client,
            self.sql_backend,
            self.installation,
            self.tables_crawler,
            self.mounts_crawler,
            self.principal_locations,
        )

    @cached_property
    def migration_status_refresher(self):
        return MigrationStatusRefresher(
            self.workspace_client,
            self.sql_backend,
            self.inventory_database,
            self.tables_crawler,
        )

    @cached_property
    def iam_credential_manager(self):
        return CredentialManager(self.workspace_client)

    @cached_property
    def table_mapping(self):
        return TableMapping(self.installation, self.workspace_client, self.sql_backend)

    @cached_property
    def catalog_schema(self):
        return CatalogSchema(self.workspace_client, self.table_mapping, self.principal_acl, self.sql_backend)

    @cached_property
    def languages(self):
        index = self.tables_migrator.index()
        # TODO: initialize Languages every time, because it has CurrentSessionState for the cache
        return Languages(index)

    @cached_property
    def verify_timeout(self):
        return timedelta(minutes=2)

    @cached_property
    def wheels(self):
        return WheelsV2(self.installation, self.product_info)

    @cached_property
    def install_state(self):
        return InstallState.from_installation(self.installation)

    @cached_property
    def deployed_workflows(self):
        return DeployedWorkflows(self.workspace_client, self.install_state, self.verify_timeout)

    @cached_property
    def workspace_info(self):
        return WorkspaceInfo(self.installation, self.workspace_client)

    @cached_property
    def verify_has_metastore(self):
        return VerifyHasMetastore(self.workspace_client)

    @cached_property
    def notebook_loader(self) -> NotebookLoader:
        return WorkspaceNotebookLoader(self.workspace_client)

    @cached_property
    def notebook_resolver(self):
        return NotebookResolver(self.notebook_loader)

    @cached_property
    def site_packages(self):
        # TODO: actually load the site packages
        return SitePackages([])

    @cached_property
    def path_lookup(self):
        return PathLookup.from_sys_path()

    @cached_property
    def file_loader(self):
        return FileLoader(self.path_lookup)

    @cached_property
    def site_packages_resolver(self):
        return SitePackagesResolver(self.site_packages, self.file_loader, self.path_lookup)

    @cached_property
    def whitelist(self):
        # TODO: fill in the whitelist
        return Whitelist()

    @cached_property
    def whitelist_resolver(self):
        return WhitelistResolver(self.whitelist)

    @cached_property
    def file_resolver(self):
        return LocalFileResolver(self.file_loader)

    @cached_property
    def dependency_resolver(self):
        return DependencyResolver(
            [
                self.notebook_resolver,
                self.site_packages_resolver,
                self.whitelist_resolver,
                self.file_resolver,
            ]
        )

    @cached_property
    def dependency_graph_builder(self):
<<<<<<< HEAD
        return DependencyGraphBuilder(self.dependency_resolver, self.path_lookup)
=======
        return DependencyGraphBuilder(self.dependency_resolver)


class CliContext(GlobalContext, abc.ABC):
    @cached_property
    def prompts(self) -> Prompts:
        return Prompts()
>>>>>>> 32677f5b
<|MERGE_RESOLUTION|>--- conflicted
+++ resolved
@@ -394,14 +394,10 @@
 
     @cached_property
     def dependency_graph_builder(self):
-<<<<<<< HEAD
         return DependencyGraphBuilder(self.dependency_resolver, self.path_lookup)
-=======
-        return DependencyGraphBuilder(self.dependency_resolver)
 
 
 class CliContext(GlobalContext, abc.ABC):
     @cached_property
     def prompts(self) -> Prompts:
-        return Prompts()
->>>>>>> 32677f5b
+        return Prompts()