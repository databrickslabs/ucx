import json
import os
import shutil
import webbrowser

from databricks.labs.blueprint.cli import App
from databricks.labs.blueprint.entrypoint import get_logger
from databricks.labs.blueprint.installation import Installation, SerdeError
from databricks.labs.blueprint.tui import Prompts
from databricks.sdk import AccountClient, WorkspaceClient
from databricks.sdk.errors import NotFound

from databricks.labs.ucx.account import AccountWorkspaces, WorkspaceInfo
from databricks.labs.ucx.assessment.aws import AWSResourcePermissions
from databricks.labs.ucx.azure.access import AzureResourcePermissions
from databricks.labs.ucx.azure.credentials import ServicePrincipalMigration
from databricks.labs.ucx.azure.locations import ExternalLocationsMigration
from databricks.labs.ucx.config import WorkspaceConfig
from databricks.labs.ucx.framework.crawlers import StatementExecutionBackend
from databricks.labs.ucx.hive_metastore import ExternalLocations, TablesCrawler
from databricks.labs.ucx.hive_metastore.mapping import TableMapping
from databricks.labs.ucx.hive_metastore.table_migrate import TableMove, TablesMigrate
from databricks.labs.ucx.install import WorkspaceInstallation
from databricks.labs.ucx.workspace_access.groups import GroupManager

ucx = App(__file__)
logger = get_logger(__file__)

CANT_FIND_UCX_MSG = (
    "Couldn't find UCX configuration in the user's home folder. "
    "Make sure the current user has configured and installed UCX."
)


@ucx.command
def workflows(w: WorkspaceClient):
    """Show deployed workflows and their state"""
    installation = WorkspaceInstallation.current(w)
    logger.info("Fetching deployed jobs...")
    print(json.dumps(installation.latest_job_status()))


@ucx.command
def open_remote_config(w: WorkspaceClient):
    """Opens remote configuration in the browser"""
    installation = WorkspaceInstallation.current(w)
    webbrowser.open(installation.config_file_link())


@ucx.command
def installations(w: WorkspaceClient):
    """Show installations by different users on the same workspace"""
    logger.info("Fetching installations...")
    all_users = []
    for installation in Installation.existing(w, 'ucx'):
        try:
            config = installation.load(WorkspaceConfig)
            all_users.append(
                {
                    'database': config.inventory_database,
                    'path': installation.install_folder(),
                    'warehouse_id': config.warehouse_id,
                }
            )
        except NotFound:
            continue
        except SerdeError:
            continue
    print(json.dumps(all_users))


@ucx.command
def skip(w: WorkspaceClient, schema: str | None = None, table: str | None = None):
    """Create a skip comment on a schema or a table"""
    logger.info("Running skip command")
    if not schema:
        logger.error("--schema is a required parameter.")
        return
    mapping = TableMapping.current(w)
    if table:
        mapping.skip_table(schema, table)
    else:
        mapping.skip_schema(schema)


@ucx.command(is_account=True)
def sync_workspace_info(a: AccountClient):
    """upload workspace config to all workspaces in the account where ucx is installed"""
    logger.info(f"Account ID: {a.config.account_id}")
    workspaces = AccountWorkspaces(a)
    workspaces.sync_workspace_info()


@ucx.command(is_account=True)
def create_account_groups(a: AccountClient, workspace_ids: list[int] | None = None):
    """
    Crawl all workspaces configured in workspace_ids, then creates account level groups if a WS local group is not present
    in the account.
    If workspace_ids is not specified, it will create account groups for all workspaces configured in the account.

    The following scenarios are supported, if a group X:
    - Exist in workspaces A,B,C and it has same members in there, it will be created in the account
    - Exist in workspaces A,B but not in C, it will be created in the account
    - Exist in workspaces A,B,C. It has same members in A,B, but not in C. Then, X and C_X will be created in the
    account
    """
    logger.info(f"Account ID: {a.config.account_id}")
    prompts = Prompts()
    workspaces = AccountWorkspaces(a)
    workspaces.create_account_level_groups(prompts, workspace_ids)


@ucx.command
def manual_workspace_info(w: WorkspaceClient):
    """only supposed to be run if cannot get admins to run `databricks labs ucx sync-workspace-info`"""
    prompts = Prompts()
    installation = Installation.current(w, 'ucx')
    workspace_info = WorkspaceInfo(installation, w)
    workspace_info.manual_workspace_info(prompts)


@ucx.command
def create_table_mapping(w: WorkspaceClient):
    """create initial table mapping for review"""
    table_mapping = TableMapping.current(w)
    installation = Installation.current(w, 'ucx')
    workspace_info = WorkspaceInfo(installation, w)
    config = installation.load(WorkspaceConfig)
    sql_backend = StatementExecutionBackend(w, config.warehouse_id)
    tables_crawler = TablesCrawler(sql_backend, config.inventory_database)
    path = table_mapping.save(tables_crawler, workspace_info)
    webbrowser.open(f"{w.config.host}/#workspace{path}")


@ucx.command
def validate_external_locations(w: WorkspaceClient):
    """validates and provides mapping to external table to external location and shared generation tf scripts"""
    prompts = Prompts()
    installation = Installation.current(w, 'ucx')
    config = installation.load(WorkspaceConfig)
    sql_backend = StatementExecutionBackend(w, config.warehouse_id)
    location_crawler = ExternalLocations(w, sql_backend, config.inventory_database)
    path = location_crawler.save_as_terraform_definitions_on_workspace(installation)
    if path and prompts.confirm(f"external_locations.tf file written to {path}. Do you want to open it?"):
        webbrowser.open(f"{w.config.host}/#workspace{path}")


@ucx.command
def ensure_assessment_run(w: WorkspaceClient):
    """ensure the assessment job was run on a workspace"""
    installation = WorkspaceInstallation.current(w)
    installation.validate_and_run("assessment")


@ucx.command
def repair_run(w: WorkspaceClient, step):
    """Repair Run the Failed Job"""
    if not step:
        raise KeyError("You did not specify --step")
    installation = WorkspaceInstallation.current(w)
    logger.info(f"Repair Running {step} Job")
    installation.repair_run(step)


@ucx.command
def validate_groups_membership(w: WorkspaceClient):
    """Validate the groups to see if the groups at account level and workspace level has different membership"""
    installation = Installation.current(w, 'ucx')
    config = installation.load(WorkspaceConfig)
    sql_backend = StatementExecutionBackend(w, config.warehouse_id)
    logger.info("Validating Groups which are having different memberships between account and workspace")
    group_manager = GroupManager(
        sql_backend=sql_backend,
        ws=w,
        inventory_database=config.inventory_database,
        include_group_names=config.include_group_names,
        renamed_group_prefix=config.renamed_group_prefix,
        workspace_group_regex=config.workspace_group_regex,
        workspace_group_replace=config.workspace_group_replace,
        account_group_regex=config.account_group_regex,
    )
    mismatch_groups = group_manager.validate_group_membership()
    print(json.dumps(mismatch_groups))


@ucx.command
def revert_migrated_tables(w: WorkspaceClient, schema: str, table: str, *, delete_managed: bool = False):
    """remove notation on a migrated table for re-migration"""
    prompts = Prompts()
    if not schema and not table:
        question = "You haven't specified a schema or a table. All migrated tables will be reverted. Continue?"
        if not prompts.confirm(question, max_attempts=2):
            return
    tables_migrate = TablesMigrate.for_cli(w)
    revert = tables_migrate.print_revert_report(delete_managed=delete_managed)
    if revert and prompts.confirm("Would you like to continue?", max_attempts=2):
        tables_migrate.revert_migrated_tables(schema, table, delete_managed=delete_managed)


@ucx.command
def move(
    w: WorkspaceClient,
    from_catalog: str,
    from_schema: str,
    from_table: str,
    to_catalog: str,
    to_schema: str,
):
    """move a uc table/tables from one schema to another schema in same or different catalog"""
    logger.info("Running move command")
    prompts = Prompts()
    if from_catalog == "" or to_catalog == "":
        logger.error("Please enter from_catalog and to_catalog details")
        return
    if from_schema == "" or to_schema == "" or from_table == "":
        logger.error("Please enter from_schema, to_schema and from_table (enter * for migrating all tables) details.")
        return
    if from_catalog == to_catalog and from_schema == to_schema:
        logger.error("please select a different schema or catalog to migrate to")
        return
    tables = TableMove.for_cli(w)
    del_table = prompts.confirm(f"should we delete tables/view after moving to new schema {to_catalog}.{to_schema}")
    logger.info(f"migrating tables {from_table} from {from_catalog}.{from_schema} to {to_catalog}.{to_schema}")
    tables.move_tables(from_catalog, from_schema, from_table, to_catalog, to_schema, del_table)


@ucx.command
def alias(
    w: WorkspaceClient,
    from_catalog: str,
    from_schema: str,
    from_table: str,
    to_catalog: str,
    to_schema: str,
):
    """move a uc table/tables from one schema to another schema in same or different catalog"""
    if from_catalog == "" or to_catalog == "":
        logger.error("Please enter from_catalog and to_catalog details")
        return
    if from_schema == "" or to_schema == "" or from_table == "":
        logger.error("Please enter from_schema, to_schema and from_table (enter * for migrating all tables) details.")
        return
    if from_catalog == to_catalog and from_schema == to_schema:
        logger.error("please select a different schema or catalog to migrate to")
        return
    tables = TableMove.for_cli(w)
    logger.info(f"aliasing table {from_table} from {from_catalog}.{from_schema} to {to_catalog}.{to_schema}")
    tables.alias_tables(from_catalog, from_schema, from_table, to_catalog, to_schema)


@ucx.command
def principal_prefix_access(w: WorkspaceClient, subscription_id: str | None = None, aws_profile: str | None = None):
    """For azure cloud, identifies all storage account used by tables in the workspace, identify spn and its
    permission on each storage accounts. For aws, identifies all the Instance Profiles configured in the workspace and
    its access to all the S3 buckets, along with AWS roles that are set with UC access and its access to S3 buckets.
    The output is stored in the workspace install folder.
    Pass suscription_id for azure and aws_profile for aws."""
    if w.config.is_azure:
        if not subscription_id:
            logger.error("Please enter subscription id to scan storage account in.")
            return None
        return _azure_principal_prefix_access(w, subscription_id)
    if w.config.is_aws:
        if not aws_profile:
            aws_profile = os.getenv("AWS_DEFAULT_PROFILE")
        if not aws_profile:
            logger.error(
                "AWS Profile is not specified. Use the environment variable [AWS_DEFAULT_PROFILE] "
                "or use the '--aws-profile=[profile-name]' parameter."
            )
            return None
        return _aws_principal_prefix_access(w, aws_profile)
    logger.error("This cmd is only supported for azure and aws workspaces")
    return None


def _azure_principal_prefix_access(w: WorkspaceClient, subscription_id: str):
    if w.config.auth_type != "azure-cli":
        logger.error("In order to obtain AAD token, Please run azure cli to authenticate.")
        return
    include_subscriptions = [subscription_id] if subscription_id else None
    azure_resource_permissions = AzureResourcePermissions.for_cli(w, include_subscriptions=include_subscriptions)
    logger.info("Generating azure storage accounts and service principal permission info")
    path = azure_resource_permissions.save_spn_permissions()
    if path:
        logger.info(f"storage and spn info saved under {path}")
    return


def _aws_principal_prefix_access(w: WorkspaceClient, aws_profile: str):
    if not shutil.which("aws"):
        logger.error("Couldn't find AWS CLI in path. Please install the CLI from https://aws.amazon.com/cli/")
        return
    logger.info("Generating instance profile and bucket permission info")
    installation = Installation.current(w, 'ucx')
    config = installation.load(WorkspaceConfig)
    sql_backend = StatementExecutionBackend(w, config.warehouse_id)
    aws_permissions = AWSResourcePermissions.for_cli(w, sql_backend, aws_profile, config.inventory_database)
    instance_role_path = aws_permissions.save_instance_profile_permissions()
    logger.info(f"Instance profile and bucket info saved {instance_role_path}")
    logger.info("Generating UC roles and bucket permission info")
    uc_role_path = aws_permissions.save_uc_compatible_roles()
    logger.info(f"UC roles and bucket info saved {uc_role_path}")


@ucx.command
def migrate_credentials(w: WorkspaceClient):
    """For Azure, this command migrate Azure Service Principals, which have Storage Blob Data Contributor,
    Storage Blob Data Reader, Storage Blob Data Owner roles on ADLS Gen2 locations that are being used in
    Databricks, to UC storage credentials.
    The Azure Service Principals to location mapping are listed in /Users/{user_name}/.ucx/azure_storage_account_info.csv
    which is generated by principal_prefix_access command. Please review the file and delete the Service Principals
    you do not want to be migrated.
    The command will only migrate the Service Principals that have client secret stored in Databricks Secret.
    """
    prompts = Prompts()
    if w.config.is_azure:
        logger.info("Running migrate_credentials for Azure")
        installation = Installation.current(w, 'ucx')
        service_principal_migration = ServicePrincipalMigration.for_cli(w, installation, prompts)
        service_principal_migration.run(prompts)
    if w.config.is_aws:
        logger.error("migrate_credentials is not yet supported in AWS")
    if w.config.is_gcp:
        logger.error("migrate_credentials is not yet supported in GCP")


@ucx.command
def create_uber_principal(w: WorkspaceClient, subscription_id: str):
    """For azure cloud, creates a service principal and gives STORAGE BLOB READER access on all the storage account
    used by tables in the workspace and stores the spn info in the UCX cluster policy."""
    if not w.config.is_azure:
        logger.error("This command is only supported on azure workspaces.")
        return
    if w.config.auth_type != "azure-cli":
        logger.error("In order to obtain AAD token, Please run azure cli to authenticate.")
        return
    if not subscription_id:
        logger.error("Please enter subscription id to scan storage account in.")
        return
    prompts = Prompts()
    include_subscriptions = [subscription_id] if subscription_id else None
    azure_resource_permissions = AzureResourcePermissions.for_cli(w, include_subscriptions=include_subscriptions)
    azure_resource_permissions.create_uber_principal(prompts)
    return


@ucx.command
<<<<<<< HEAD
def get_cluster_policy(w: WorkspaceClient):
    """Getting the Cluster Details"""
    installation = WorkspaceInstallation.current(w)
    cluster_details = installation.get_cluster_policy()
    print(json.dumps(cluster_details))
=======
def migrate_locations(w: WorkspaceClient):
    """This command creates UC external locations. The candidate locations to be created are extracted from guess_external_locations
    task in the assessment job. You can run validate_external_locations command to check the candidate locations. Please make sure
    the credentials haven migrated before running this command. The command will only create the locations that have corresponded UC Storage Credentials.
    """
    if w.config.is_azure:
        logger.info("Running migrate_locations for Azure")
        installation = Installation.current(w, 'ucx')
        service_principal_migration = ExternalLocationsMigration.for_cli(w, installation)
        service_principal_migration.run()
    if w.config.is_aws:
        logger.error("migrate_locations is not yet supported in AWS")
    if w.config.is_gcp:
        logger.error("migrate_locations is not yet supported in GCP")
>>>>>>> bc843c93


if __name__ == "__main__":
    ucx()<|MERGE_RESOLUTION|>--- conflicted
+++ resolved
@@ -346,13 +346,6 @@
 
 
 @ucx.command
-<<<<<<< HEAD
-def get_cluster_policy(w: WorkspaceClient):
-    """Getting the Cluster Details"""
-    installation = WorkspaceInstallation.current(w)
-    cluster_details = installation.get_cluster_policy()
-    print(json.dumps(cluster_details))
-=======
 def migrate_locations(w: WorkspaceClient):
     """This command creates UC external locations. The candidate locations to be created are extracted from guess_external_locations
     task in the assessment job. You can run validate_external_locations command to check the candidate locations. Please make sure
@@ -367,7 +360,14 @@
         logger.error("migrate_locations is not yet supported in AWS")
     if w.config.is_gcp:
         logger.error("migrate_locations is not yet supported in GCP")
->>>>>>> bc843c93
+
+
+@ucx.command
+def get_cluster_policy(w: WorkspaceClient):
+    """Getting the Cluster Details"""
+    installation = WorkspaceInstallation.current(w)
+    cluster_details = installation.get_cluster_policy()
+    print(json.dumps(cluster_details))
 
 
 if __name__ == "__main__":
