--- conflicted
+++ resolved
@@ -325,13 +325,6 @@
 
 
 @ucx.command
-<<<<<<< HEAD
-def get_cluster_policy(w: WorkspaceClient):
-    """Getting the Cluster Details"""
-    installation = WorkspaceInstallation.current(w)
-    cluster_details = installation.get_cluster_policy()
-    print(json.dumps(cluster_details))
-=======
 def create_uber_principal(w: WorkspaceClient, subscription_id: str):
     """For azure cloud, creates a service principal and gives STORAGE BLOB READER access on all the storage account
     used by tables in the workspace and stores the spn info in the UCX cluster policy."""
@@ -349,7 +342,14 @@
     azure_resource_permissions = AzureResourcePermissions.for_cli(w, include_subscriptions=include_subscriptions)
     azure_resource_permissions.create_uber_principal(prompts)
     return
->>>>>>> 7cc2e617
+
+
+@ucx.command
+def get_cluster_policy(w: WorkspaceClient):
+    """Getting the Cluster Details"""
+    installation = WorkspaceInstallation.current(w)
+    cluster_details = installation.get_cluster_policy()
+    print(json.dumps(cluster_details))
 
 
 if __name__ == "__main__":
