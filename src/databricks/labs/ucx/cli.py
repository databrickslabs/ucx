--- conflicted
+++ resolved
@@ -284,20 +284,6 @@
 
 
 @ucx.command
-<<<<<<< HEAD
-def create_master_principal(w: WorkspaceClient):
-    """For azure cloud, creates a service principal and gives STORAGE BLOB READER access on all the storage account
-    used by tables in the workspace and stores the spn info in the UCX cluster policy."""
-    if not w.config.is_azure:
-        logger.error("This command is only supported on azure workspaces.")
-        return
-    if w.config.auth_type != "azure-cli":
-        logger.error("In order to obtain AAD token, Please run azure cli to authenticate.")
-        return
-    azure_resource_permissions = AzureResourcePermissions.for_cli(w)
-    azure_resource_permissions.create_global_spn()
-    return
-=======
 def migrate_credentials(w: WorkspaceClient):
     """For Azure, this command migrate Azure Service Principals, which have Storage Blob Data Contributor,
     Storage Blob Data Reader, Storage Blob Data Owner roles on ADLS Gen2 locations that are being used in
@@ -317,7 +303,21 @@
         logger.error("migrate_credentials is not yet supported in AWS")
     if w.config.is_gcp:
         logger.error("migrate_credentials is not yet supported in GCP")
->>>>>>> 06838c92
+
+
+@ucx.command
+def create_master_principal(w: WorkspaceClient):
+    """For azure cloud, creates a service principal and gives STORAGE BLOB READER access on all the storage account
+    used by tables in the workspace and stores the spn info in the UCX cluster policy."""
+    if not w.config.is_azure:
+        logger.error("This command is only supported on azure workspaces.")
+        return
+    if w.config.auth_type != "azure-cli":
+        logger.error("In order to obtain AAD token, Please run azure cli to authenticate.")
+        return
+    azure_resource_permissions = AzureResourcePermissions.for_cli(w)
+    azure_resource_permissions.create_global_spn()
+    return
 
 
 if __name__ == "__main__":
