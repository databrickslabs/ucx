import json
import os
import shutil
import webbrowser
from collections.abc import Callable

from databricks.labs.blueprint.cli import App
from databricks.labs.blueprint.entrypoint import get_logger
from databricks.labs.blueprint.installation import Installation, SerdeError
from databricks.labs.blueprint.tui import Prompts
from databricks.labs.lsql.backends import StatementExecutionBackend
from databricks.sdk import AccountClient, WorkspaceClient
from databricks.sdk.errors import NotFound

from databricks.labs.ucx.account import AccountWorkspaces, WorkspaceInfo
from databricks.labs.ucx.assessment.aws import AWSResources
from databricks.labs.ucx.aws.access import AWSResourcePermissions
from databricks.labs.ucx.aws.credentials import IamRoleMigration
from databricks.labs.ucx.azure.access import AzureResourcePermissions
from databricks.labs.ucx.azure.credentials import ServicePrincipalMigration
from databricks.labs.ucx.azure.locations import ExternalLocationsMigration
from databricks.labs.ucx.config import WorkspaceConfig
from databricks.labs.ucx.hive_metastore import ExternalLocations, TablesCrawler
from databricks.labs.ucx.hive_metastore.catalog_schema import CatalogSchema
from databricks.labs.ucx.hive_metastore.mapping import TableMapping
from databricks.labs.ucx.hive_metastore.table_migrate import TableMove, TablesMigrate
from databricks.labs.ucx.install import WorkspaceInstallation
from databricks.labs.ucx.workspace_access.clusters import ClusterAccess
from databricks.labs.ucx.workspace_access.groups import GroupManager

ucx = App(__file__)
logger = get_logger(__file__)

CANT_FIND_UCX_MSG = (
    "Couldn't find UCX configuration in the user's home folder. "
    "Make sure the current user has configured and installed UCX."
)


@ucx.command
def workflows(w: WorkspaceClient):
    """Show deployed workflows and their state"""
    installation = WorkspaceInstallation.current(w)
    logger.info("Fetching deployed jobs...")
    print(json.dumps(installation.latest_job_status()))


@ucx.command
def open_remote_config(w: WorkspaceClient):
    """Opens remote configuration in the browser"""
    installation = WorkspaceInstallation.current(w)
    webbrowser.open(installation.config_file_link())


@ucx.command
def installations(w: WorkspaceClient):
    """Show installations by different users on the same workspace"""
    logger.info("Fetching installations...")
    all_users = []
    for installation in Installation.existing(w, 'ucx'):
        try:
            config = installation.load(WorkspaceConfig)
            all_users.append(
                {
                    'database': config.inventory_database,
                    'path': installation.install_folder(),
                    'warehouse_id': config.warehouse_id,
                }
            )
        except NotFound:
            continue
        except SerdeError:
            continue
    print(json.dumps(all_users))


@ucx.command
def skip(w: WorkspaceClient, schema: str | None = None, table: str | None = None):
    """Create a skip comment on a schema or a table"""
    logger.info("Running skip command")
    if not schema:
        logger.error("--schema is a required parameter.")
        return
    mapping = TableMapping.current(w)
    if table:
        mapping.skip_table(schema, table)
    else:
        mapping.skip_schema(schema)


@ucx.command(is_account=True)
def sync_workspace_info(a: AccountClient):
    """upload workspace config to all workspaces in the account where ucx is installed"""
    logger.info(f"Account ID: {a.config.account_id}")
    workspaces = AccountWorkspaces(a)
    workspaces.sync_workspace_info()


@ucx.command(is_account=True)
def create_account_groups(
    a: AccountClient, prompts: Prompts, workspace_ids: list[int] | None = None, new_workspace_client=WorkspaceClient
):
    """
    Crawl all workspaces configured in workspace_ids, then creates account level groups if a WS local group is not present
    in the account.
    If workspace_ids is not specified, it will create account groups for all workspaces configured in the account.

    The following scenarios are supported, if a group X:
    - Exist in workspaces A,B,C and it has same members in there, it will be created in the account
    - Exist in workspaces A,B but not in C, it will be created in the account
    - Exist in workspaces A,B,C. It has same members in A,B, but not in C. Then, X and C_X will be created in the
    account
    """
    logger.info(f"Account ID: {a.config.account_id}")
    workspaces = AccountWorkspaces(a, new_workspace_client)
    workspaces.create_account_level_groups(prompts, workspace_ids)


@ucx.command
def manual_workspace_info(w: WorkspaceClient, prompts: Prompts):
    """only supposed to be run if cannot get admins to run `databricks labs ucx sync-workspace-info`"""
    installation = Installation.current(w, 'ucx')
    workspace_info = WorkspaceInfo(installation, w)
    workspace_info.manual_workspace_info(prompts)


@ucx.command
def create_table_mapping(w: WorkspaceClient):
    """create initial table mapping for review"""
    table_mapping = TableMapping.current(w)
    installation = Installation.current(w, 'ucx')
    workspace_info = WorkspaceInfo(installation, w)
    config = installation.load(WorkspaceConfig)
    sql_backend = StatementExecutionBackend(w, config.warehouse_id)
    tables_crawler = TablesCrawler(sql_backend, config.inventory_database)
    path = table_mapping.save(tables_crawler, workspace_info)
    webbrowser.open(f"{w.config.host}/#workspace{path}")


@ucx.command
def validate_external_locations(w: WorkspaceClient, prompts: Prompts):
    """validates and provides mapping to external table to external location and shared generation tf scripts"""
    installation = Installation.current(w, 'ucx')
    config = installation.load(WorkspaceConfig)
    sql_backend = StatementExecutionBackend(w, config.warehouse_id)
    location_crawler = ExternalLocations(w, sql_backend, config.inventory_database)
    path = location_crawler.save_as_terraform_definitions_on_workspace(installation)
    if path and prompts.confirm(f"external_locations.tf file written to {path}. Do you want to open it?"):
        webbrowser.open(f"{w.config.host}/#workspace{path}")


@ucx.command
def ensure_assessment_run(w: WorkspaceClient):
    """ensure the assessment job was run on a workspace"""
    installation = WorkspaceInstallation.current(w)
    installation.validate_and_run("assessment")


@ucx.command
def repair_run(w: WorkspaceClient, step):
    """Repair Run the Failed Job"""
    if not step:
        raise KeyError("You did not specify --step")
    installation = WorkspaceInstallation.current(w)
    logger.info(f"Repair Running {step} Job")
    installation.repair_run(step)


@ucx.command
def validate_groups_membership(w: WorkspaceClient):
    """Validate the groups to see if the groups at account level and workspace level has different membership"""
    installation = Installation.current(w, 'ucx')
    config = installation.load(WorkspaceConfig)
    sql_backend = StatementExecutionBackend(w, config.warehouse_id)
    logger.info("Validating Groups which are having different memberships between account and workspace")
    group_manager = GroupManager(
        sql_backend=sql_backend,
        ws=w,
        inventory_database=config.inventory_database,
        include_group_names=config.include_group_names,
        renamed_group_prefix=config.renamed_group_prefix,
        workspace_group_regex=config.workspace_group_regex,
        workspace_group_replace=config.workspace_group_replace,
        account_group_regex=config.account_group_regex,
    )
    mismatch_groups = group_manager.validate_group_membership()
    print(json.dumps(mismatch_groups))


@ucx.command
def revert_migrated_tables(
    w: WorkspaceClient, prompts: Prompts, schema: str, table: str, *, delete_managed: bool = False
):
    """remove notation on a migrated table for re-migration"""
    if not schema and not table:
        question = "You haven't specified a schema or a table. All migrated tables will be reverted. Continue?"
        if not prompts.confirm(question, max_attempts=2):
            return
    tables_migrate = TablesMigrate.for_cli(w)
    revert = tables_migrate.print_revert_report(delete_managed=delete_managed)
    if revert and prompts.confirm("Would you like to continue?", max_attempts=2):
        tables_migrate.revert_migrated_tables(schema, table, delete_managed=delete_managed)


@ucx.command
def move(
    w: WorkspaceClient,
    prompts: Prompts,
    from_catalog: str,
    from_schema: str,
    from_table: str,
    to_catalog: str,
    to_schema: str,
):
    """move a uc table/tables from one schema to another schema in same or different catalog"""
    logger.info("Running move command")
    if from_catalog == "" or to_catalog == "":
        logger.error("Please enter from_catalog and to_catalog details")
        return
    if from_schema == "" or to_schema == "" or from_table == "":
        logger.error("Please enter from_schema, to_schema and from_table (enter * for migrating all tables) details.")
        return
    if from_catalog == to_catalog and from_schema == to_schema:
        logger.error("please select a different schema or catalog to migrate to")
        return
    tables = TableMove.for_cli(w)
    del_table = prompts.confirm(f"should we delete tables/view after moving to new schema {to_catalog}.{to_schema}")
    logger.info(f"migrating tables {from_table} from {from_catalog}.{from_schema} to {to_catalog}.{to_schema}")
    tables.move_tables(from_catalog, from_schema, from_table, to_catalog, to_schema, del_table)


@ucx.command
def alias(
    w: WorkspaceClient,
    from_catalog: str,
    from_schema: str,
    from_table: str,
    to_catalog: str,
    to_schema: str,
):
    """move a uc table/tables from one schema to another schema in same or different catalog"""
    if from_catalog == "" or to_catalog == "":
        logger.error("Please enter from_catalog and to_catalog details")
        return
    if from_schema == "" or to_schema == "" or from_table == "":
        logger.error("Please enter from_schema, to_schema and from_table (enter * for migrating all tables) details.")
        return
    if from_catalog == to_catalog and from_schema == to_schema:
        logger.error("please select a different schema or catalog to migrate to")
        return
    tables = TableMove.for_cli(w)
    logger.info(f"aliasing table {from_table} from {from_catalog}.{from_schema} to {to_catalog}.{to_schema}")
    tables.alias_tables(from_catalog, from_schema, from_table, to_catalog, to_schema)


def _execute_for_cloud(
    w: WorkspaceClient,
    prompts: Prompts,
    func_azure: Callable,
    func_aws: Callable,
    azure_resource_permissions: AzureResourcePermissions | None = None,
    subscription_id: str | None = None,
    aws_permissions: AWSResourcePermissions | None = None,
    aws_profile: str | None = None,
):
    if w.config.is_azure:
        if w.config.auth_type != "azure-cli":
            logger.error("In order to obtain AAD token, Please run azure cli to authenticate.")
            return None
        if not subscription_id:
            logger.error("Please enter subscription id to scan storage accounts in.")
            return None
        return func_azure(
            w, prompts, subscription_id=subscription_id, azure_resource_permissions=azure_resource_permissions
        )
    if w.config.is_aws:
        if not shutil.which("aws"):
            logger.error("Couldn't find AWS CLI in path. Please install the CLI from https://aws.amazon.com/cli/")
            return None
        if not aws_profile:
            aws_profile = os.getenv("AWS_DEFAULT_PROFILE")
        if not aws_profile:
            logger.error(
                "AWS Profile is not specified. Use the environment variable [AWS_DEFAULT_PROFILE] "
                "or use the '--aws-profile=[profile-name]' parameter."
            )
            return None
        return func_aws(w, prompts, aws_profile=aws_profile, aws_permissions=aws_permissions)
    logger.error("This cmd is only supported for azure and aws workspaces")
    return None


@ucx.command
def create_uber_principal(
    w: WorkspaceClient,
    prompts: Prompts,
    subscription_id: str | None = None,
    azure_resource_permissions: AzureResourcePermissions | None = None,
    aws_profile: str | None = None,
    aws_resource_permissions: AWSResourcePermissions | None = None,
):
    """For azure cloud, creates a service principal and gives STORAGE BLOB READER access on all the storage account
    used by tables in the workspace and stores the spn info in the UCX cluster policy. For aws,
    it identifies all s3 buckets used by the Instance Profiles configured in the workspace.
    Pass subscription_id for azure and aws_profile for aws."""
    return _execute_for_cloud(
        w,
        prompts,
        _azure_setup_uber_principal,
        _aws_setup_uber_principal,
        azure_resource_permissions,
        subscription_id,
        aws_resource_permissions,
        aws_profile,
    )


def _azure_setup_uber_principal(
    w: WorkspaceClient,
    prompts: Prompts,
    subscription_id: str,
    azure_resource_permissions: AzureResourcePermissions | None = None,
):
    include_subscriptions = [subscription_id] if subscription_id else None
    if azure_resource_permissions is None:
        azure_resource_permissions = AzureResourcePermissions.for_cli(w, include_subscriptions=include_subscriptions)
    azure_resource_permissions.create_uber_principal(prompts)


def _aws_setup_uber_principal(
    w: WorkspaceClient,
    prompts: Prompts,
    aws_profile: str,
    aws_resource_permissions: AWSResourcePermissions | None = None,
):
    installation = Installation.current(w, 'ucx')
    config = installation.load(WorkspaceConfig)
    sql_backend = StatementExecutionBackend(w, config.warehouse_id)
    aws = AWSResources(aws_profile)
    if aws_resource_permissions is None:
        aws_resource_permissions = AWSResourcePermissions.for_cli(
            w, installation, sql_backend, aws, config.inventory_database
        )
    aws_resource_permissions.create_uber_principal(prompts)


@ucx.command
def principal_prefix_access(
    w: WorkspaceClient,
    prompts: Prompts,
    subscription_id: str | None = None,
    azure_resource_permissions: AzureResourcePermissions | None = None,
    aws_profile: str | None = None,
    aws_resource_permissions: AWSResourcePermissions | None = None,
):
    """For azure cloud, identifies all storage accounts used by tables in the workspace, identify spn and its
    permission on each storage accounts. For aws, identifies all the Instance Profiles configured in the workspace and
    its access to all the S3 buckets, along with AWS roles that are set with UC access and its access to S3 buckets.
    The output is stored in the workspace install folder.
    Pass subscription_id for azure and aws_profile for aws."""
    return _execute_for_cloud(
        w,
        prompts,
        _azure_principal_prefix_access,
        _aws_principal_prefix_access,
        azure_resource_permissions,
        subscription_id,
        aws_resource_permissions,
        aws_profile,
    )


def _azure_principal_prefix_access(
    w: WorkspaceClient,
    _: Prompts,
    *,
    subscription_id: str,
    azure_resource_permissions: AzureResourcePermissions | None = None,
):
    if w.config.auth_type != "azure-cli":
        logger.error("In order to obtain AAD token, Please run azure cli to authenticate.")
        return
    include_subscriptions = [subscription_id] if subscription_id else None
    if azure_resource_permissions is None:
        azure_resource_permissions = AzureResourcePermissions.for_cli(w, include_subscriptions=include_subscriptions)
    logger.info("Generating azure storage accounts and service principal permission info")
    path = azure_resource_permissions.save_spn_permissions()
    if path:
        logger.info(f"storage and spn info saved under {path}")
    return


def _aws_principal_prefix_access(
    w: WorkspaceClient,
    _: Prompts,
    *,
    aws_profile: str,
    aws_permissions: AWSResourcePermissions | None = None,
):
    if not shutil.which("aws"):
        logger.error("Couldn't find AWS CLI in path. Please install the CLI from https://aws.amazon.com/cli/")
        return
    logger.info("Generating instance profile and bucket permission info")
    installation = Installation.current(w, 'ucx')
    config = installation.load(WorkspaceConfig)
    sql_backend = StatementExecutionBackend(w, config.warehouse_id)
    aws = AWSResources(aws_profile)
    if aws_permissions is None:
        aws_permissions = AWSResourcePermissions.for_cli(w, installation, sql_backend, aws, config.inventory_database)
    instance_role_path = aws_permissions.save_instance_profile_permissions()
    logger.info(f"Instance profile and bucket info saved {instance_role_path}")
    logger.info("Generating UC roles and bucket permission info")
    uc_role_path = aws_permissions.save_uc_compatible_roles()
    logger.info(f"UC roles and bucket info saved {uc_role_path}")


@ucx.command
def migrate_credentials(
    w: WorkspaceClient, prompts: Prompts, aws_profile: str | None = None, aws_resources: AWSResources | None = None
):
    """For Azure, this command migrates Azure Service Principals, which have Storage Blob Data Contributor,
    Storage Blob Data Reader, Storage Blob Data Owner roles on ADLS Gen2 locations that are being used in
    Databricks, to UC storage credentials.
    The Azure Service Principals to location mapping are listed in
    {install_folder}/.ucx/azure_storage_account_info.csv which is generated by principal_prefix_access command.
    Please review the file and delete the Service Principals you do not want to be migrated.
    The command will only migrate the Service Principals that have client secret stored in Databricks Secret.
    For AWS, this command migrates AWS Instance Profiles that are being used in Databricks, to UC storage credentials.
    The AWS Instance Profiles to location mapping are listed in
    {install_folder}/.ucx/aws_instance_profile_info.csv which is generated by principal_prefix_access command.
    Please review the file and delete the Instance Profiles you do not want to be migrated.
    Pass aws_profile for aws.
    """
    installation = Installation.current(w, 'ucx')
    if w.config.is_azure:
        logger.info("Running migrate_credentials for Azure")
        service_principal_migration = ServicePrincipalMigration.for_cli(w, installation, prompts)
        service_principal_migration.run(prompts)
        return
    if w.config.is_aws:
        if not aws_profile:
            aws_profile = os.getenv("AWS_DEFAULT_PROFILE")
        if not aws_profile:
            logger.error(
                "AWS Profile is not specified. Use the environment variable [AWS_DEFAULT_PROFILE] "
                "or use the '--aws-profile=[profile-name]' parameter."
            )
            return
        logger.info("Running migrate_credentials for AWS")
        if not aws_resources:
            aws_resources = AWSResources(aws_profile)
        instance_profile_migration = IamRoleMigration.for_cli(w, installation, aws_resources, prompts)
        instance_profile_migration.run(prompts)
        return
    if w.config.is_gcp:
        logger.error("migrate_credentials is not yet supported in GCP")


@ucx.command
<<<<<<< HEAD
def cluster_remap(w: WorkspaceClient, cluster_id):
    """Re-mapping the cluster to UC"""
    if not cluster_id:
        raise KeyError("You did not specify --cluster_id")
    logger.info(f"Remapping the Cluster: {cluster_id} to UC")
    cluster = ClusterAccess.current(w)
    cluster.map_cluster_to_uc(cluster_id)
=======
def migrate_locations(w: WorkspaceClient, aws_profile: str | None = None):
    """This command creates UC external locations. The candidate locations to be created are extracted from
    guess_external_locations task in the assessment job. You can run validate_external_locations command to check
    the candidate locations. Please make sure the credentials haven migrated before running this command. The command
    will only create the locations that have corresponded UC Storage Credentials.
    """
    if w.config.is_azure:
        logger.info("Running migrate_locations for Azure")
        installation = Installation.current(w, 'ucx')
        service_principal_migration = ExternalLocationsMigration.for_cli(w, installation)
        service_principal_migration.run()
    if w.config.is_aws:
        logger.error("Migrate_locations for AWS")
        if not shutil.which("aws"):
            logger.error("Couldn't find AWS CLI in path. Please install the CLI from https://aws.amazon.com/cli/")
            return
        if not aws_profile:
            aws_profile = os.getenv("AWS_DEFAULT_PROFILE")
        if not aws_profile:
            logger.error(
                "AWS Profile is not specified. Use the environment variable [AWS_DEFAULT_PROFILE] "
                "or use the '--aws-profile=[profile-name]' parameter."
            )
            return
        installation = Installation.current(w, 'ucx')
        config = installation.load(WorkspaceConfig)
        sql_backend = StatementExecutionBackend(w, config.warehouse_id)
        aws = AWSResources(aws_profile)
        location = ExternalLocations(w, sql_backend, config.inventory_database)
        aws_permissions = AWSResourcePermissions(installation, w, sql_backend, aws, location, config.inventory_database)
        aws_permissions.create_external_locations()
    if w.config.is_gcp:
        logger.error("migrate_locations is not yet supported in GCP")


@ucx.command
def create_catalogs_schemas(w: WorkspaceClient, prompts: Prompts):
    """Create UC catalogs and schemas based on the destinations created from create_table_mapping command."""
    installation = Installation.current(w, 'ucx')
    catalog_schema = CatalogSchema.for_cli(w, installation, prompts)
    catalog_schema.create_catalog_schema()
>>>>>>> 35bfe7cf


if __name__ == "__main__":
    ucx()<|MERGE_RESOLUTION|>--- conflicted
+++ resolved
@@ -457,15 +457,6 @@
 
 
 @ucx.command
-<<<<<<< HEAD
-def cluster_remap(w: WorkspaceClient, cluster_id):
-    """Re-mapping the cluster to UC"""
-    if not cluster_id:
-        raise KeyError("You did not specify --cluster_id")
-    logger.info(f"Remapping the Cluster: {cluster_id} to UC")
-    cluster = ClusterAccess.current(w)
-    cluster.map_cluster_to_uc(cluster_id)
-=======
 def migrate_locations(w: WorkspaceClient, aws_profile: str | None = None):
     """This command creates UC external locations. The candidate locations to be created are extracted from
     guess_external_locations task in the assessment job. You can run validate_external_locations command to check
@@ -507,7 +498,16 @@
     installation = Installation.current(w, 'ucx')
     catalog_schema = CatalogSchema.for_cli(w, installation, prompts)
     catalog_schema.create_catalog_schema()
->>>>>>> 35bfe7cf
+
+
+@ucx.command
+def cluster_remap(w: WorkspaceClient, cluster_id):
+    """Re-mapping the cluster to UC"""
+    if not cluster_id:
+        raise KeyError("You did not specify --cluster_id")
+    logger.info(f"Remapping the Cluster: {cluster_id} to UC")
+    cluster = ClusterAccess.current(w)
+    cluster.map_cluster_to_uc(cluster_id)
 
 
 if __name__ == "__main__":
