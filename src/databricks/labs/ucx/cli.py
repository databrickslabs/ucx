import json
import webbrowser

from databricks.labs.blueprint.cli import App
from databricks.labs.blueprint.entrypoint import get_logger
from databricks.labs.blueprint.tui import Prompts
from databricks.sdk import AccountClient, WorkspaceClient

from databricks.labs.ucx.account import AccountWorkspaces, WorkspaceInfo
from databricks.labs.ucx.config import AccountConfig, ConnectConfig
from databricks.labs.ucx.framework.crawlers import StatementExecutionBackend
from databricks.labs.ucx.hive_metastore import ExternalLocations, TablesCrawler
from databricks.labs.ucx.hive_metastore.mapping import TableMapping
from databricks.labs.ucx.hive_metastore.table_migrate import TablesMigrate
from databricks.labs.ucx.install import WorkspaceInstaller
from databricks.labs.ucx.installer import InstallationManager

ucx = App(__file__)
logger = get_logger(__file__)

CANT_FIND_UCX_MSG = (
    "Couldn't find UCX configuration in the user's home folder. "
    "Make sure the current user has configured and installed UCX."
)


@ucx.command
def workflows(w: WorkspaceClient):
    """Show deployed workflows and their state"""
    installer = WorkspaceInstaller(w)
    logger.info("Fetching deployed jobs...")
    print(json.dumps(installer.latest_job_status()))


@ucx.command
def open_remote_config(w: WorkspaceClient):
    """Opens remote configuration in the browser"""
    installer = WorkspaceInstaller(w)

    ws_file_url = installer.notebook_link(installer.config_file)
    webbrowser.open(ws_file_url)


@ucx.command
def installations(w: WorkspaceClient):
    """Show installations by different users on the same workspace"""
    installation_manager = InstallationManager(w)
    logger.info("Fetching installations...")
    all_users = [_.as_summary() for _ in installation_manager.user_installations()]
    print(json.dumps(all_users))


@ucx.command
def skip(w: WorkspaceClient, schema: str | None = None, table: str | None = None):
    """Create a skip comment on a schema or a table"""
    logger.info("Running skip command")
    if not schema:
        logger.error("--schema is a required parameter.")
        return None
    installation_manager = InstallationManager(w)
    installation = installation_manager.for_user(w.current_user.me())
    if not installation:
        logger.error(CANT_FIND_UCX_MSG)
        return None
    warehouse_id = installation.config.warehouse_id
    sql_backend = StatementExecutionBackend(w, warehouse_id)
    mapping = TableMapping(w, sql_backend)
    if table:
        mapping.skip_table(schema, table)
    else:
        mapping.skip_schema(schema)


@ucx.command(is_account=True)
def sync_workspace_info(a: AccountClient):
    """upload workspace config to all workspaces in the account where ucx is installed"""
    logger.info(f"Account ID: {a.config.account_id}")
    workspaces = AccountWorkspaces(AccountConfig(connect=ConnectConfig()))
    workspaces.sync_workspace_info()


@ucx.command
def manual_workspace_info(w: WorkspaceClient):
    """only supposed to be run if cannot get admins to run `databricks labs ucx sync-workspace-info`"""
    prompts = Prompts()
    workspace_info = WorkspaceInfo(w)
    workspace_info.manual_workspace_info(prompts)


@ucx.command
def create_table_mapping(w: WorkspaceClient):
    """create initial table mapping for review"""
    installation_manager = InstallationManager(w)
    installation = installation_manager.for_user(w.current_user.me())
    sql_backend = StatementExecutionBackend(w, installation.config.warehouse_id)
    table_mapping = TableMapping(w, sql_backend)
    workspace_info = WorkspaceInfo(w)
    installation_manager = InstallationManager(w)
    installation = installation_manager.for_user(w.current_user.me())
    sql_backend = StatementExecutionBackend(w, installation.config.warehouse_id)
    tables_crawler = TablesCrawler(sql_backend, installation.config.inventory_database)
    path = table_mapping.save(tables_crawler, workspace_info)
    webbrowser.open(f"{w.config.host}/#workspace{path}")


@ucx.command
def validate_external_locations(w: WorkspaceClient):
    """validates and provides mapping to external table to external location and shared generation tf scripts"""
    prompts = Prompts()
    installation_manager = InstallationManager(w)
    installation = installation_manager.for_user(w.current_user.me())
    sql_backend = StatementExecutionBackend(w, installation.config.warehouse_id)
    location_crawler = ExternalLocations(w, sql_backend, installation.config.inventory_database)
    path = location_crawler.save_as_terraform_definitions_on_workspace(installation.path)
    if path and prompts.confirm(f"external_locations.tf file written to {path}. Do you want to open it?"):
        webbrowser.open(f"{w.config.host}/#workspace{path}")


@ucx.command
def ensure_assessment_run(w: WorkspaceClient):
    """ensure the assessment job was run on a workspace"""
    installation_manager = InstallationManager(w)
    installation = installation_manager.for_user(w.current_user.me())
    if not installation:
        logger.error(CANT_FIND_UCX_MSG)
        return None
    workspace_installer = WorkspaceInstaller(w)
    workspace_installer.validate_and_run("assessment")


@ucx.command
def repair_run(w: WorkspaceClient, step):
    """Repair Run the Failed Job"""
    if not step:
        raise KeyError("You did not specify --step")
    installer = WorkspaceInstaller(w)
    logger.info(f"Repair Running {step} Job")
    installer.repair_run(step)


@ucx.command
def revert_migrated_tables(w: WorkspaceClient, schema: str, table: str, *, delete_managed: bool = False):
    """remove notation on a migrated table for re-migration"""
    prompts = Prompts()
    installation_manager = InstallationManager(w)
    installation = installation_manager.for_user(w.current_user.me())
    if not schema and not table:
        if not prompts.confirm(
            "You haven't specified a schema or a table. All migrated tables will be reverted."
            " Would you like to continue?",
            max_attempts=2,
        ):
            return None
    if not installation:
        logger.error(CANT_FIND_UCX_MSG)
        return None
    warehouse_id = installation.config.warehouse_id
    sql_backend = StatementExecutionBackend(w, warehouse_id)
    table_crawler = TablesCrawler(sql_backend, installation.config.inventory_database)
    tmp = TableMapping(w, sql_backend)
    tm = TablesMigrate(table_crawler, w, sql_backend, tmp)
    if tm.print_revert_report(delete_managed=delete_managed) and prompts.confirm(
        "Would you like to continue?", max_attempts=2
    ):
        tm.revert_migrated_tables(schema, table, delete_managed=delete_managed)


<<<<<<< HEAD
def migrate_uc_to_uc(
    from_catalog: str,
    from_schema: str,
    from_table: str,
    to_catalog: str,
    to_schema: str,
):
    logger.info("Running move command")
    ws = WorkspaceClient()
    installation_manager = InstallationManager(ws)
    installation = installation_manager.for_user(ws.current_user.me())
    if not installation:
        logger.error(CANT_FIND_UCX_MSG)
        return
    sql_backend = StatementExecutionBackend(ws, installation.config.warehouse_id)
    tmp = TableMapping(ws)
    tables = TablesMigrate(
        TablesCrawler(backend=sql_backend, schema=installation.config.inventory_database),
        ws=ws,
        backend=sql_backend,
        tm=tmp,
    )
    if from_catalog == "" or to_catalog == "":
        logger.error("Please enter from_catalog and to_catalog details")
        return
    if from_schema == "" or to_schema == "" or from_table == "":
        logger.error("Please enter from_schema, to_schema and from_table(enter * for migrating all tables) details.")
        return
    if from_catalog == to_catalog and from_schema == to_schema:
        logger.error("please select a different schema or catalog to migrate to")
        return
    logger.error(f"migrating tables {from_table} from {from_catalog}.{from_schema} to {to_catalog}.{to_schema}")
    tables.move_migrated_tables(
        from_catalog,
        from_schema,
        from_table,
        to_catalog,
        to_schema,
    )


MAPPING = {
    "open-remote-config": open_remote_config,
    "installations": list_installations,
    "workflows": workflows,
    "sync-workspace-info": sync_workspace_info,
    "manual-workspace-info": manual_workspace_info,
    "create-table-mapping": create_table_mapping,
    "validate-external-locations": validate_external_locations,
    "ensure-assessment-run": ensure_assessment_run,
    "skip": skip,
    "repair-run": repair_run,
    "revert-migrated-tables": revert_migrated_tables,
    "move": migrate_uc_to_uc,
}


def main(raw):
    payload = json.loads(raw)
    command = payload["command"]
    if command not in MAPPING:
        msg = f"cannot find command: {command}"
        raise KeyError(msg)
    flags = payload["flags"]
    log_level = flags.pop("log_level")
    if log_level == "disabled":
        log_level = "info"
    databricks_logger = logging.getLogger("databricks")
    databricks_logger.setLevel(log_level.upper())
    kwargs = {k.replace("-", "_"): v for k, v in flags.items()}
    MAPPING[command](**kwargs)


if __name__ == "__main__":
    main(*sys.argv[1:])
=======
if "__main__" == __name__:
    ucx()
>>>>>>> ff97db8c
<|MERGE_RESOLUTION|>--- conflicted
+++ resolved
@@ -165,28 +165,29 @@
         tm.revert_migrated_tables(schema, table, delete_managed=delete_managed)
 
 
-<<<<<<< HEAD
+@ucx.command
 def migrate_uc_to_uc(
+    w: WorkspaceClient,
     from_catalog: str,
     from_schema: str,
     from_table: str,
     to_catalog: str,
     to_schema: str,
 ):
+    """move a uc table/tables from one schema to another schema in same or different catalog"""
     logger.info("Running move command")
-    ws = WorkspaceClient()
-    installation_manager = InstallationManager(ws)
-    installation = installation_manager.for_user(ws.current_user.me())
-    if not installation:
-        logger.error(CANT_FIND_UCX_MSG)
-        return
-    sql_backend = StatementExecutionBackend(ws, installation.config.warehouse_id)
-    tmp = TableMapping(ws)
+    installation_manager = InstallationManager(w)
+    installation = installation_manager.for_user(w.current_user.me())
+    if not installation:
+        logger.error(CANT_FIND_UCX_MSG)
+        return
+    sql_backend = StatementExecutionBackend(w, installation.config.warehouse_id)
+    tmp = TableMapping(w, sql_backend)
     tables = TablesMigrate(
-        TablesCrawler(backend=sql_backend, schema=installation.config.inventory_database),
-        ws=ws,
-        backend=sql_backend,
-        tm=tmp,
+        TablesCrawler(sql_backend, installation.config.inventory_database),
+        w,
+        sql_backend,
+        tmp,
     )
     if from_catalog == "" or to_catalog == "":
         logger.error("Please enter from_catalog and to_catalog details")
@@ -207,41 +208,5 @@
     )
 
 
-MAPPING = {
-    "open-remote-config": open_remote_config,
-    "installations": list_installations,
-    "workflows": workflows,
-    "sync-workspace-info": sync_workspace_info,
-    "manual-workspace-info": manual_workspace_info,
-    "create-table-mapping": create_table_mapping,
-    "validate-external-locations": validate_external_locations,
-    "ensure-assessment-run": ensure_assessment_run,
-    "skip": skip,
-    "repair-run": repair_run,
-    "revert-migrated-tables": revert_migrated_tables,
-    "move": migrate_uc_to_uc,
-}
-
-
-def main(raw):
-    payload = json.loads(raw)
-    command = payload["command"]
-    if command not in MAPPING:
-        msg = f"cannot find command: {command}"
-        raise KeyError(msg)
-    flags = payload["flags"]
-    log_level = flags.pop("log_level")
-    if log_level == "disabled":
-        log_level = "info"
-    databricks_logger = logging.getLogger("databricks")
-    databricks_logger.setLevel(log_level.upper())
-    kwargs = {k.replace("-", "_"): v for k, v in flags.items()}
-    MAPPING[command](**kwargs)
-
-
-if __name__ == "__main__":
-    main(*sys.argv[1:])
-=======
 if "__main__" == __name__:
-    ucx()
->>>>>>> ff97db8c
+    ucx()