import json
import logging
import sys
import webbrowser

from databricks.sdk import WorkspaceClient

from databricks.labs.ucx.account import AccountWorkspaces, WorkspaceInfo
from databricks.labs.ucx.config import AccountConfig, ConnectConfig
from databricks.labs.ucx.framework.crawlers import StatementExecutionBackend
from databricks.labs.ucx.framework.tui import Prompts
from databricks.labs.ucx.hive_metastore import ExternalLocations, TablesCrawler
from databricks.labs.ucx.hive_metastore.mapping import TableMapping
from databricks.labs.ucx.hive_metastore.tables import TablesMigrate
from databricks.labs.ucx.install import WorkspaceInstaller
from databricks.labs.ucx.installer import InstallationManager

logger = logging.getLogger("databricks.labs.ucx")

CANT_FIND_UCX_MSG = (
    "Couldn't find UCX configuration in the user's home folder. "
    "Make sure the current user has configured and installed UCX."
)


def workflows():
    ws = WorkspaceClient()
    installer = WorkspaceInstaller(ws)
    logger.info("Fetching deployed jobs...")
    print(json.dumps(installer.latest_job_status()))


def open_remote_config():
    ws = WorkspaceClient()
    installer = WorkspaceInstaller(ws)

    ws_file_url = installer.notebook_link(installer.config_file)
    webbrowser.open(ws_file_url)


def list_installations():
    ws = WorkspaceClient()
    installation_manager = InstallationManager(ws)
    logger.info("Fetching installations...")
    all_users = [_.as_summary() for _ in installation_manager.user_installations()]
    print(json.dumps(all_users))


def skip(schema: str, table: str | None = None):
    logger.info("Running skip command")
    if not schema:
        logger.error("--Schema is a required parameter.")
        return None
    ws = WorkspaceClient()
    installation_manager = InstallationManager(ws)
    installation = installation_manager.for_user(ws.current_user.me())
    if not installation:
        logger.error(CANT_FIND_UCX_MSG)
        return None
    warehouse_id = installation.config.warehouse_id
    sql_backend = StatementExecutionBackend(ws, warehouse_id)
    mapping = TableMapping(ws)
    if table:
        mapping.skip_table(sql_backend, schema, table)
    else:
        mapping.skip_schema(sql_backend, schema)


def sync_workspace_info():
    workspaces = AccountWorkspaces(AccountConfig(connect=ConnectConfig()))
    workspaces.sync_workspace_info()


def manual_workspace_info():
    ws = WorkspaceClient()
    prompts = Prompts()
    workspace_info = WorkspaceInfo(ws)
    workspace_info.manual_workspace_info(prompts)


def create_table_mapping():
    ws = WorkspaceClient()
    table_mapping = TableMapping(ws)
    workspace_info = WorkspaceInfo(ws)
    installation_manager = InstallationManager(ws)
    installation = installation_manager.for_user(ws.current_user.me())
    sql_backend = StatementExecutionBackend(ws, installation.config.warehouse_id)
    tables_crawler = TablesCrawler(sql_backend, installation.config.inventory_database)
    path = table_mapping.save(tables_crawler, workspace_info)
    webbrowser.open(f"{ws.config.host}/#workspace{path}")


def validate_external_locations():
    ws = WorkspaceClient()
    prompts = Prompts()
    installation_manager = InstallationManager(ws)
    installation = installation_manager.for_user(ws.current_user.me())
    sql_backend = StatementExecutionBackend(ws, installation.config.warehouse_id)
    location_crawler = ExternalLocations(ws, sql_backend, installation.config.inventory_database)
    path = location_crawler.save_as_terraform_definitions_on_workspace(installation.path)
    if path and prompts.confirm(f"external_locations.tf file written to {path}. Do you want to open it?"):
        webbrowser.open(f"{ws.config.host}/#workspace{path}")


def ensure_assessment_run():
    ws = WorkspaceClient()
    installation_manager = InstallationManager(ws)
    installation = installation_manager.for_user(ws.current_user.me())
    if not installation:
        logger.error(CANT_FIND_UCX_MSG)
        return None
    else:
        workspace_installer = WorkspaceInstaller(ws)
        workspace_installer.validate_and_run("assessment")


<<<<<<< HEAD
def repair_run(step):
    if not step:
        raise KeyError("You did not specify --step")
    ws = WorkspaceClient()
    installer = WorkspaceInstaller(ws)
    logger.info(f"Repair Running {step} Job")
    installer.repair_run(step)
=======
def revert_migrated_tables(schema: str, table: str, *, delete_managed: bool = False):
    ws = WorkspaceClient()
    prompts = Prompts()
    installation_manager = InstallationManager(ws)
    installation = installation_manager.for_user(ws.current_user.me())
    if not schema and not table:
        if not prompts.confirm(
            "You haven't specified a schema or a table. All migrated tables will be reverted."
            " Would you like to continue?",
            max_attempts=2,
        ):
            return None
    if not installation:
        logger.error(CANT_FIND_UCX_MSG)
        return None
    warehouse_id = installation.config.warehouse_id
    sql_backend = StatementExecutionBackend(ws, warehouse_id)
    table_crawler = TablesCrawler(sql_backend, installation.config.inventory_database)
    tm = TablesMigrate(table_crawler, ws, sql_backend)
    if tm.print_revert_report(delete_managed=delete_managed) and prompts.confirm(
        "Would you like to continue?", max_attempts=2
    ):
        tm.revert_migrated_tables(schema, table, delete_managed=delete_managed)
>>>>>>> 24d4acb1


MAPPING = {
    "open-remote-config": open_remote_config,
    "installations": list_installations,
    "workflows": workflows,
    "sync-workspace-info": sync_workspace_info,
    "manual-workspace-info": manual_workspace_info,
    "create-table-mapping": create_table_mapping,
    "validate-external-locations": validate_external_locations,
    "ensure-assessment-run": ensure_assessment_run,
    "skip": skip,
<<<<<<< HEAD
    "repair-run": repair_run,
=======
    "revert-migrated-tables": revert_migrated_tables,
>>>>>>> 24d4acb1
}


def main(raw):
    payload = json.loads(raw)
    command = payload["command"]
    if command not in MAPPING:
        msg = f"cannot find command: {command}"
        raise KeyError(msg)
    flags = payload["flags"]
    log_level = flags.pop("log_level")
    if log_level == "disabled":
        log_level = "info"
    databricks_logger = logging.getLogger("databricks")
    databricks_logger.setLevel(log_level.upper())
    kwargs = {k.replace("-", "_"): v for k, v in flags.items()}
    MAPPING[command](**kwargs)


if __name__ == "__main__":
    main(*sys.argv[1:])<|MERGE_RESOLUTION|>--- conflicted
+++ resolved
@@ -114,7 +114,6 @@
         workspace_installer.validate_and_run("assessment")
 
 
-<<<<<<< HEAD
 def repair_run(step):
     if not step:
         raise KeyError("You did not specify --step")
@@ -122,7 +121,8 @@
     installer = WorkspaceInstaller(ws)
     logger.info(f"Repair Running {step} Job")
     installer.repair_run(step)
-=======
+
+
 def revert_migrated_tables(schema: str, table: str, *, delete_managed: bool = False):
     ws = WorkspaceClient()
     prompts = Prompts()
@@ -146,7 +146,6 @@
         "Would you like to continue?", max_attempts=2
     ):
         tm.revert_migrated_tables(schema, table, delete_managed=delete_managed)
->>>>>>> 24d4acb1
 
 
 MAPPING = {
@@ -159,11 +158,8 @@
     "validate-external-locations": validate_external_locations,
     "ensure-assessment-run": ensure_assessment_run,
     "skip": skip,
-<<<<<<< HEAD
     "repair-run": repair_run,
-=======
     "revert-migrated-tables": revert_migrated_tables,
->>>>>>> 24d4acb1
 }
 
 
