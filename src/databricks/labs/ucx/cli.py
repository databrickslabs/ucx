--- conflicted
+++ resolved
@@ -114,7 +114,40 @@
         workspace_installer.validate_and_run("assessment")
 
 
-<<<<<<< HEAD
+def repair_run(step):
+    if not step:
+        raise KeyError("You did not specify --step")
+    ws = WorkspaceClient()
+    installer = WorkspaceInstaller(ws)
+    logger.info(f"Repair Running {step} Job")
+    installer.repair_run(step)
+
+
+def revert_migrated_tables(schema: str, table: str, *, delete_managed: bool = False):
+    ws = WorkspaceClient()
+    prompts = Prompts()
+    installation_manager = InstallationManager(ws)
+    installation = installation_manager.for_user(ws.current_user.me())
+    if not schema and not table:
+        if not prompts.confirm(
+            "You haven't specified a schema or a table. All migrated tables will be reverted."
+            " Would you like to continue?",
+            max_attempts=2,
+        ):
+            return None
+    if not installation:
+        logger.error(CANT_FIND_UCX_MSG)
+        return None
+    warehouse_id = installation.config.warehouse_id
+    sql_backend = StatementExecutionBackend(ws, warehouse_id)
+    table_crawler = TablesCrawler(sql_backend, installation.config.inventory_database)
+    tm = TablesMigrate(table_crawler, ws, sql_backend)
+    if tm.print_revert_report(delete_managed=delete_managed) and prompts.confirm(
+        "Would you like to continue?", max_attempts=2
+    ):
+        tm.revert_migrated_tables(schema, table, delete_managed=delete_managed)
+
+
 def migrate_uc_to_uc(
     from_catalog: str,
     from_schema: str,
@@ -149,40 +182,6 @@
         )
     else:
         logger.error(f"migrating tables {from_table} from {from_catalog}.{from_schema} to {to_catalog}.{to_schema}")
-=======
-def repair_run(step):
-    if not step:
-        raise KeyError("You did not specify --step")
-    ws = WorkspaceClient()
-    installer = WorkspaceInstaller(ws)
-    logger.info(f"Repair Running {step} Job")
-    installer.repair_run(step)
-
-
-def revert_migrated_tables(schema: str, table: str, *, delete_managed: bool = False):
-    ws = WorkspaceClient()
-    prompts = Prompts()
-    installation_manager = InstallationManager(ws)
-    installation = installation_manager.for_user(ws.current_user.me())
-    if not schema and not table:
-        if not prompts.confirm(
-            "You haven't specified a schema or a table. All migrated tables will be reverted."
-            " Would you like to continue?",
-            max_attempts=2,
-        ):
-            return None
-    if not installation:
-        logger.error(CANT_FIND_UCX_MSG)
-        return None
-    warehouse_id = installation.config.warehouse_id
-    sql_backend = StatementExecutionBackend(ws, warehouse_id)
-    table_crawler = TablesCrawler(sql_backend, installation.config.inventory_database)
-    tm = TablesMigrate(table_crawler, ws, sql_backend)
-    if tm.print_revert_report(delete_managed=delete_managed) and prompts.confirm(
-        "Would you like to continue?", max_attempts=2
-    ):
-        tm.revert_migrated_tables(schema, table, delete_managed=delete_managed)
->>>>>>> b226ac54
 
 
 MAPPING = {
@@ -195,12 +194,9 @@
     "validate-external-locations": validate_external_locations,
     "ensure-assessment-run": ensure_assessment_run,
     "skip": skip,
-<<<<<<< HEAD
-    "move-uc-objects": migrate_uc_to_uc,
-=======
     "repair-run": repair_run,
     "revert-migrated-tables": revert_migrated_tables,
->>>>>>> b226ac54
+    "move-uc-objects": migrate_uc_to_uc,
 }
 
 
