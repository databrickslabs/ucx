--- conflicted
+++ resolved
@@ -13,15 +13,12 @@
 from databricks.sdk.service.compute import Policy
 
 from databricks.labs.ucx.account import AccountWorkspaces, WorkspaceInfo
-<<<<<<< HEAD
+from databricks.labs.ucx.assessment.aws import AWSResourcePermissions, AWSResources
+from databricks.labs.ucx.aws.credentials import IamRoleMigration
 from databricks.labs.ucx.assessment.aws import (
     AWSInstanceProfile,
     AWSResourcePermissions,
 )
-=======
-from databricks.labs.ucx.assessment.aws import AWSResourcePermissions, AWSResources
-from databricks.labs.ucx.aws.credentials import IamRoleMigration
->>>>>>> bdafc445
 from databricks.labs.ucx.azure.access import AzureResourcePermissions
 from databricks.labs.ucx.azure.credentials import ServicePrincipalMigration
 from databricks.labs.ucx.azure.locations import ExternalLocationsMigration
@@ -266,7 +263,6 @@
     its access to all the S3 buckets, along with AWS roles that are set with UC access and its access to S3 buckets.
     The output is stored in the workspace install folder.
     Pass subscription_id for azure and aws_profile for aws."""
-<<<<<<< HEAD
     return _execute_for_cloud(
         w, _azure_principal_prefix_access, _aws_principal_prefix_access, subscription_id, aws_profile
     )
@@ -290,8 +286,6 @@
     subscription_id: str | None = None,
     aws_profile: str | None = None,
 ):
-=======
->>>>>>> bdafc445
     if w.config.is_azure:
         if not subscription_id:
             logger.error("Please enter subscription id to scan storage accounts in.")
