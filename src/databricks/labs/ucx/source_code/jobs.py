import functools
import logging
import shutil
import tempfile
from collections.abc import Generator, Iterable
from contextlib import contextmanager
from dataclasses import dataclass
from datetime import datetime, timezone
from importlib import metadata
from pathlib import Path
from urllib import parse

from databricks.labs.blueprint.parallel import ManyError, Threads
from databricks.labs.blueprint.paths import DBFSPath, WorkspacePath
from databricks.labs.lsql.backends import SqlBackend
from databricks.sdk import WorkspaceClient
from databricks.sdk.errors import NotFound
from databricks.sdk.service import compute, jobs

from databricks.labs.ucx.assessment.crawlers import runtime_version_tuple
from databricks.labs.ucx.hive_metastore.table_migration_status import TableMigrationIndex
from databricks.labs.ucx.mixins.cached_workspace_path import WorkspaceCache
from databricks.labs.ucx.source_code.base import (
    CurrentSessionState,
    LocatedAdvice,
    is_a_notebook,
    file_language,
    guess_encoding,
)
from databricks.labs.ucx.source_code.directfs_access import DirectFsAccess, LineageAtom, DirectFsAccessCrawlers
from databricks.labs.ucx.source_code.graph import (
    Dependency,
    DependencyGraph,
    DependencyProblem,
    DependencyResolver,
    SourceContainer,
    WrappingLoader,
    DependencyGraphWalker,
)
from databricks.labs.ucx.source_code.linters.context import LinterContext
from databricks.labs.ucx.source_code.linters.directfs import DirectFsAccessPyLinter, DirectFsAccessSqlLinter
from databricks.labs.ucx.source_code.notebooks.cells import CellLanguage
from databricks.labs.ucx.source_code.python.python_ast import Tree
from databricks.labs.ucx.source_code.notebooks.sources import FileLinter, Notebook
from databricks.labs.ucx.source_code.path_lookup import PathLookup

logger = logging.getLogger(__name__)


@dataclass
class JobProblem:
    job_id: int
    job_name: str
    task_key: str
    path: str
    code: str
    message: str
    start_line: int
    start_col: int
    end_line: int
    end_col: int

    def as_message(self) -> str:
        message = f"{self.path}:{self.start_line} [{self.code}] {self.message}"
        return message


class WorkflowTask(Dependency):
    def __init__(self, ws: WorkspaceClient, task: jobs.Task, job: jobs.Job):
        loader = WrappingLoader(WorkflowTaskContainer(ws, task, job))
        super().__init__(loader, Path(f'/jobs/{task.task_key}'), inherits_context=False)
        self._task = task
        self._job = job

    def load(self, path_lookup: PathLookup) -> SourceContainer | None:
        return self._loader.load_dependency(path_lookup, self)

    def __repr__(self):
        return f'WorkflowTask<{self._task.task_key} of {self._job.settings.name}>'

    @property
    def lineage(self) -> list[LineageAtom]:
        job_name = ("" if self._job.settings is None else self._job.settings.name) or "unknown job"
        job_lineage = LineageAtom("job", str(self._job.job_id), {"name": job_name})
        task_lineage = LineageAtom("task", self._task.task_key)
        return [job_lineage, task_lineage]


class WorkflowTaskContainer(SourceContainer):
    def __init__(self, ws: WorkspaceClient, task: jobs.Task, job: jobs.Job):
        self._task = task
        self._job = job
        self._ws = ws
        self._cache = WorkspaceCache(ws)
        self._named_parameters: dict[str, str] | None = {}
        self._parameters: list[str] | None = []
        self._spark_conf: dict[str, str] | None = {}
        self._spark_version: str | None = None
        self._data_security_mode = None
        self._is_serverless = False

    @property
    def named_parameters(self) -> dict[str, str]:
        return self._named_parameters or {}

    @property
    def spark_conf(self) -> dict[str, str]:
        return self._spark_conf or {}

    @property
    def runtime_version(self) -> tuple[int, int]:
        version_tuple = runtime_version_tuple(self._spark_version)
        if not version_tuple:
            return 0, 0
        return version_tuple

    @property
    def data_security_mode(self) -> compute.DataSecurityMode:
        return self._data_security_mode or compute.DataSecurityMode.NONE

    def build_dependency_graph(self, parent: DependencyGraph) -> list[DependencyProblem]:
        return list(self._register_task_dependencies(parent))

    def _register_task_dependencies(self, graph: DependencyGraph) -> Iterable[DependencyProblem]:
        yield from self._register_cluster_info()
        yield from self._register_libraries(graph)
        yield from self._register_existing_cluster_id(graph)
        yield from self._register_notebook(graph)
        yield from self._register_spark_python_task(graph)
        yield from self._register_python_wheel_task(graph)
        yield from self._register_spark_jar_task(graph)
        yield from self._register_run_job_task(graph)
        yield from self._register_pipeline_task(graph)
        yield from self._register_spark_submit_task(graph)

    def _register_libraries(self, graph: DependencyGraph) -> Iterable[DependencyProblem]:
        if not self._task.libraries:
            return
        for library in self._task.libraries:
            yield from self._register_library(graph, library)

    def _as_path(self, path: str) -> Path:
        parsed_path = parse.urlparse(path)
        match parsed_path.scheme:
            case "":
                return self._cache.get_path(path)
            case "dbfs":
                return DBFSPath(self._ws, parsed_path.path)
            case other:
                msg = f"Unsupported schema: {other} (only DBFS or Workspace paths are allowed)"
                raise ValueError(msg)

    @classmethod
    @contextmanager
    def _temporary_copy(cls, path: Path) -> Generator[Path, None, None]:
        with tempfile.TemporaryDirectory() as directory:
            temporary_path = Path(directory) / path.name
            with path.open("rb") as src, temporary_path.open("wb") as dst:
                shutil.copyfileobj(src, dst)
            yield temporary_path

    def _register_library(self, graph: DependencyGraph, library: compute.Library) -> Iterable[DependencyProblem]:
        if library.pypi:
            problems = graph.register_library(library.pypi.package)
            if problems:
                yield from problems
        if library.egg:
            yield from self._register_egg(graph, library)
        if library.whl:
            wheel_path = self._as_path(library.whl)
            with self._temporary_copy(wheel_path) as local_file:
                yield from graph.register_library(local_file.as_posix())
        if library.requirements:  # https://pip.pypa.io/en/stable/reference/requirements-file-format/
            logger.info(f"Registering libraries from {library.requirements}")
            requirements_path = self._as_path(library.requirements)
            with requirements_path.open() as requirements:
                for requirement in requirements:
                    requirement = requirement.rstrip()
                    clean_requirement = requirement.replace(" ", "")  # requirements.txt may contain spaces
                    if clean_requirement.startswith("-r"):
                        logger.warning(f"Reference to other requirements file is not supported: {requirement}")
                        continue
                    if clean_requirement.startswith("-c"):
                        logger.warning(f"Reference to constraints file is not supported: {requirement}")
                        continue
                    yield from graph.register_library(clean_requirement)
        if library.jar:
            # TODO: https://github.com/databrickslabs/ucx/issues/1641
            yield DependencyProblem('not-yet-implemented', 'Jar library is not yet implemented')

    def _register_egg(self, graph, library):
        if self.runtime_version > (14, 0):
            yield DependencyProblem(
                code='not-supported',
                message='Installing eggs is no longer supported on Databricks 14.0 or higher',
            )
        logger.info(f"Registering library from {library.egg}")
        egg_path = self._as_path(library.egg)
        with self._temporary_copy(egg_path) as local_file:
            yield from graph.register_library(local_file.as_posix())

    def _register_notebook(self, graph: DependencyGraph) -> Iterable[DependencyProblem]:
        if not self._task.notebook_task:
            return []
        self._named_parameters = self._task.notebook_task.base_parameters
        notebook_path = self._task.notebook_task.notebook_path
        logger.info(f'Discovering {self._task.task_key} entrypoint: {notebook_path}')
        # Notebooks can't be on DBFS.
        path = self._cache.get_path(notebook_path)
        return graph.register_notebook(path, False)

    def _register_spark_python_task(self, graph: DependencyGraph):
        if not self._task.spark_python_task:
            return []
        self._parameters = self._task.spark_python_task.parameters
        python_file = self._task.spark_python_task.python_file
        logger.info(f'Discovering {self._task.task_key} entrypoint: {python_file}')
        path = self._as_path(python_file)
        return graph.register_file(path)

    @staticmethod
    def _find_first_matching_distribution(path_lookup: PathLookup, name: str) -> metadata.Distribution | None:
        # Prepared exists in importlib.metadata.__init__pyi, but is not defined in importlib.metadata.__init__.py
        normalize_name = metadata.Prepared.normalize  # type: ignore
        normalized_name = normalize_name(name)
        for library_root in path_lookup.library_roots:
            for path in library_root.glob("*.dist-info"):
                distribution = metadata.Distribution.at(path)
                if normalize_name(distribution.name) == normalized_name:
                    return distribution
        return None

    def _register_python_wheel_task(self, graph: DependencyGraph) -> Iterable[DependencyProblem]:
        if not self._task.python_wheel_task:
            return []
        self._named_parameters = self._task.python_wheel_task.named_parameters
        self._parameters = self._task.python_wheel_task.parameters
        distribution_name = self._task.python_wheel_task.package_name
        distribution = self._find_first_matching_distribution(graph.path_lookup, distribution_name)
        if distribution is None:
            return [DependencyProblem("distribution-not-found", f"Could not find distribution for {distribution_name}")]
        entry_point_name = self._task.python_wheel_task.entry_point
        try:
            entry_point = distribution.entry_points[entry_point_name]
        except KeyError:
            return [
                DependencyProblem(
                    "distribution-entry-point-not-found",
                    f"Could not find distribution entry point for {distribution_name}.{entry_point_name}",
                )
            ]
        return graph.register_import(entry_point.module)

    def _register_spark_jar_task(self, graph: DependencyGraph):  # pylint: disable=unused-argument
        if not self._task.spark_jar_task:
            return
        # TODO: https://github.com/databrickslabs/ucx/issues/1641
        self._parameters = self._task.spark_jar_task.parameters
        yield DependencyProblem('not-yet-implemented', 'Spark Jar task is not yet implemented')

    def _register_run_job_task(self, graph: DependencyGraph):  # pylint: disable=unused-argument
        if not self._task.run_job_task:
            return
        # TODO: it's not clear how to terminate the graph
        yield DependencyProblem('not-yet-implemented', 'Run job task is not yet implemented')

    def _register_pipeline_task(self, graph: DependencyGraph):
        if not self._task.pipeline_task:
            return

        pipeline = self._ws.pipelines.get(self._task.pipeline_task.pipeline_id)
        if not pipeline.spec:
            return
        if not pipeline.spec.libraries:
            return

        pipeline_libraries = pipeline.spec.libraries
        for library in pipeline_libraries:
            if not library.notebook:
                return
            if library.notebook.path:
                notebook_path = library.notebook.path
                # Notebooks can't be on DBFS.
                path = self._cache.get_path(notebook_path)
                # the notebook is the root of the graph, so there's no context to inherit
                yield from graph.register_notebook(path, inherit_context=False)
            if library.jar:
                yield from self._register_library(graph, compute.Library(jar=library.jar))
            if library.maven:
                yield DependencyProblem('not-yet-implemented', 'Maven library is not yet implemented')
            if library.file:
                yield DependencyProblem('not-yet-implemented', 'File library is not yet implemented')

    def _register_existing_cluster_id(self, graph: DependencyGraph):
        if not self._task.existing_cluster_id:
            return

        # load libraries installed on the referred cluster
        library_full_status_list = self._ws.libraries.cluster_status(self._task.existing_cluster_id)

        for library_full_status in library_full_status_list:
            if library_full_status.library:
                yield from self._register_library(graph, library_full_status.library)

    def _register_spark_submit_task(self, graph: DependencyGraph):  # pylint: disable=unused-argument
        if not self._task.spark_submit_task:
            return
        yield DependencyProblem('not-yet-implemented', 'Spark submit task is not yet implemented')

    def _register_cluster_info(self):
        if self._task.existing_cluster_id:
            cluster_info = self._ws.clusters.get(self._task.existing_cluster_id)
            return self._new_job_cluster_metadata(cluster_info)
        if self._task.new_cluster:
            return self._new_job_cluster_metadata(self._task.new_cluster)
        if self._task.job_cluster_key:
            for job_cluster in self._job.settings.job_clusters:
                if job_cluster.job_cluster_key != self._task.job_cluster_key:
                    continue
                return self._new_job_cluster_metadata(job_cluster.new_cluster)
        self._data_security_mode = compute.DataSecurityMode.USER_ISOLATION
        self._is_serverless = True
        return []

    def _new_job_cluster_metadata(self, new_cluster):
        self._spark_conf = new_cluster.spark_conf
        self._spark_version = new_cluster.spark_version
        self._data_security_mode = new_cluster.data_security_mode
        return []


class WorkflowLinter:
    def __init__(
        self,
        ws: WorkspaceClient,
        resolver: DependencyResolver,
        path_lookup: PathLookup,
<<<<<<< HEAD
        migration_index: MigrationIndex,
        directfs_crawlers: DirectFsAccessCrawlers,
=======
        migration_index: TableMigrationIndex,
>>>>>>> de701123
        include_job_ids: list[int] | None = None,
    ):
        self._ws = ws
        self._resolver = resolver
        self._path_lookup = path_lookup
        self._migration_index = migration_index
        self._directfs_crawlers = directfs_crawlers
        self._include_job_ids = include_job_ids

    def refresh_report(self, sql_backend: SqlBackend, inventory_database: str):
        tasks = []
        all_jobs = list(self._ws.jobs.list())
        logger.info(f"Preparing {len(all_jobs)} linting jobs...")
        for job in all_jobs:
            if self._include_job_ids and job.job_id not in self._include_job_ids:
                logger.info(f"Skipping job {job.job_id}...")
                continue
            tasks.append(functools.partial(self.lint_job, job.job_id))
        logger.info(f"Running {tasks} linting tasks in parallel...")
        job_results, errors = Threads.gather('linting workflows', tasks)
        job_problems: list[JobProblem] = []
        job_dfsas: list[DirectFsAccess] = []
        for problems, dfsas in job_results:
            job_problems.extend(problems)
            job_dfsas.extend(dfsas)
        logger.info(f"Saving {len(job_problems)} linting problems...")
        sql_backend.save_table(
            f'{inventory_database}.workflow_problems',
            job_problems,
            JobProblem,
            mode='overwrite',
        )
        self._directfs_crawlers.for_paths().append(job_dfsas)
        if len(errors) > 0:
            raise ManyError(errors)

    def lint_job(self, job_id: int) -> tuple[list[JobProblem], list[DirectFsAccess]]:
        try:
            job = self._ws.jobs.get(job_id)
        except NotFound:
            logger.warning(f'Could not find job: {job_id}')
            return ([], [])

        problems, dfsas = self._lint_job(job)
        if len(problems) > 0:
            problem_messages = "\n".join([problem.as_message() for problem in problems])
            logger.warning(f"Found job problems:\n{problem_messages}")
        return problems, dfsas

    _UNKNOWN = Path('<UNKNOWN>')

    def _lint_job(self, job: jobs.Job) -> tuple[list[JobProblem], list[DirectFsAccess]]:
        problems: list[JobProblem] = []
        dfsas: list[DirectFsAccess] = []
        assert job.job_id is not None
        assert job.settings is not None
        assert job.settings.name is not None
        assert job.settings.tasks is not None
        linted_paths: set[Path] = set()
        for task in job.settings.tasks:
            graph, advices, session_state = self._build_task_dependency_graph(task, job)
            if not advices:
                advices = self._lint_task(task, graph, session_state, linted_paths)
            for advice in advices:
                absolute_path = advice.path.absolute().as_posix() if advice.path != self._UNKNOWN else 'UNKNOWN'
                job_problem = JobProblem(
                    job_id=job.job_id,
                    job_name=job.settings.name,
                    task_key=task.task_key,
                    path=absolute_path,
                    code=advice.advice.code,
                    message=advice.advice.message,
                    start_line=advice.advice.start_line,
                    start_col=advice.advice.start_col,
                    end_line=advice.advice.end_line,
                    end_col=advice.advice.end_col,
                )
                problems.append(job_problem)
            assessment_start = datetime.now()
            task_dfsas = self._collect_task_dfsas(task, job, graph, session_state)
            assessment_end = datetime.now()
            for dfsa in task_dfsas:
                dfsa = dfsa.replace_assessment_infos(assessment_start=assessment_start, assessment_end=assessment_end)
                dfsas.append(dfsa)
        return problems, dfsas

    def _build_task_dependency_graph(
        self, task: jobs.Task, job: jobs.Job
    ) -> tuple[DependencyGraph, Iterable[LocatedAdvice], CurrentSessionState]:
        root_dependency: Dependency = WorkflowTask(self._ws, task, job)
        # we can load it without further preparation since the WorkflowTask is merely a wrapper
        container = root_dependency.load(self._path_lookup)
        assert isinstance(container, WorkflowTaskContainer)
        session_state = CurrentSessionState(
            data_security_mode=container.data_security_mode,
            named_parameters=container.named_parameters,
            spark_conf=container.spark_conf,
            dbr_version=container.runtime_version,
        )
        graph = DependencyGraph(root_dependency, None, self._resolver, self._path_lookup, session_state)
        problems = container.build_dependency_graph(graph)
        located_advices: list[LocatedAdvice] = []
        for problem in problems:
            source_path = self._UNKNOWN if problem.is_path_missing() else problem.source_path
            located_advices.append(LocatedAdvice(problem.as_advisory(), source_path))
        return graph, located_advices, session_state

    def _lint_task(
        self,
        task: jobs.Task,
        graph: DependencyGraph,
        session_state: CurrentSessionState,
        linted_paths: set[Path],
    ) -> Iterable[LocatedAdvice]:
        walker = LintingWalker(
            graph, linted_paths, self._path_lookup, task.task_key, session_state, self._migration_index
        )
        yield from walker

    def _collect_task_dfsas(
        self, task: jobs.Task, job: jobs.Job, graph: DependencyGraph, session_state: CurrentSessionState
    ) -> Iterable[DirectFsAccess]:
        collector = DfsaCollectorWalker(graph, set(), self._path_lookup, session_state)
        assert job.settings is not None  # as already done in _lint_job
        job_name = job.settings.name
        for dfsa in collector:
            yield dfsa.replace_job_infos(job_id=job.job_id, job_name=job_name, task_key=task.task_key)


class LintingWalker(DependencyGraphWalker[LocatedAdvice]):

    def __init__(
        self,
        graph: DependencyGraph,
        walked_paths: set[Path],
        path_lookup: PathLookup,
        key: str,
        session_state: CurrentSessionState,
        migration_index: TableMigrationIndex,
    ):
        super().__init__(graph, walked_paths, path_lookup)
        self._key = key
        self._session_state = session_state
        self._migration_index = migration_index

    def _log_walk_one(self, dependency: Dependency):
        logger.info(f'Linting {self._key} dependency: {dependency}')

    def _process_dependency(
        self, dependency: Dependency, path_lookup: PathLookup, inherited_tree: Tree | None
    ) -> Iterable[LocatedAdvice]:
        ctx = LinterContext(self._migration_index, self._session_state)
        # FileLinter determines which file/notebook linter to use
        linter = FileLinter(ctx, path_lookup, self._session_state, dependency.path, inherited_tree)
        for advice in linter.lint():
            yield LocatedAdvice(advice, dependency.path)


def _get_path_modified_datetime(path: Path) -> datetime:
    unix_time = 0.0
    if isinstance(path, WorkspacePath):
        # TODO add stats method in blueprint, see https://github.com/databrickslabs/blueprint/issues/142
        # pylint: disable=protected-access
        unix_time += float(path._object_info.modified_at) / 1000.0 if path._object_info.modified_at else 0.0
    elif isinstance(path, DBFSPath):
        # TODO add stats method in blueprint, see https://github.com/databrickslabs/blueprint/issues/143
        # pylint: disable=protected-access
        unix_time += float(path._file_info.modification_time) / 1000.0 if path._file_info.modification_time else 0.0
    else:
        unix_time = path.stat().st_mtime
    return datetime.fromtimestamp(unix_time, timezone.utc)


class DfsaCollectorWalker(DependencyGraphWalker[DirectFsAccess]):

    def __init__(
        self,
        graph: DependencyGraph,
        walked_paths: set[Path],
        path_lookup: PathLookup,
        session_state: CurrentSessionState,
    ):
        super().__init__(graph, walked_paths, path_lookup)
        self._session_state = session_state

    def _process_dependency(
        self, dependency: Dependency, path_lookup: PathLookup, inherited_tree: Tree | None
    ) -> Iterable[DirectFsAccess]:
        language = file_language(dependency.path)
        if not language:
            logger.warning(f"Unknown language for {dependency.path}")
            return
        cell_language = CellLanguage.of_language(language)
        source = dependency.path.read_text(guess_encoding(dependency.path))
        if is_a_notebook(dependency.path):
            yield from self._collect_from_notebook(source, cell_language, dependency.path, inherited_tree)
        elif dependency.path.is_file():
            yield from self._collect_from_source(source, cell_language, dependency.path, inherited_tree)

    def _collect_from_notebook(
        self, source: str, language: CellLanguage, path: Path, inherited_tree: Tree | None
    ) -> Iterable[DirectFsAccess]:
        notebook = Notebook.parse(path, source, language.language)
        src_timestamp = _get_path_modified_datetime(path)
        src_id = str(path)
        for cell in notebook.cells:
            for dfsa in self._collect_from_source(cell.original_code, cell.language, path, inherited_tree):
                yield dfsa.replace_source(source_id=src_id, source_lineage=self.lineage, source_timestamp=src_timestamp)
            if cell.language is CellLanguage.PYTHON:
                if inherited_tree is None:
                    inherited_tree = Tree.new_module()
                tree = Tree.normalize_and_parse(cell.original_code)
                inherited_tree.append_tree(tree)

    def _collect_from_source(
        self, source: str, language: CellLanguage, path: Path, inherited_tree: Tree | None
    ) -> Iterable[DirectFsAccess]:
        iterable: Iterable[DirectFsAccess] | None = None
        if language is CellLanguage.SQL:
            iterable = self._collect_from_sql(source)
        if language is CellLanguage.PYTHON:
            iterable = self._collect_from_python(source, inherited_tree)
        if iterable is None:
            logger.warning(f"Language {language.name} not supported yet!")
            return
        src_timestamp = _get_path_modified_datetime(path)
        src_id = str(path)
        for dfsa in iterable:
            yield dfsa.replace_source(source_id=src_id, source_lineage=self.lineage, source_timestamp=src_timestamp)

    def _collect_from_python(self, source: str, inherited_tree: Tree | None) -> Iterable[DirectFsAccess]:
        linter = DirectFsAccessPyLinter(self._session_state, prevent_spark_duplicates=False)
        for dfsa_node in linter.collect_dfsas(source, inherited_tree):
            yield dfsa_node.dfsa

    def _collect_from_sql(self, source: str) -> Iterable[DirectFsAccess]:
        linter = DirectFsAccessSqlLinter()
        yield from linter.collect_dfsas(source)<|MERGE_RESOLUTION|>--- conflicted
+++ resolved
@@ -335,12 +335,8 @@
         ws: WorkspaceClient,
         resolver: DependencyResolver,
         path_lookup: PathLookup,
-<<<<<<< HEAD
-        migration_index: MigrationIndex,
+        migration_index: TableMigrationIndex,
         directfs_crawlers: DirectFsAccessCrawlers,
-=======
-        migration_index: TableMigrationIndex,
->>>>>>> de701123
         include_job_ids: list[int] | None = None,
     ):
         self._ws = ws
