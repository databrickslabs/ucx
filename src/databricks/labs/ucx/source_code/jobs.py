import dataclasses
import functools
import logging
import shutil
import tempfile
from collections.abc import Generator, Iterable
from contextlib import contextmanager
from dataclasses import dataclass
from datetime import datetime, timezone
from importlib import metadata
from pathlib import Path
from urllib import parse

from databricks.labs.blueprint.parallel import ManyError, Threads
from databricks.labs.blueprint.paths import DBFSPath
from databricks.labs.lsql.backends import SqlBackend
from databricks.sdk import WorkspaceClient
from databricks.sdk.errors import NotFound
from databricks.sdk.service import compute, jobs

from databricks.labs.ucx.assessment.crawlers import runtime_version_tuple
from databricks.labs.ucx.hive_metastore.table_migration_status import TableMigrationIndex
from databricks.labs.ucx.mixins.cached_workspace_path import WorkspaceCache
from databricks.labs.ucx.source_code.base import (
    CurrentSessionState,
    LocatedAdvice,
    is_a_notebook,
    file_language,
    guess_encoding,
)
from databricks.labs.ucx.source_code.directfs_access import (
    LineageAtom,
    DirectFsAccessCrawler,
    DirectFsAccess,
)
from databricks.labs.ucx.source_code.graph import (
    Dependency,
    DependencyGraph,
    DependencyProblem,
    DependencyResolver,
    SourceContainer,
    WrappingLoader,
    DependencyGraphWalker,
)
from databricks.labs.ucx.source_code.linters.context import LinterContext
from databricks.labs.ucx.source_code.linters.directfs import DirectFsAccessPyLinter, DirectFsAccessSqlLinter
from databricks.labs.ucx.source_code.notebooks.cells import CellLanguage
from databricks.labs.ucx.source_code.python.python_ast import Tree
from databricks.labs.ucx.source_code.notebooks.sources import FileLinter, Notebook
from databricks.labs.ucx.source_code.path_lookup import PathLookup

logger = logging.getLogger(__name__)


@dataclass
class JobProblem:
    job_id: int
    job_name: str
    task_key: str
    path: str
    code: str
    message: str
    start_line: int
    start_col: int
    end_line: int
    end_col: int

    def as_message(self) -> str:
        message = f"{self.path}:{self.start_line} [{self.code}] {self.message}"
        return message


class WorkflowTask(Dependency):
    def __init__(self, ws: WorkspaceClient, task: jobs.Task, job: jobs.Job):
        loader = WrappingLoader(WorkflowTaskContainer(ws, task, job))
        super().__init__(loader, Path(f'/jobs/{task.task_key}'), inherits_context=False)
        self._task = task
        self._job = job

    def load(self, path_lookup: PathLookup) -> SourceContainer | None:
        return self._loader.load_dependency(path_lookup, self)

    def __repr__(self):
        return f'WorkflowTask<{self._task.task_key} of {self._job.settings.name}>'

    @property
    def lineage(self) -> list[LineageAtom]:
        job_name = (None if self._job.settings is None else self._job.settings.name) or "unknown job"
        job_lineage = LineageAtom("job", str(self._job.job_id), {"name": job_name})
        task_lineage = LineageAtom("task", self._task.task_key)
        return [job_lineage, task_lineage]


class WorkflowTaskContainer(SourceContainer):
    def __init__(self, ws: WorkspaceClient, task: jobs.Task, job: jobs.Job):
        self._task = task
        self._job = job
        self._ws = ws
        self._cache = WorkspaceCache(ws)
        self._named_parameters: dict[str, str] | None = {}
        self._parameters: list[str] | None = []
        self._spark_conf: dict[str, str] | None = {}
        self._spark_version: str | None = None
        self._data_security_mode = None
        self._is_serverless = False

    @property
    def named_parameters(self) -> dict[str, str]:
        return self._named_parameters or {}

    @property
    def spark_conf(self) -> dict[str, str]:
        return self._spark_conf or {}

    @property
    def runtime_version(self) -> tuple[int, int]:
        version_tuple = runtime_version_tuple(self._spark_version)
        if not version_tuple:
            return 0, 0
        return version_tuple

    @property
    def data_security_mode(self) -> compute.DataSecurityMode:
        return self._data_security_mode or compute.DataSecurityMode.NONE

    def build_dependency_graph(self, parent: DependencyGraph) -> list[DependencyProblem]:
        return list(self._register_task_dependencies(parent))

    def _register_task_dependencies(self, graph: DependencyGraph) -> Iterable[DependencyProblem]:
        yield from self._register_cluster_info()
        yield from self._register_libraries(graph)
        yield from self._register_existing_cluster_id(graph)
        yield from self._register_notebook(graph)
        yield from self._register_spark_python_task(graph)
        yield from self._register_python_wheel_task(graph)
        yield from self._register_spark_jar_task(graph)
        yield from self._register_run_job_task(graph)
        yield from self._register_pipeline_task(graph)
        yield from self._register_spark_submit_task(graph)

    def _register_libraries(self, graph: DependencyGraph) -> Iterable[DependencyProblem]:
        if not self._task.libraries:
            return
        for library in self._task.libraries:
            yield from self._register_library(graph, library)

    def _as_path(self, path: str) -> Path:
        parsed_path = parse.urlparse(path)
        match parsed_path.scheme:
            case "":
                return self._cache.get_path(path)
            case "dbfs":
                return DBFSPath(self._ws, parsed_path.path)
            case other:
                msg = f"Unsupported schema: {other} (only DBFS or Workspace paths are allowed)"
                raise ValueError(msg)

    @classmethod
    @contextmanager
    def _temporary_copy(cls, path: Path) -> Generator[Path, None, None]:
        with tempfile.TemporaryDirectory() as directory:
            temporary_path = Path(directory) / path.name
            with path.open("rb") as src, temporary_path.open("wb") as dst:
                shutil.copyfileobj(src, dst)
            yield temporary_path

    def _register_library(self, graph: DependencyGraph, library: compute.Library) -> Iterable[DependencyProblem]:
        if library.pypi:
            problems = graph.register_library(library.pypi.package)
            if problems:
                yield from problems
        if library.egg:
            yield from self._register_egg(graph, library)
        if library.whl:
            wheel_path = self._as_path(library.whl)
            with self._temporary_copy(wheel_path) as local_file:
                yield from graph.register_library(local_file.as_posix())
        if library.requirements:  # https://pip.pypa.io/en/stable/reference/requirements-file-format/
            logger.info(f"Registering libraries from {library.requirements}")
            requirements_path = self._as_path(library.requirements)
            with requirements_path.open() as requirements:
                for requirement in requirements:
                    requirement = requirement.rstrip()
                    clean_requirement = requirement.replace(" ", "")  # requirements.txt may contain spaces
                    if clean_requirement.startswith("-r"):
                        logger.warning(f"Reference to other requirements file is not supported: {requirement}")
                        continue
                    if clean_requirement.startswith("-c"):
                        logger.warning(f"Reference to constraints file is not supported: {requirement}")
                        continue
                    yield from graph.register_library(clean_requirement)
        if library.jar:
            # TODO: https://github.com/databrickslabs/ucx/issues/1641
            yield DependencyProblem('not-yet-implemented', 'Jar library is not yet implemented')

    def _register_egg(self, graph, library):
        if self.runtime_version > (14, 0):
            yield DependencyProblem(
                code='not-supported',
                message='Installing eggs is no longer supported on Databricks 14.0 or higher',
            )
        logger.info(f"Registering library from {library.egg}")
        egg_path = self._as_path(library.egg)
        with self._temporary_copy(egg_path) as local_file:
            yield from graph.register_library(local_file.as_posix())

    def _register_notebook(self, graph: DependencyGraph) -> Iterable[DependencyProblem]:
        if not self._task.notebook_task:
            return []
        self._named_parameters = self._task.notebook_task.base_parameters
        notebook_path = self._task.notebook_task.notebook_path
        logger.info(f'Discovering {self._task.task_key} entrypoint: {notebook_path}')
        # Notebooks can't be on DBFS.
        path = self._cache.get_path(notebook_path)
        return graph.register_notebook(path, False)

    def _register_spark_python_task(self, graph: DependencyGraph):
        if not self._task.spark_python_task:
            return []
        self._parameters = self._task.spark_python_task.parameters
        python_file = self._task.spark_python_task.python_file
        logger.info(f'Discovering {self._task.task_key} entrypoint: {python_file}')
        path = self._as_path(python_file)
        return graph.register_file(path)

    @staticmethod
    def _find_first_matching_distribution(path_lookup: PathLookup, name: str) -> metadata.Distribution | None:
        # Prepared exists in importlib.metadata.__init__pyi, but is not defined in importlib.metadata.__init__.py
        normalize_name = metadata.Prepared.normalize  # type: ignore
        normalized_name = normalize_name(name)
        for library_root in path_lookup.library_roots:
            for path in library_root.glob("*.dist-info"):
                distribution = metadata.Distribution.at(path)
                if normalize_name(distribution.name) == normalized_name:
                    return distribution
        return None

    def _register_python_wheel_task(self, graph: DependencyGraph) -> Iterable[DependencyProblem]:
        if not self._task.python_wheel_task:
            return []
        self._named_parameters = self._task.python_wheel_task.named_parameters
        self._parameters = self._task.python_wheel_task.parameters
        distribution_name = self._task.python_wheel_task.package_name
        distribution = self._find_first_matching_distribution(graph.path_lookup, distribution_name)
        if distribution is None:
            return [DependencyProblem("distribution-not-found", f"Could not find distribution for {distribution_name}")]
        entry_point_name = self._task.python_wheel_task.entry_point
        try:
            entry_point = distribution.entry_points[entry_point_name]
        except KeyError:
            return [
                DependencyProblem(
                    "distribution-entry-point-not-found",
                    f"Could not find distribution entry point for {distribution_name}.{entry_point_name}",
                )
            ]
        return graph.register_import(entry_point.module)

    def _register_spark_jar_task(self, graph: DependencyGraph):  # pylint: disable=unused-argument
        if not self._task.spark_jar_task:
            return
        # TODO: https://github.com/databrickslabs/ucx/issues/1641
        self._parameters = self._task.spark_jar_task.parameters
        yield DependencyProblem('not-yet-implemented', 'Spark Jar task is not yet implemented')

    def _register_run_job_task(self, graph: DependencyGraph):  # pylint: disable=unused-argument
        if not self._task.run_job_task:
            return
        # TODO: it's not clear how to terminate the graph
        yield DependencyProblem('not-yet-implemented', 'Run job task is not yet implemented')

    def _register_pipeline_task(self, graph: DependencyGraph):
        if not self._task.pipeline_task:
            return

        pipeline = self._ws.pipelines.get(self._task.pipeline_task.pipeline_id)
        if not pipeline.spec:
            return
        if not pipeline.spec.libraries:
            return

        pipeline_libraries = pipeline.spec.libraries
        for library in pipeline_libraries:
            if not library.notebook:
                return
            if library.notebook.path:
                notebook_path = library.notebook.path
                # Notebooks can't be on DBFS.
                path = self._cache.get_path(notebook_path)
                # the notebook is the root of the graph, so there's no context to inherit
                yield from graph.register_notebook(path, inherit_context=False)
            if library.jar:
                yield from self._register_library(graph, compute.Library(jar=library.jar))
            if library.maven:
                yield DependencyProblem('not-yet-implemented', 'Maven library is not yet implemented')
            if library.file:
                yield DependencyProblem('not-yet-implemented', 'File library is not yet implemented')

    def _register_existing_cluster_id(self, graph: DependencyGraph):
        if not self._task.existing_cluster_id:
            return

        # load libraries installed on the referred cluster
        library_full_status_list = self._ws.libraries.cluster_status(self._task.existing_cluster_id)

        for library_full_status in library_full_status_list:
            if library_full_status.library:
                yield from self._register_library(graph, library_full_status.library)

    def _register_spark_submit_task(self, graph: DependencyGraph):  # pylint: disable=unused-argument
        if not self._task.spark_submit_task:
            return
        yield DependencyProblem('not-yet-implemented', 'Spark submit task is not yet implemented')

    def _register_cluster_info(self):
        if self._task.existing_cluster_id:
            cluster_info = self._ws.clusters.get(self._task.existing_cluster_id)
            return self._new_job_cluster_metadata(cluster_info)
        if self._task.new_cluster:
            return self._new_job_cluster_metadata(self._task.new_cluster)
        if self._task.job_cluster_key:
            for job_cluster in self._job.settings.job_clusters:
                if job_cluster.job_cluster_key != self._task.job_cluster_key:
                    continue
                return self._new_job_cluster_metadata(job_cluster.new_cluster)
        self._data_security_mode = compute.DataSecurityMode.USER_ISOLATION
        self._is_serverless = True
        return []

    def _new_job_cluster_metadata(self, new_cluster):
        self._spark_conf = new_cluster.spark_conf
        self._spark_version = new_cluster.spark_version
        self._data_security_mode = new_cluster.data_security_mode
        return []


class WorkflowLinter:
    def __init__(
        self,
        ws: WorkspaceClient,
        resolver: DependencyResolver,
        path_lookup: PathLookup,
        migration_index: TableMigrationIndex,
        directfs_crawler: DirectFsAccessCrawler,
        include_job_ids: list[int] | None = None,
    ):
        self._ws = ws
        self._resolver = resolver
        self._path_lookup = path_lookup
        self._migration_index = migration_index
        self._directfs_crawler = directfs_crawler
        self._include_job_ids = include_job_ids

    def refresh_report(self, sql_backend: SqlBackend, inventory_database: str):
        tasks = []
        all_jobs = list(self._ws.jobs.list())
        logger.info(f"Preparing {len(all_jobs)} linting tasks...")
        for job in all_jobs:
            if self._include_job_ids and job.job_id not in self._include_job_ids:
                logger.info(f"Skipping job {job.job_id}...")
                continue
            tasks.append(functools.partial(self.lint_job, job.job_id))
        logger.info(f"Running {tasks} linting tasks in parallel...")
        job_results, errors = Threads.gather('linting workflows', tasks)
        job_problems: list[JobProblem] = []
        job_dfsas: list[DirectFsAccess] = []
        for problems, dfsas in job_results:
            job_problems.extend(problems)
            job_dfsas.extend(dfsas)
        logger.info(f"Saving {len(job_problems)} linting problems...")
        sql_backend.save_table(
            f'{inventory_database}.workflow_problems',
            job_problems,
            JobProblem,
            mode='overwrite',
        )
        self._directfs_crawler.dump_all(job_dfsas)
        if len(errors) > 0:
            raise ManyError(errors)

    def lint_job(self, job_id: int) -> tuple[list[JobProblem], list[DirectFsAccess]]:
        try:
            job = self._ws.jobs.get(job_id)
        except NotFound:
            logger.warning(f'Could not find job: {job_id}')
            return ([], [])

        problems, dfsas = self._lint_job(job)
        if len(problems) > 0:
            problem_messages = "\n".join([problem.as_message() for problem in problems])
            logger.warning(f"Found job problems:\n{problem_messages}")
        return problems, dfsas

    _UNKNOWN = Path('<UNKNOWN>')

    def _lint_job(self, job: jobs.Job) -> tuple[list[JobProblem], list[DirectFsAccess]]:
        problems: list[JobProblem] = []
        dfsas: list[DirectFsAccess] = []
        assert job.job_id is not None
        assert job.settings is not None
        assert job.settings.name is not None
        assert job.settings.tasks is not None
        linted_paths: set[Path] = set()
        for task in job.settings.tasks:
            graph, advices, session_state = self._build_task_dependency_graph(task, job)
            if not advices:
                advices = self._lint_task(task, graph, session_state, linted_paths)
            for advice in advices:
                absolute_path = advice.path.absolute().as_posix() if advice.path != self._UNKNOWN else 'UNKNOWN'
                job_problem = JobProblem(
                    job_id=job.job_id,
                    job_name=job.settings.name,
                    task_key=task.task_key,
                    path=absolute_path,
                    code=advice.advice.code,
                    message=advice.advice.message,
                    start_line=advice.advice.start_line,
                    start_col=advice.advice.start_col,
                    end_line=advice.advice.end_line,
                    end_col=advice.advice.end_col,
                )
                problems.append(job_problem)
            assessment_start = datetime.now(timezone.utc)
            task_dfsas = self._collect_task_dfsas(job, task, graph, session_state)
            assessment_end = datetime.now(timezone.utc)
            for dfsa in task_dfsas:
                dfsa = dfsa.replace_assessment_infos(assessment_start=assessment_start, assessment_end=assessment_end)
                dfsas.append(dfsa)
        return problems, dfsas

    def _build_task_dependency_graph(
        self, task: jobs.Task, job: jobs.Job
    ) -> tuple[DependencyGraph, Iterable[LocatedAdvice], CurrentSessionState]:
        root_dependency: Dependency = WorkflowTask(self._ws, task, job)
        # we can load it without further preparation since the WorkflowTask is merely a wrapper
        container = root_dependency.load(self._path_lookup)
        assert isinstance(container, WorkflowTaskContainer)
        session_state = CurrentSessionState(
            data_security_mode=container.data_security_mode,
            named_parameters=container.named_parameters,
            spark_conf=container.spark_conf,
            dbr_version=container.runtime_version,
        )
        graph = DependencyGraph(root_dependency, None, self._resolver, self._path_lookup, session_state)
        problems = container.build_dependency_graph(graph)
        located_advices: list[LocatedAdvice] = []
        for problem in problems:
            source_path = self._UNKNOWN if problem.is_path_missing() else problem.source_path
            located_advices.append(LocatedAdvice(problem.as_advisory(), source_path))
        return graph, located_advices, session_state

    def _lint_task(
        self,
        task: jobs.Task,
        graph: DependencyGraph,
        session_state: CurrentSessionState,
        linted_paths: set[Path],
    ) -> Iterable[LocatedAdvice]:
        walker = LintingWalker(
            graph, linted_paths, self._path_lookup, task.task_key, session_state, self._migration_index
        )
        yield from walker

    def _collect_task_dfsas(
        self, job: jobs.Job, task: jobs.Task, graph: DependencyGraph, session_state: CurrentSessionState
    ) -> Iterable[DirectFsAccess]:
        # walker doesn't register lineage for job/task
        job_id = str(job.job_id)
        job_name = job.settings.name if job.settings and job.settings.name else "<anonymous>"
        for dfsa in DfsaCollectorWalker(graph, set(), self._path_lookup, session_state):
            atoms = [
                LineageAtom(object_type="job", object_id=job_id, other={"name": job_name}),
                LineageAtom(object_type="task", object_id=task.task_key),
            ]
            yield dataclasses.replace(dfsa, source_lineage=atoms + dfsa.source_lineage)


class LintingWalker(DependencyGraphWalker[LocatedAdvice]):

    def __init__(
        self,
        graph: DependencyGraph,
        walked_paths: set[Path],
        path_lookup: PathLookup,
        key: str,
        session_state: CurrentSessionState,
        migration_index: TableMigrationIndex,
    ):
        super().__init__(graph, walked_paths, path_lookup)
        self._key = key
        self._session_state = session_state
        self._migration_index = migration_index

    def _log_walk_one(self, dependency: Dependency):
        logger.info(f'Linting {self._key} dependency: {dependency}')

    def _process_dependency(
        self, dependency: Dependency, path_lookup: PathLookup, inherited_tree: Tree | None
    ) -> Iterable[LocatedAdvice]:
        ctx = LinterContext(self._migration_index, self._session_state)
        # FileLinter determines which file/notebook linter to use
        linter = FileLinter(ctx, path_lookup, self._session_state, dependency.path, inherited_tree)
        for advice in linter.lint():
            yield LocatedAdvice(advice, dependency.path)


class DfsaCollectorWalker(DependencyGraphWalker[DirectFsAccess]):

    def __init__(
        self,
        graph: DependencyGraph,
        walked_paths: set[Path],
        path_lookup: PathLookup,
        session_state: CurrentSessionState,
    ):
        super().__init__(graph, walked_paths, path_lookup)
        self._session_state = session_state

    def _process_dependency(
        self, dependency: Dependency, path_lookup: PathLookup, inherited_tree: Tree | None
    ) -> Iterable[DirectFsAccess]:
        language = file_language(dependency.path)
        if not language:
            logger.warning(f"Unknown language for {dependency.path}")
            return
        cell_language = CellLanguage.of_language(language)
        source = dependency.path.read_text(guess_encoding(dependency.path))
        if is_a_notebook(dependency.path):
            yield from self._collect_from_notebook(source, cell_language, dependency.path, inherited_tree)
        elif dependency.path.is_file():
            yield from self._collect_from_source(source, cell_language, dependency.path, inherited_tree)

    def _collect_from_notebook(
        self, source: str, language: CellLanguage, path: Path, inherited_tree: Tree | None
    ) -> Iterable[DirectFsAccess]:
        notebook = Notebook.parse(path, source, language.language)
<<<<<<< HEAD
=======
        src_timestamp = datetime.fromtimestamp(path.stat().st_mtime, timezone.utc)
        src_id = str(path)
>>>>>>> 10cdebe7
        for cell in notebook.cells:
            yield from self._collect_from_source(cell.original_code, cell.language, path, inherited_tree)
            if cell.language is CellLanguage.PYTHON:
                if inherited_tree is None:
                    inherited_tree = Tree.new_module()
                tree = Tree.normalize_and_parse(cell.original_code)
                inherited_tree.append_tree(tree)

    def _collect_from_source(
        self, source: str, language: CellLanguage, path: Path, inherited_tree: Tree | None
    ) -> Iterable[DirectFsAccess]:
        iterable: Iterable[DirectFsAccess] | None = None
        if language is CellLanguage.SQL:
            iterable = self._collect_from_sql(source)
        if language is CellLanguage.PYTHON:
            iterable = self._collect_from_python(source, inherited_tree)
        if iterable is None:
            logger.warning(f"Language {language.name} not supported yet!")
            return
        src_timestamp = datetime.fromtimestamp(path.stat().st_mtime, timezone.utc)
        src_id = str(path)
        for dfsa in iterable:
            yield dfsa.replace_source(source_id=src_id, source_lineage=self.lineage, source_timestamp=src_timestamp)

    def _collect_from_python(self, source: str, inherited_tree: Tree | None) -> Iterable[DirectFsAccess]:
        linter = DirectFsAccessPyLinter(self._session_state, prevent_spark_duplicates=False)
        for dfsa_node in linter.collect_dfsas(source, inherited_tree):
            yield dfsa_node.dfsa

    def _collect_from_sql(self, source: str) -> Iterable[DirectFsAccess]:
        linter = DirectFsAccessSqlLinter()
        yield from linter.collect_dfsas(source)<|MERGE_RESOLUTION|>--- conflicted
+++ resolved
@@ -534,13 +534,11 @@
         self, source: str, language: CellLanguage, path: Path, inherited_tree: Tree | None
     ) -> Iterable[DirectFsAccess]:
         notebook = Notebook.parse(path, source, language.language)
-<<<<<<< HEAD
-=======
         src_timestamp = datetime.fromtimestamp(path.stat().st_mtime, timezone.utc)
         src_id = str(path)
->>>>>>> 10cdebe7
         for cell in notebook.cells:
-            yield from self._collect_from_source(cell.original_code, cell.language, path, inherited_tree)
+            for dfsa in self._collect_from_source(cell.original_code, cell.language, path, inherited_tree):
+                yield dfsa.replace_source(source_id=src_id, source_lineage=self.lineage, source_timestamp=src_timestamp)
             if cell.language is CellLanguage.PYTHON:
                 if inherited_tree is None:
                     inherited_tree = Tree.new_module()
