--- conflicted
+++ resolved
@@ -35,11 +35,7 @@
     SourceInfo,
     UsedTable,
     LineageAtom,
-<<<<<<< HEAD
     PythonSequentialLinter,
-=======
-    read_text,
->>>>>>> 5423f582
 )
 from databricks.labs.ucx.source_code.directfs_access import (
     DirectFsAccessCrawler,
