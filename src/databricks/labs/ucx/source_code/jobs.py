--- conflicted
+++ resolved
@@ -124,17 +124,7 @@
             if problems:
                 yield from problems
         if library.egg:
-<<<<<<< HEAD
-            logger.info(f"Registering library from {library.egg}")
-            # TODO: Support DBFS here.
-            with self._ws.workspace.download(library.egg, format=ExportFormat.AUTO) as remote_file:
-                with tempfile.TemporaryDirectory() as directory:
-                    local_file = Path(directory) / Path(library.egg).name
-                    local_file.write_bytes(remote_file.read())
-                    yield from graph.register_library(local_file.as_posix())
-=======
             yield from self._register_egg(graph, library)
->>>>>>> 1ae00504
         if library.whl:
             # TODO: Support DBFS here.
             with self._ws.workspace.download(library.whl, format=ExportFormat.AUTO) as remote_file:
@@ -167,6 +157,7 @@
                 message='Installing eggs is no longer supported on Databricks 14.0 or higher',
             )
         logger.info(f"Registering library from {library.egg}")
+        # TODO: Support DBFS here.
         with self._ws.workspace.download(library.egg, format=ExportFormat.AUTO) as remote_file:
             with tempfile.TemporaryDirectory() as directory:
                 local_file = Path(directory) / Path(library.egg).name
