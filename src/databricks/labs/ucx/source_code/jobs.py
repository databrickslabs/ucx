import functools
import logging
import shutil
import tempfile
from collections.abc import Generator, Iterable
from contextlib import contextmanager
<<<<<<< HEAD
from dataclasses import dataclass, asdict
=======
from dataclasses import dataclass
>>>>>>> c2938793
from datetime import datetime, timezone
from importlib import metadata
from pathlib import Path
from urllib import parse

from databricks.labs.blueprint.parallel import ManyError, Threads
from databricks.labs.blueprint.paths import DBFSPath, WorkspacePath
from databricks.labs.lsql.backends import SqlBackend
from databricks.sdk import WorkspaceClient
from databricks.sdk.errors import NotFound
from databricks.sdk.service import compute, jobs

from databricks.labs.ucx.assessment.crawlers import runtime_version_tuple
from databricks.labs.ucx.hive_metastore.table_migration_status import TableMigrationIndex
from databricks.labs.ucx.mixins.cached_workspace_path import WorkspaceCache
from databricks.labs.ucx.source_code.base import (
    CurrentSessionState,
    LocatedAdvice,
    is_a_notebook,
    file_language,
    guess_encoding,
)
<<<<<<< HEAD
from databricks.labs.ucx.source_code.directfs_access import (
    DirectFsAccess,
    LineageAtom,
    DirectFsAccessCrawler,
    DirectFsAccessInPath,
)
=======
from databricks.labs.ucx.source_code.directfs_access import DirectFsAccess, LineageAtom, DirectFsAccessCrawlers
>>>>>>> c2938793
from databricks.labs.ucx.source_code.graph import (
    Dependency,
    DependencyGraph,
    DependencyProblem,
    DependencyResolver,
    SourceContainer,
    WrappingLoader,
    DependencyGraphWalker,
)
from databricks.labs.ucx.source_code.linters.context import LinterContext
from databricks.labs.ucx.source_code.linters.directfs import DirectFsAccessPyLinter, DirectFsAccessSqlLinter
from databricks.labs.ucx.source_code.notebooks.cells import CellLanguage
from databricks.labs.ucx.source_code.python.python_ast import Tree
from databricks.labs.ucx.source_code.notebooks.sources import FileLinter, Notebook
from databricks.labs.ucx.source_code.path_lookup import PathLookup

logger = logging.getLogger(__name__)


@dataclass
class JobProblem:
    job_id: int
    job_name: str
    task_key: str
    path: str
    code: str
    message: str
    start_line: int
    start_col: int
    end_line: int
    end_col: int

    def as_message(self) -> str:
        message = f"{self.path}:{self.start_line} [{self.code}] {self.message}"
        return message


class WorkflowTask(Dependency):
    def __init__(self, ws: WorkspaceClient, task: jobs.Task, job: jobs.Job):
        loader = WrappingLoader(WorkflowTaskContainer(ws, task, job))
        super().__init__(loader, Path(f'/jobs/{task.task_key}'), inherits_context=False)
        self._task = task
        self._job = job

    def load(self, path_lookup: PathLookup) -> SourceContainer | None:
        return self._loader.load_dependency(path_lookup, self)

    def __repr__(self):
        return f'WorkflowTask<{self._task.task_key} of {self._job.settings.name}>'

    @property
    def lineage(self) -> list[LineageAtom]:
        job_name = (None if self._job.settings is None else self._job.settings.name) or "unknown job"
        job_lineage = LineageAtom("job", str(self._job.job_id), {"name": job_name})
        task_lineage = LineageAtom("task", self._task.task_key)
        return [job_lineage, task_lineage]


class WorkflowTaskContainer(SourceContainer):
    def __init__(self, ws: WorkspaceClient, task: jobs.Task, job: jobs.Job):
        self._task = task
        self._job = job
        self._ws = ws
        self._cache = WorkspaceCache(ws)
        self._named_parameters: dict[str, str] | None = {}
        self._parameters: list[str] | None = []
        self._spark_conf: dict[str, str] | None = {}
        self._spark_version: str | None = None
        self._data_security_mode = None
        self._is_serverless = False

    @property
    def named_parameters(self) -> dict[str, str]:
        return self._named_parameters or {}

    @property
    def spark_conf(self) -> dict[str, str]:
        return self._spark_conf or {}

    @property
    def runtime_version(self) -> tuple[int, int]:
        version_tuple = runtime_version_tuple(self._spark_version)
        if not version_tuple:
            return 0, 0
        return version_tuple

    @property
    def data_security_mode(self) -> compute.DataSecurityMode:
        return self._data_security_mode or compute.DataSecurityMode.NONE

    def build_dependency_graph(self, parent: DependencyGraph) -> list[DependencyProblem]:
        return list(self._register_task_dependencies(parent))

    def _register_task_dependencies(self, graph: DependencyGraph) -> Iterable[DependencyProblem]:
        yield from self._register_cluster_info()
        yield from self._register_libraries(graph)
        yield from self._register_existing_cluster_id(graph)
        yield from self._register_notebook(graph)
        yield from self._register_spark_python_task(graph)
        yield from self._register_python_wheel_task(graph)
        yield from self._register_spark_jar_task(graph)
        yield from self._register_run_job_task(graph)
        yield from self._register_pipeline_task(graph)
        yield from self._register_spark_submit_task(graph)

    def _register_libraries(self, graph: DependencyGraph) -> Iterable[DependencyProblem]:
        if not self._task.libraries:
            return
        for library in self._task.libraries:
            yield from self._register_library(graph, library)

    def _as_path(self, path: str) -> Path:
        parsed_path = parse.urlparse(path)
        match parsed_path.scheme:
            case "":
                return self._cache.get_path(path)
            case "dbfs":
                return DBFSPath(self._ws, parsed_path.path)
            case other:
                msg = f"Unsupported schema: {other} (only DBFS or Workspace paths are allowed)"
                raise ValueError(msg)

    @classmethod
    @contextmanager
    def _temporary_copy(cls, path: Path) -> Generator[Path, None, None]:
        with tempfile.TemporaryDirectory() as directory:
            temporary_path = Path(directory) / path.name
            with path.open("rb") as src, temporary_path.open("wb") as dst:
                shutil.copyfileobj(src, dst)
            yield temporary_path

    def _register_library(self, graph: DependencyGraph, library: compute.Library) -> Iterable[DependencyProblem]:
        if library.pypi:
            problems = graph.register_library(library.pypi.package)
            if problems:
                yield from problems
        if library.egg:
            yield from self._register_egg(graph, library)
        if library.whl:
            wheel_path = self._as_path(library.whl)
            with self._temporary_copy(wheel_path) as local_file:
                yield from graph.register_library(local_file.as_posix())
        if library.requirements:  # https://pip.pypa.io/en/stable/reference/requirements-file-format/
            logger.info(f"Registering libraries from {library.requirements}")
            requirements_path = self._as_path(library.requirements)
            with requirements_path.open() as requirements:
                for requirement in requirements:
                    requirement = requirement.rstrip()
                    clean_requirement = requirement.replace(" ", "")  # requirements.txt may contain spaces
                    if clean_requirement.startswith("-r"):
                        logger.warning(f"Reference to other requirements file is not supported: {requirement}")
                        continue
                    if clean_requirement.startswith("-c"):
                        logger.warning(f"Reference to constraints file is not supported: {requirement}")
                        continue
                    yield from graph.register_library(clean_requirement)
        if library.jar:
            # TODO: https://github.com/databrickslabs/ucx/issues/1641
            yield DependencyProblem('not-yet-implemented', 'Jar library is not yet implemented')

    def _register_egg(self, graph, library):
        if self.runtime_version > (14, 0):
            yield DependencyProblem(
                code='not-supported',
                message='Installing eggs is no longer supported on Databricks 14.0 or higher',
            )
        logger.info(f"Registering library from {library.egg}")
        egg_path = self._as_path(library.egg)
        with self._temporary_copy(egg_path) as local_file:
            yield from graph.register_library(local_file.as_posix())

    def _register_notebook(self, graph: DependencyGraph) -> Iterable[DependencyProblem]:
        if not self._task.notebook_task:
            return []
        self._named_parameters = self._task.notebook_task.base_parameters
        notebook_path = self._task.notebook_task.notebook_path
        logger.info(f'Discovering {self._task.task_key} entrypoint: {notebook_path}')
        # Notebooks can't be on DBFS.
        path = self._cache.get_path(notebook_path)
        return graph.register_notebook(path, False)

    def _register_spark_python_task(self, graph: DependencyGraph):
        if not self._task.spark_python_task:
            return []
        self._parameters = self._task.spark_python_task.parameters
        python_file = self._task.spark_python_task.python_file
        logger.info(f'Discovering {self._task.task_key} entrypoint: {python_file}')
        path = self._as_path(python_file)
        return graph.register_file(path)

    @staticmethod
    def _find_first_matching_distribution(path_lookup: PathLookup, name: str) -> metadata.Distribution | None:
        # Prepared exists in importlib.metadata.__init__pyi, but is not defined in importlib.metadata.__init__.py
        normalize_name = metadata.Prepared.normalize  # type: ignore
        normalized_name = normalize_name(name)
        for library_root in path_lookup.library_roots:
            for path in library_root.glob("*.dist-info"):
                distribution = metadata.Distribution.at(path)
                if normalize_name(distribution.name) == normalized_name:
                    return distribution
        return None

    def _register_python_wheel_task(self, graph: DependencyGraph) -> Iterable[DependencyProblem]:
        if not self._task.python_wheel_task:
            return []
        self._named_parameters = self._task.python_wheel_task.named_parameters
        self._parameters = self._task.python_wheel_task.parameters
        distribution_name = self._task.python_wheel_task.package_name
        distribution = self._find_first_matching_distribution(graph.path_lookup, distribution_name)
        if distribution is None:
            return [DependencyProblem("distribution-not-found", f"Could not find distribution for {distribution_name}")]
        entry_point_name = self._task.python_wheel_task.entry_point
        try:
            entry_point = distribution.entry_points[entry_point_name]
        except KeyError:
            return [
                DependencyProblem(
                    "distribution-entry-point-not-found",
                    f"Could not find distribution entry point for {distribution_name}.{entry_point_name}",
                )
            ]
        return graph.register_import(entry_point.module)

    def _register_spark_jar_task(self, graph: DependencyGraph):  # pylint: disable=unused-argument
        if not self._task.spark_jar_task:
            return
        # TODO: https://github.com/databrickslabs/ucx/issues/1641
        self._parameters = self._task.spark_jar_task.parameters
        yield DependencyProblem('not-yet-implemented', 'Spark Jar task is not yet implemented')

    def _register_run_job_task(self, graph: DependencyGraph):  # pylint: disable=unused-argument
        if not self._task.run_job_task:
            return
        # TODO: it's not clear how to terminate the graph
        yield DependencyProblem('not-yet-implemented', 'Run job task is not yet implemented')

    def _register_pipeline_task(self, graph: DependencyGraph):
        if not self._task.pipeline_task:
            return

        pipeline = self._ws.pipelines.get(self._task.pipeline_task.pipeline_id)
        if not pipeline.spec:
            return
        if not pipeline.spec.libraries:
            return

        pipeline_libraries = pipeline.spec.libraries
        for library in pipeline_libraries:
            if not library.notebook:
                return
            if library.notebook.path:
                notebook_path = library.notebook.path
                # Notebooks can't be on DBFS.
                path = self._cache.get_path(notebook_path)
                # the notebook is the root of the graph, so there's no context to inherit
                yield from graph.register_notebook(path, inherit_context=False)
            if library.jar:
                yield from self._register_library(graph, compute.Library(jar=library.jar))
            if library.maven:
                yield DependencyProblem('not-yet-implemented', 'Maven library is not yet implemented')
            if library.file:
                yield DependencyProblem('not-yet-implemented', 'File library is not yet implemented')

    def _register_existing_cluster_id(self, graph: DependencyGraph):
        if not self._task.existing_cluster_id:
            return

        # load libraries installed on the referred cluster
        library_full_status_list = self._ws.libraries.cluster_status(self._task.existing_cluster_id)

        for library_full_status in library_full_status_list:
            if library_full_status.library:
                yield from self._register_library(graph, library_full_status.library)

    def _register_spark_submit_task(self, graph: DependencyGraph):  # pylint: disable=unused-argument
        if not self._task.spark_submit_task:
            return
        yield DependencyProblem('not-yet-implemented', 'Spark submit task is not yet implemented')

    def _register_cluster_info(self):
        if self._task.existing_cluster_id:
            cluster_info = self._ws.clusters.get(self._task.existing_cluster_id)
            return self._new_job_cluster_metadata(cluster_info)
        if self._task.new_cluster:
            return self._new_job_cluster_metadata(self._task.new_cluster)
        if self._task.job_cluster_key:
            for job_cluster in self._job.settings.job_clusters:
                if job_cluster.job_cluster_key != self._task.job_cluster_key:
                    continue
                return self._new_job_cluster_metadata(job_cluster.new_cluster)
        self._data_security_mode = compute.DataSecurityMode.USER_ISOLATION
        self._is_serverless = True
        return []

    def _new_job_cluster_metadata(self, new_cluster):
        self._spark_conf = new_cluster.spark_conf
        self._spark_version = new_cluster.spark_version
        self._data_security_mode = new_cluster.data_security_mode
        return []


class WorkflowLinter:
    def __init__(
        self,
        ws: WorkspaceClient,
        resolver: DependencyResolver,
        path_lookup: PathLookup,
        migration_index: TableMigrationIndex,
<<<<<<< HEAD
        directfs_crawler: DirectFsAccessCrawler,
=======
        directfs_crawlers: DirectFsAccessCrawlers,
>>>>>>> c2938793
        include_job_ids: list[int] | None = None,
    ):
        self._ws = ws
        self._resolver = resolver
        self._path_lookup = path_lookup
        self._migration_index = migration_index
<<<<<<< HEAD
        self._directfs_crawler = directfs_crawler
=======
        self._directfs_crawlers = directfs_crawlers
>>>>>>> c2938793
        self._include_job_ids = include_job_ids

    def refresh_report(self, sql_backend: SqlBackend, inventory_database: str):
        tasks = []
        all_jobs = list(self._ws.jobs.list())
        logger.info(f"Preparing {len(all_jobs)} linting tasks...")
        for job in all_jobs:
            if self._include_job_ids and job.job_id not in self._include_job_ids:
                logger.info(f"Skipping job {job.job_id}...")
                continue
            tasks.append(functools.partial(self.lint_job, job.job_id))
        logger.info(f"Running {tasks} linting tasks in parallel...")
        job_results, errors = Threads.gather('linting workflows', tasks)
        job_problems: list[JobProblem] = []
<<<<<<< HEAD
        job_dfsas: list[DirectFsAccessInPath] = []
=======
        job_dfsas: list[DirectFsAccess] = []
>>>>>>> c2938793
        for problems, dfsas in job_results:
            job_problems.extend(problems)
            job_dfsas.extend(dfsas)
        logger.info(f"Saving {len(job_problems)} linting problems...")
        sql_backend.save_table(
            f'{inventory_database}.workflow_problems',
            job_problems,
            JobProblem,
            mode='overwrite',
        )
<<<<<<< HEAD
        self._directfs_crawler.dump_all(job_dfsas)
        if len(errors) > 0:
            raise ManyError(errors)

    def lint_job(self, job_id: int) -> tuple[list[JobProblem], list[DirectFsAccessInPath]]:
=======
        self._directfs_crawlers.for_paths().dump_all(job_dfsas)
        if len(errors) > 0:
            raise ManyError(errors)

    def lint_job(self, job_id: int) -> tuple[list[JobProblem], list[DirectFsAccess]]:
>>>>>>> c2938793
        try:
            job = self._ws.jobs.get(job_id)
        except NotFound:
            logger.warning(f'Could not find job: {job_id}')
            return ([], [])

        problems, dfsas = self._lint_job(job)
        if len(problems) > 0:
            problem_messages = "\n".join([problem.as_message() for problem in problems])
            logger.warning(f"Found job problems:\n{problem_messages}")
        return problems, dfsas

    _UNKNOWN = Path('<UNKNOWN>')

<<<<<<< HEAD
    def _lint_job(self, job: jobs.Job) -> tuple[list[JobProblem], list[DirectFsAccessInPath]]:
        problems: list[JobProblem] = []
        dfsas: list[DirectFsAccessInPath] = []
=======
    def _lint_job(self, job: jobs.Job) -> tuple[list[JobProblem], list[DirectFsAccess]]:
        problems: list[JobProblem] = []
        dfsas: list[DirectFsAccess] = []
>>>>>>> c2938793
        assert job.job_id is not None
        assert job.settings is not None
        assert job.settings.name is not None
        assert job.settings.tasks is not None
        linted_paths: set[Path] = set()
        for task in job.settings.tasks:
            graph, advices, session_state = self._build_task_dependency_graph(task, job)
            if not advices:
                advices = self._lint_task(task, graph, session_state, linted_paths)
            for advice in advices:
                absolute_path = advice.path.absolute().as_posix() if advice.path != self._UNKNOWN else 'UNKNOWN'
                job_problem = JobProblem(
                    job_id=job.job_id,
                    job_name=job.settings.name,
                    task_key=task.task_key,
                    path=absolute_path,
                    code=advice.advice.code,
                    message=advice.advice.message,
                    start_line=advice.advice.start_line,
                    start_col=advice.advice.start_col,
                    end_line=advice.advice.end_line,
                    end_col=advice.advice.end_col,
                )
                problems.append(job_problem)
            assessment_start = datetime.now()
            task_dfsas = self._collect_task_dfsas(task, job, graph, session_state)
            assessment_end = datetime.now()
            for dfsa in task_dfsas:
                dfsa = dfsa.replace_assessment_infos(assessment_start=assessment_start, assessment_end=assessment_end)
                dfsas.append(dfsa)
        return problems, dfsas

    def _build_task_dependency_graph(
        self, task: jobs.Task, job: jobs.Job
    ) -> tuple[DependencyGraph, Iterable[LocatedAdvice], CurrentSessionState]:
        root_dependency: Dependency = WorkflowTask(self._ws, task, job)
        # we can load it without further preparation since the WorkflowTask is merely a wrapper
        container = root_dependency.load(self._path_lookup)
        assert isinstance(container, WorkflowTaskContainer)
        session_state = CurrentSessionState(
            data_security_mode=container.data_security_mode,
            named_parameters=container.named_parameters,
            spark_conf=container.spark_conf,
            dbr_version=container.runtime_version,
        )
        graph = DependencyGraph(root_dependency, None, self._resolver, self._path_lookup, session_state)
        problems = container.build_dependency_graph(graph)
        located_advices: list[LocatedAdvice] = []
        for problem in problems:
            source_path = self._UNKNOWN if problem.is_path_missing() else problem.source_path
            located_advices.append(LocatedAdvice(problem.as_advisory(), source_path))
        return graph, located_advices, session_state

    def _lint_task(
        self,
        task: jobs.Task,
        graph: DependencyGraph,
        session_state: CurrentSessionState,
        linted_paths: set[Path],
    ) -> Iterable[LocatedAdvice]:
        walker = LintingWalker(
            graph, linted_paths, self._path_lookup, task.task_key, session_state, self._migration_index
        )
        yield from walker

    def _collect_task_dfsas(
        self, task: jobs.Task, job: jobs.Job, graph: DependencyGraph, session_state: CurrentSessionState
<<<<<<< HEAD
    ) -> Iterable[DirectFsAccessInPath]:
=======
    ) -> Iterable[DirectFsAccess]:
>>>>>>> c2938793
        collector = DfsaCollectorWalker(graph, set(), self._path_lookup, session_state)
        assert job.settings is not None  # as already done in _lint_job
        job_name = job.settings.name
        for dfsa in collector:
<<<<<<< HEAD
            yield DirectFsAccessInPath(**asdict(dfsa)).replace_job_infos(
                job_id=job.job_id, job_name=job_name, task_key=task.task_key
            )
=======
            yield dfsa.replace_job_infos(job_id=job.job_id, job_name=job_name, task_key=task.task_key)
>>>>>>> c2938793


class LintingWalker(DependencyGraphWalker[LocatedAdvice]):

    def __init__(
        self,
        graph: DependencyGraph,
        walked_paths: set[Path],
        path_lookup: PathLookup,
        key: str,
        session_state: CurrentSessionState,
        migration_index: TableMigrationIndex,
    ):
        super().__init__(graph, walked_paths, path_lookup)
        self._key = key
        self._session_state = session_state
        self._migration_index = migration_index

    def _log_walk_one(self, dependency: Dependency):
        logger.info(f'Linting {self._key} dependency: {dependency}')

    def _process_dependency(
        self, dependency: Dependency, path_lookup: PathLookup, inherited_tree: Tree | None
    ) -> Iterable[LocatedAdvice]:
        ctx = LinterContext(self._migration_index, self._session_state)
        # FileLinter determines which file/notebook linter to use
        linter = FileLinter(ctx, path_lookup, self._session_state, dependency.path, inherited_tree)
        for advice in linter.lint():
            yield LocatedAdvice(advice, dependency.path)


def _get_path_modified_datetime(path: Path) -> datetime:
    if isinstance(path, WorkspacePath):
        # TODO add stats method in blueprint, see https://github.com/databrickslabs/blueprint/issues/142
        # pylint: disable=protected-access
        unix_time = float(path._object_info.modified_at) / 1000.0 if path._object_info.modified_at else 0.0
    elif isinstance(path, DBFSPath):
        # TODO add stats method in blueprint, see https://github.com/databrickslabs/blueprint/issues/143
        # pylint: disable=protected-access
        unix_time = float(path._file_info.modification_time) / 1000.0 if path._file_info.modification_time else 0.0
    else:
        unix_time = path.stat().st_mtime
    return datetime.fromtimestamp(unix_time, timezone.utc)


class DfsaCollectorWalker(DependencyGraphWalker[DirectFsAccess]):

    def __init__(
        self,
        graph: DependencyGraph,
        walked_paths: set[Path],
        path_lookup: PathLookup,
        session_state: CurrentSessionState,
    ):
        super().__init__(graph, walked_paths, path_lookup)
        self._session_state = session_state

    def _process_dependency(
        self, dependency: Dependency, path_lookup: PathLookup, inherited_tree: Tree | None
    ) -> Iterable[DirectFsAccess]:
        language = file_language(dependency.path)
        if not language:
            logger.warning(f"Unknown language for {dependency.path}")
            return
        cell_language = CellLanguage.of_language(language)
        source = dependency.path.read_text(guess_encoding(dependency.path))
        if is_a_notebook(dependency.path):
            yield from self._collect_from_notebook(source, cell_language, dependency.path, inherited_tree)
        elif dependency.path.is_file():
            yield from self._collect_from_source(source, cell_language, dependency.path, inherited_tree)

    def _collect_from_notebook(
        self, source: str, language: CellLanguage, path: Path, inherited_tree: Tree | None
    ) -> Iterable[DirectFsAccess]:
        notebook = Notebook.parse(path, source, language.language)
        src_timestamp = _get_path_modified_datetime(path)
        src_id = str(path)
        for cell in notebook.cells:
            for dfsa in self._collect_from_source(cell.original_code, cell.language, path, inherited_tree):
                yield dfsa.replace_source(source_id=src_id, source_lineage=self.lineage, source_timestamp=src_timestamp)
            if cell.language is CellLanguage.PYTHON:
                if inherited_tree is None:
                    inherited_tree = Tree.new_module()
                tree = Tree.normalize_and_parse(cell.original_code)
                inherited_tree.append_tree(tree)

    def _collect_from_source(
        self, source: str, language: CellLanguage, path: Path, inherited_tree: Tree | None
    ) -> Iterable[DirectFsAccess]:
        iterable: Iterable[DirectFsAccess] | None = None
        if language is CellLanguage.SQL:
            iterable = self._collect_from_sql(source)
        if language is CellLanguage.PYTHON:
            iterable = self._collect_from_python(source, inherited_tree)
        if iterable is None:
            logger.warning(f"Language {language.name} not supported yet!")
            return
        src_timestamp = _get_path_modified_datetime(path)
        src_id = str(path)
        for dfsa in iterable:
            yield dfsa.replace_source(source_id=src_id, source_lineage=self.lineage, source_timestamp=src_timestamp)

    def _collect_from_python(self, source: str, inherited_tree: Tree | None) -> Iterable[DirectFsAccess]:
        linter = DirectFsAccessPyLinter(self._session_state, prevent_spark_duplicates=False)
        for dfsa_node in linter.collect_dfsas(source, inherited_tree):
            yield dfsa_node.dfsa

    def _collect_from_sql(self, source: str) -> Iterable[DirectFsAccess]:
        linter = DirectFsAccessSqlLinter()
        yield from linter.collect_dfsas(source)<|MERGE_RESOLUTION|>--- conflicted
+++ resolved
@@ -4,11 +4,7 @@
 import tempfile
 from collections.abc import Generator, Iterable
 from contextlib import contextmanager
-<<<<<<< HEAD
 from dataclasses import dataclass, asdict
-=======
-from dataclasses import dataclass
->>>>>>> c2938793
 from datetime import datetime, timezone
 from importlib import metadata
 from pathlib import Path
@@ -31,16 +27,12 @@
     file_language,
     guess_encoding,
 )
-<<<<<<< HEAD
 from databricks.labs.ucx.source_code.directfs_access import (
     DirectFsAccess,
     LineageAtom,
     DirectFsAccessCrawler,
     DirectFsAccessInPath,
 )
-=======
-from databricks.labs.ucx.source_code.directfs_access import DirectFsAccess, LineageAtom, DirectFsAccessCrawlers
->>>>>>> c2938793
 from databricks.labs.ucx.source_code.graph import (
     Dependency,
     DependencyGraph,
@@ -349,22 +341,14 @@
         resolver: DependencyResolver,
         path_lookup: PathLookup,
         migration_index: TableMigrationIndex,
-<<<<<<< HEAD
         directfs_crawler: DirectFsAccessCrawler,
-=======
-        directfs_crawlers: DirectFsAccessCrawlers,
->>>>>>> c2938793
         include_job_ids: list[int] | None = None,
     ):
         self._ws = ws
         self._resolver = resolver
         self._path_lookup = path_lookup
         self._migration_index = migration_index
-<<<<<<< HEAD
         self._directfs_crawler = directfs_crawler
-=======
-        self._directfs_crawlers = directfs_crawlers
->>>>>>> c2938793
         self._include_job_ids = include_job_ids
 
     def refresh_report(self, sql_backend: SqlBackend, inventory_database: str):
@@ -379,11 +363,7 @@
         logger.info(f"Running {tasks} linting tasks in parallel...")
         job_results, errors = Threads.gather('linting workflows', tasks)
         job_problems: list[JobProblem] = []
-<<<<<<< HEAD
         job_dfsas: list[DirectFsAccessInPath] = []
-=======
-        job_dfsas: list[DirectFsAccess] = []
->>>>>>> c2938793
         for problems, dfsas in job_results:
             job_problems.extend(problems)
             job_dfsas.extend(dfsas)
@@ -394,19 +374,12 @@
             JobProblem,
             mode='overwrite',
         )
-<<<<<<< HEAD
         self._directfs_crawler.dump_all(job_dfsas)
         if len(errors) > 0:
             raise ManyError(errors)
 
+    def lint_job(self, job_id: int) -> tuple[list[JobProblem], list[DirectFsAccess]]:
     def lint_job(self, job_id: int) -> tuple[list[JobProblem], list[DirectFsAccessInPath]]:
-=======
-        self._directfs_crawlers.for_paths().dump_all(job_dfsas)
-        if len(errors) > 0:
-            raise ManyError(errors)
-
-    def lint_job(self, job_id: int) -> tuple[list[JobProblem], list[DirectFsAccess]]:
->>>>>>> c2938793
         try:
             job = self._ws.jobs.get(job_id)
         except NotFound:
@@ -421,15 +394,10 @@
 
     _UNKNOWN = Path('<UNKNOWN>')
 
-<<<<<<< HEAD
+    def _lint_job(self, job: jobs.Job) -> tuple[list[JobProblem], list[DirectFsAccess]]:
     def _lint_job(self, job: jobs.Job) -> tuple[list[JobProblem], list[DirectFsAccessInPath]]:
         problems: list[JobProblem] = []
         dfsas: list[DirectFsAccessInPath] = []
-=======
-    def _lint_job(self, job: jobs.Job) -> tuple[list[JobProblem], list[DirectFsAccess]]:
-        problems: list[JobProblem] = []
-        dfsas: list[DirectFsAccess] = []
->>>>>>> c2938793
         assert job.job_id is not None
         assert job.settings is not None
         assert job.settings.name is not None
@@ -497,22 +465,14 @@
 
     def _collect_task_dfsas(
         self, task: jobs.Task, job: jobs.Job, graph: DependencyGraph, session_state: CurrentSessionState
-<<<<<<< HEAD
     ) -> Iterable[DirectFsAccessInPath]:
-=======
-    ) -> Iterable[DirectFsAccess]:
->>>>>>> c2938793
         collector = DfsaCollectorWalker(graph, set(), self._path_lookup, session_state)
         assert job.settings is not None  # as already done in _lint_job
         job_name = job.settings.name
         for dfsa in collector:
-<<<<<<< HEAD
             yield DirectFsAccessInPath(**asdict(dfsa)).replace_job_infos(
                 job_id=job.job_id, job_name=job_name, task_key=task.task_key
             )
-=======
-            yield dfsa.replace_job_infos(job_id=job.job_id, job_name=job_name, task_key=task.task_key)
->>>>>>> c2938793
 
 
 class LintingWalker(DependencyGraphWalker[LocatedAdvice]):
