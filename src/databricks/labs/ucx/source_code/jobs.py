--- conflicted
+++ resolved
@@ -539,25 +539,19 @@
         self, source: str, language: CellLanguage, path: Path, inherited_tree: Tree | None
     ) -> Iterable[DirectFsAccess]:
         notebook = Notebook.parse(path, source, language.language)
-        src_timestamp = int(path.stat().st_mtime)
+        if isinstance(path, WorkspacePath):
+            # TODO add modified_at property in lsql, see https://github.com/databrickslabs/lsql/issues/268
+            # pylint: disable=protected-access
+            src_timestamp = path._object_info.modified_at or -1
+        elif isinstance(path, DBFSPath):
+            # TODO add stats method in blueprint, see https://github.com/databrickslabs/blueprint/issues/143
+            # pylint: disable=protected-access
+            src_timestamp = path._file_info.modification_time or -1
+        else:
+            src_timestamp = int(path.stat().st_mtime)
         src_id = str(path)
         src_lineage = json.dumps(self.lineage)
         for cell in notebook.cells:
-<<<<<<< HEAD
-=======
-            if isinstance(path, WorkspacePath):
-                # TODO add modified_at property in lsql, see https://github.com/databrickslabs/lsql/issues/268
-                # pylint: disable=protected-access
-                src_timestamp = path._object_info.modified_at or -1
-            elif isinstance(path, DBFSPath):
-                # TODO add stats method in blueprint, see https://github.com/databrickslabs/blueprint/issues/143
-                # pylint: disable=protected-access
-                src_timestamp = path._file_info.modification_time or -1
-            else:
-                src_timestamp = int(path.stat().st_mtime)
-            src_id = str(path)
-            src_lineage = self.lineage_str
->>>>>>> abcab877
             for dfsa in self._collect_from_source(cell.original_code, cell.language, path, inherited_tree):
                 yield dfsa.replace_source(source_id=src_id, source_lineage=src_lineage, source_timestamp=src_timestamp)
             if cell.language is CellLanguage.PYTHON:
@@ -577,12 +571,6 @@
         if iterable is None:
             logger.warning(f"Language {language.name} not supported yet!")
             return
-        src_id = str(path)
-<<<<<<< HEAD
-        src_lineage = json.dumps(self.lineage)
-        src_timestamp = int(path.stat().st_mtime)
-=======
-        src_lineage = self.lineage_str
         if isinstance(path, WorkspacePath):
             # TODO add stats method in blueprint, see https://github.com/databrickslabs/blueprint/issues/142
             # pylint: disable=protected-access
@@ -593,7 +581,8 @@
             src_timestamp = path._file_info.modification_time or -1
         else:
             src_timestamp = int(path.stat().st_mtime)
->>>>>>> abcab877
+        src_id = str(path)
+        src_lineage = json.dumps(self.lineage)
         for dfsa in iterable:
             yield dfsa.replace_source(source_id=src_id, source_lineage=src_lineage, source_timestamp=src_timestamp)
 
