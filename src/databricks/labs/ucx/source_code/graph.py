--- conflicted
+++ resolved
@@ -203,11 +203,7 @@
 
     # when visit_node returns True it interrupts the visit
     def visit(self, visit_node: Callable[[DependencyGraph], bool | None], visited: set[Path] | None) -> bool:
-<<<<<<< HEAD
-        """ provide visited set to ensure nodes are only visited once """
-=======
         """provide visited set to ensure nodes are only visited once"""
->>>>>>> 26ff548a
         if visited:
             if self.path in visited:
                 return False
