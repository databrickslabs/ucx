from __future__ import annotations

import abc
import logging
from dataclasses import dataclass
from pathlib import Path
from collections.abc import Callable

from astroid import (  # type: ignore
    NodeNG,
)
from databricks.labs.ucx.source_code.base import Advisory, CurrentSessionState
from databricks.labs.ucx.source_code.linters.python_ast import Tree
from databricks.labs.ucx.source_code.path_lookup import PathLookup

logger = logging.Logger(__name__)


class DependencyGraph:

    def __init__(
        self,
        dependency: Dependency,
        parent: DependencyGraph | None,
        resolver: DependencyResolver,
        path_lookup: PathLookup,
        session_state: CurrentSessionState,
    ):
        self._dependency = dependency
        self._parent = parent
        self._resolver = resolver
        self._path_lookup = path_lookup.change_directory(dependency.path.parent)
        self._session_state = session_state
        self._dependencies: dict[Dependency, DependencyGraph] = {}

    @property
    def path_lookup(self):
        return self._path_lookup

    @property
    def dependency(self):
        return self._dependency

    @property
    def path(self):
        return self._dependency.path

    def register_library(self, *libraries: str) -> list[DependencyProblem]:
        return self._resolver.register_library(self.path_lookup, *libraries)

    def register_notebook(self, path: Path, inherit_context: bool) -> list[DependencyProblem]:
        maybe = self._resolver.resolve_notebook(self.path_lookup, path, inherit_context)
        if not maybe.dependency:
            return maybe.problems
        maybe_graph = self.register_dependency(maybe.dependency)
        return maybe_graph.problems

    def register_import(self, name: str) -> list[DependencyProblem]:
        if not name:
            return [DependencyProblem('import-empty', 'Empty import name')]
        maybe = self._resolver.resolve_import(self.path_lookup, name)
        if not maybe.dependency:
            return maybe.problems
        maybe_graph = self.register_dependency(maybe.dependency)
        return maybe_graph.problems

    def register_dependency(self, dependency: Dependency) -> MaybeGraph:
        # TODO: this has to be a private method, because we don't want to allow free-form dependencies.
        # the only case we have for this method to be used outside of this class is for DistInfoPackage
        # See databricks.labs.ucx.source_code.python_libraries.DistInfoContainer.build_dependency_graph for reference
        logger.debug(f"Registering dependency {dependency}")
        maybe = self.locate_dependency(dependency.path)
        if maybe.graph is not None:
            self._dependencies[dependency] = maybe.graph
            return maybe
        # nay, create the child graph and populate it
        child_graph = DependencyGraph(dependency, self, self._resolver, self._path_lookup, self._session_state)
        self._dependencies[dependency] = child_graph
        container = dependency.load(self.path_lookup)
        # TODO: Return either (child) graph OR problems
        if not container:
            problem = DependencyProblem('dependency-register-failed', 'Failed to register dependency', dependency.path)
            return MaybeGraph(child_graph, [problem])
        problems = container.build_dependency_graph(child_graph)
        return MaybeGraph(
            child_graph,
            [
                problem.replace(
                    source_path=dependency.path if problem.is_path_missing() else problem.source_path,
                )
                for problem in problems
            ],
        )

    def locate_dependency(self, path: Path) -> MaybeGraph:
        # need a list since unlike JS, Python won't let you assign closure variables
        found: list[DependencyGraph] = []

        def check_registered_dependency(graph):
            if graph.path == path:
                found.append(graph)
                return True
            return False

        self.root.visit(check_registered_dependency, set())
        if not found:
            return MaybeGraph(None, [DependencyProblem('dependency-not-found', 'Dependency not found')])
        return MaybeGraph(found[0], [])

    @property
    def root(self):
        return self if self._parent is None else self._parent.root

    @property
    def parent(self):
        return self._parent

    @property
    def all_dependencies(self) -> set[Dependency]:
        dependencies: set[Dependency] = set()

        def add_to_dependencies(graph: DependencyGraph) -> bool:
            if graph.dependency in dependencies:
                return True
            dependencies.add(graph.dependency)
            return False

        self.visit(add_to_dependencies, set())
        return dependencies

    @property
    def root_dependencies(self) -> set[Dependency]:
        roots: set[Dependency] = set()
        children: set[Dependency] = set()

        def add_to_dependencies(graph: DependencyGraph) -> bool:
            dependency = graph.dependency
            if dependency in children:
                return False  # Nothing to do
            if dependency in roots:
                roots.remove(dependency)
                children.add(dependency)
                return False
            if graph.parent is None:
                roots.add(dependency)
                return False
            children.add(dependency)
            return False

        self.visit(add_to_dependencies, set())
        return roots

    @property
    def local_dependencies(self) -> set[Dependency]:
        return {child.dependency for child in self._dependencies.values()}

    @property
    def all_paths(self) -> set[Path]:
        # TODO: remove this public method, as it'll throw false positives
        # for package imports, like certifi. a WorkflowTask is also a dependency,
        # but it does not exist on a filesystem
        return {d.path for d in self.all_dependencies}

    def all_relative_names(self) -> set[str]:
        """This method is intended to simplify testing"""
        return self._relative_names(self.all_dependencies)

    def _relative_names(self, dependencies: set[Dependency]) -> set[str]:
        """This method is intended to simplify testing"""
        names = set[str]()
        for dependency in dependencies:
            for library_root in self._path_lookup.library_roots:
                if not dependency.path.is_relative_to(library_root):
                    continue
                relative_path = dependency.path.relative_to(library_root).as_posix()
                if relative_path == ".":
                    continue
                names.add(relative_path)
        return names

    def root_paths(self) -> set[Path]:
        return {d.path for d in self.root_dependencies}

    def root_relative_names(self) -> set[str]:
        """This method is intended to simplify testing"""
        return self._relative_names(self.root_dependencies)

    # when visit_node returns True it interrupts the visit
    def visit(self, visit_node: Callable[[DependencyGraph], bool | None], visited: set[Path]) -> bool:
        if self.path in visited:
            return False
        visited.add(self.path)
        if visit_node(self):
            return True
        for dependency in self._dependencies.values():
            if dependency.visit(visit_node, visited):
                return True
        return False

<<<<<<< HEAD
=======
    def new_dependency_graph_context(self):
        return DependencyGraphContext(parent=self, path_lookup=self._path_lookup, session_state=self._session_state)

>>>>>>> e9a2b000
    def _compute_route(self, root: Path, leaf: Path, visited: set[Path]) -> list[Dependency]:
        # leaf is not on the route so handle case where it doesn't inherit context
        maybe = self.locate_dependency(leaf)
        assert maybe.graph  # assume caller knows what they're doing
        if not maybe.graph.dependency.inherits_context:
            return [maybe.graph.dependency]
        # handle generic case
        route = self._do_compute_route(root, leaf, visited)
        return self._trim_route(route)

    def _do_compute_route(self, root: Path, leaf: Path, visited: set[Path]) -> list[Dependency]:
        maybe = self.locate_dependency(root)
        assert maybe.graph  # assume caller knows what they're doing
        route: list[Dependency] = []

        def do_compute_route(graph: DependencyGraph) -> bool:
            route.append(graph.dependency)
            for dependency in graph.local_dependencies:
                if dependency.path == leaf:
                    route.append(dependency)
                    return True
            for dependency in graph.local_dependencies:
                sub_route = self._do_compute_route(dependency.path, leaf, visited)
                if len(sub_route) > 0:
                    route.extend(sub_route)
                    return True
            route.pop()
            return False

        maybe.graph.visit(do_compute_route, visited)
        return route

    def _trim_route(self, dependencies: list[Dependency]) -> list[Dependency]:
<<<<<<< HEAD
        """don't inherit context if dependency is loaded via dbutils.notebook.run"""
=======
        """don't inherit context if dependency is loaded via dbutils.notebook.run or via import"""
>>>>>>> e9a2b000
        for i, dependency in enumerate(dependencies):
            if dependency.inherits_context:
                continue
            return [dependency] + self._trim_route(dependencies[i + 1 :])
        return dependencies
<<<<<<< HEAD

    def build_inherited_context(self, root: Path, leaf: Path) -> InheritedContext:
        route = self._compute_route(root, leaf, set())
        return InheritedContext.from_route(self, self.path_lookup, route)

    def new_graph_builder_context(self):
        return DependencyGraphContext(parent=self, path_lookup=self._path_lookup, session_state=self._session_state)
=======
>>>>>>> e9a2b000

    def __repr__(self):
        return f"<DependencyGraph {self.path}>"


@dataclass
class DependencyGraphContext:
    parent: DependencyGraph
    path_lookup: PathLookup
    session_state: CurrentSessionState


class Dependency(abc.ABC):

    def __init__(self, loader: DependencyLoader, path: Path, inherits_context=True):
        self._loader = loader
        self._path = path
        self._inherits_context = inherits_context

    @property
    def path(self) -> Path:
        return self._path

    @property
    def inherits_context(self):
        return self._inherits_context

    def __hash__(self):
        return hash(self.path)

    def __eq__(self, other):
        return isinstance(other, type(self)) and self.path == other.path

    def load(self, path_lookup: PathLookup) -> SourceContainer | None:
        return self._loader.load_dependency(path_lookup, self)

    def __repr__(self):
        return f"Dependency<{self.path}>"


class SourceContainer(abc.ABC):

    @abc.abstractmethod
    def build_dependency_graph(self, parent: DependencyGraph) -> list[DependencyProblem]: ...
<<<<<<< HEAD

    @abc.abstractmethod
    def build_inherited_context(self, graph: DependencyGraph, child_path: Path) -> InheritedContext: ...
=======
>>>>>>> e9a2b000


class DependencyLoader(abc.ABC):
    @abc.abstractmethod
    def load_dependency(self, path_lookup: PathLookup, dependency: Dependency) -> SourceContainer | None: ...


class WrappingLoader(DependencyLoader):

    def __init__(self, source_container: SourceContainer):
        self._source_container = source_container

    def load_dependency(self, path_lookup: PathLookup, dependency: Dependency) -> SourceContainer | None:
        return self._source_container

    def __repr__(self):
        return f"<WrappingLoader source_container={self._source_container}>"


class LibraryResolver(abc.ABC):
    @abc.abstractmethod
    def register_library(self, path_lookup: PathLookup, *libraries: str) -> list[DependencyProblem]:
        pass


class BaseNotebookResolver(abc.ABC):

    @abc.abstractmethod
    def resolve_notebook(self, path_lookup: PathLookup, path: Path, inherit_context: bool) -> MaybeDependency: ...

    @staticmethod
    def _fail(code: str, message: str) -> MaybeDependency:
        return MaybeDependency(None, [DependencyProblem(code, message)])


class BaseImportResolver(abc.ABC):

    @abc.abstractmethod
    def resolve_import(self, path_lookup: PathLookup, name: str) -> MaybeDependency:
        """resolve a simple or composite import name"""


class BaseFileResolver(abc.ABC):

    @abc.abstractmethod
    def resolve_local_file(self, path_lookup, path: Path) -> MaybeDependency:
        """locates a file"""


@dataclass
class MaybeDependency:
    dependency: Dependency | None
    problems: list[DependencyProblem]


class DependencyResolver:
    """the DependencyResolver is responsible for locating "stuff", mimicking the Databricks runtime behavior.
    There are specific resolution algorithms for import and for Notebooks (executed via %run or dbutils.notebook.run)
    so we're using 2 distinct resolvers for notebooks (instance) and imports (linked list of specialized sub-resolvers)
    resolving imports is affected by cwd and sys.paths, the latter being itself influenced by Python code
    we therefore need a PathLookup to convey these during import resolution
    """

    def __init__(
        self,
        library_resolver: LibraryResolver,
        notebook_resolver: BaseNotebookResolver,
        import_resolver: BaseImportResolver,
        path_lookup: PathLookup,
    ):
        self._library_resolver = library_resolver
        self._notebook_resolver = notebook_resolver
        self._import_resolver = import_resolver
        self._path_lookup = path_lookup

    def resolve_notebook(self, path_lookup: PathLookup, path: Path, inherit_context: bool) -> MaybeDependency:
        return self._notebook_resolver.resolve_notebook(path_lookup, path, inherit_context)

    def resolve_import(self, path_lookup: PathLookup, name: str) -> MaybeDependency:
        return self._import_resolver.resolve_import(path_lookup, name)

    def register_library(self, path_lookup: PathLookup, *libraries: str) -> list[DependencyProblem]:
        return self._library_resolver.register_library(path_lookup, *libraries)

    def build_local_file_dependency_graph(self, path: Path, session_state: CurrentSessionState) -> MaybeGraph:
        """Builds a dependency graph starting from a file. This method is mainly intended for testing purposes.
        In case of problems, the paths in the problems will be relative to the starting path lookup."""
        resolver = self._local_file_resolver
        if not resolver:
            problem = DependencyProblem("missing-file-resolver", "Missing resolver for local files")
            return MaybeGraph(None, [problem])
        maybe = resolver.resolve_local_file(self._path_lookup, path)
        if not maybe.dependency:
            return MaybeGraph(None, self._make_relative_paths(maybe.problems, path))
        graph = DependencyGraph(maybe.dependency, None, self, self._path_lookup, session_state)
        container = maybe.dependency.load(graph.path_lookup)
        if container is None:
            problem = DependencyProblem('cannot-load-file', f"Could not load file {path}")
            return MaybeGraph(None, [problem])
        problems = container.build_dependency_graph(graph)
        if problems:
            problems = self._make_relative_paths(problems, path)
        return MaybeGraph(graph, problems)

    @property
    def _local_file_resolver(self) -> BaseFileResolver | None:
        if isinstance(self._import_resolver, BaseFileResolver):
            return self._import_resolver
        return None

    def build_notebook_dependency_graph(self, path: Path, session_state: CurrentSessionState) -> MaybeGraph:
        """Builds a dependency graph starting from a notebook. This method is mainly intended for testing purposes.
        In case of problems, the paths in the problems will be relative to the starting path lookup."""
        maybe = self._notebook_resolver.resolve_notebook(self._path_lookup, path, False)
        if not maybe.dependency:
            return MaybeGraph(None, self._make_relative_paths(maybe.problems, path))
        graph = DependencyGraph(maybe.dependency, None, self, self._path_lookup, session_state)
        container = maybe.dependency.load(graph.path_lookup)
        if container is None:
            problem = DependencyProblem('cannot-load-notebook', f"Could not load notebook {path}")
            return MaybeGraph(None, [problem])
        problems = container.build_dependency_graph(graph)
        if problems:
            problems = self._make_relative_paths(problems, path)
        return MaybeGraph(graph, problems)

    def _make_relative_paths(self, problems: list[DependencyProblem], path: Path) -> list[DependencyProblem]:
        adjusted_problems = []
        for problem in problems:
            out_path = path if problem.is_path_missing() else problem.source_path
            if out_path.is_absolute() and out_path.is_relative_to(self._path_lookup.cwd):
                out_path = out_path.relative_to(self._path_lookup.cwd)
            adjusted_problems.append(problem.replace(source_path=out_path))
        return adjusted_problems

    def __repr__(self):
        return f"<DependencyResolver {self._notebook_resolver} {self._import_resolver} {self._path_lookup}>"


MISSING_SOURCE_PATH = "<MISSING_SOURCE_PATH>"


@dataclass
class DependencyProblem:
    code: str
    message: str
    source_path: Path = Path(MISSING_SOURCE_PATH)
    # Lines and columns are both 0-based: the first line is line 0.
    start_line: int = -1
    start_col: int = -1
    end_line: int = -1
    end_col: int = -1

    def is_path_missing(self):
        return self.source_path == Path(MISSING_SOURCE_PATH)

    def replace(
        self,
        code: str | None = None,
        message: str | None = None,
        source_path: Path | None = None,
        start_line: int | None = None,
        start_col: int | None = None,
        end_line: int | None = None,
        end_col: int | None = None,
    ) -> DependencyProblem:
        return DependencyProblem(
            code if code is not None else self.code,
            message if message is not None else self.message,
            source_path if source_path is not None else self.source_path,
            start_line if start_line is not None else self.start_line,
            start_col if start_col is not None else self.start_col,
            end_line if end_line is not None else self.end_line,
            end_col if end_col is not None else self.end_col,
        )

    def as_advisory(self) -> 'Advisory':
        return Advisory(
            code=self.code,
            message=self.message,
            start_line=self.start_line,
            start_col=self.start_col,
            end_line=self.end_line,
            end_col=self.end_col,
        )

    @staticmethod
    def from_node(code: str, message: str, node: NodeNG) -> DependencyProblem:
        # Astroid line numbers are 1-based.
        return DependencyProblem(
            code=code,
            message=message,
            start_line=(node.lineno or 1) - 1,
            start_col=node.col_offset,
            end_line=(node.end_lineno or 1) - 1,
            end_col=(node.end_col_offset or 0),
        )


@dataclass
class MaybeGraph:
    graph: DependencyGraph | None
    problems: list[DependencyProblem]

    @property
    def failed(self):
        return len(self.problems) > 0


class InheritedContext:

    @classmethod
    def from_route(cls, graph: DependencyGraph, path_lookup: PathLookup, route: list[Dependency]) -> InheritedContext:
        context = InheritedContext(None, False)
        for i, dependency in enumerate(route):
            if i >= len(route) - 1:
                break
            next_path = route[i + 1].path
            container = dependency.load(path_lookup)
            if container is None:
                logger.warning(f"Could not load content of {dependency.path}")
                return context
            local = container.build_inherited_context(graph, next_path)
            # only copy 'found' flag if this is the last parent
            context = context.append(local, i == len(route) - 2)
        return context.renumber()

    def __init__(self, tree: Tree | None, found: bool):
        self._tree = tree
        self._found = found

    @property
    def tree(self):
        return self._tree

    @property
    def found(self):
        return self._found

    def append(self, context: InheritedContext, copy_found: bool) -> InheritedContext:
        # we should never append to a found context
        assert not self.found
        tree = context.tree
        found = copy_found and context.found
        if tree is None:
            return InheritedContext(self._tree, found)
        if self._tree is None:
            self._tree = Tree.new_module()
        self._tree.append_tree(context.tree)
        return InheritedContext(self._tree, found)

    def renumber(self) -> InheritedContext:
        # hacky stuff for fooling Astroid's inference engine
        # the engine checks line numbers to skip variables that are not in scope of the current frame
        # this is problematic when linting code fragments that refer to
        # see https://github.com/pylint-dev/astroid/blob/5b665e7e760a7181625a24b3635e9fec7b174d87/astroid/filter_statements.py#L113
        # we fool the engine by pretending that all nodes from context have negative line numbers
        if self._tree is None:
            return self
        tree = self._tree.renumber(-1)
        return InheritedContext(tree, self.found)<|MERGE_RESOLUTION|>--- conflicted
+++ resolved
@@ -197,12 +197,9 @@
                 return True
         return False
 
-<<<<<<< HEAD
-=======
     def new_dependency_graph_context(self):
         return DependencyGraphContext(parent=self, path_lookup=self._path_lookup, session_state=self._session_state)
 
->>>>>>> e9a2b000
     def _compute_route(self, root: Path, leaf: Path, visited: set[Path]) -> list[Dependency]:
         # leaf is not on the route so handle case where it doesn't inherit context
         maybe = self.locate_dependency(leaf)
@@ -236,26 +233,16 @@
         return route
 
     def _trim_route(self, dependencies: list[Dependency]) -> list[Dependency]:
-<<<<<<< HEAD
-        """don't inherit context if dependency is loaded via dbutils.notebook.run"""
-=======
         """don't inherit context if dependency is loaded via dbutils.notebook.run or via import"""
->>>>>>> e9a2b000
         for i, dependency in enumerate(dependencies):
             if dependency.inherits_context:
                 continue
             return [dependency] + self._trim_route(dependencies[i + 1 :])
         return dependencies
-<<<<<<< HEAD
 
     def build_inherited_context(self, root: Path, leaf: Path) -> InheritedContext:
         route = self._compute_route(root, leaf, set())
         return InheritedContext.from_route(self, self.path_lookup, route)
-
-    def new_graph_builder_context(self):
-        return DependencyGraphContext(parent=self, path_lookup=self._path_lookup, session_state=self._session_state)
-=======
->>>>>>> e9a2b000
 
     def __repr__(self):
         return f"<DependencyGraph {self.path}>"
@@ -300,12 +287,9 @@
 
     @abc.abstractmethod
     def build_dependency_graph(self, parent: DependencyGraph) -> list[DependencyProblem]: ...
-<<<<<<< HEAD
 
     @abc.abstractmethod
     def build_inherited_context(self, graph: DependencyGraph, child_path: Path) -> InheritedContext: ...
-=======
->>>>>>> e9a2b000
 
 
 class DependencyLoader(abc.ABC):
