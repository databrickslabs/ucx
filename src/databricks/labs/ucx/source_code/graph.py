from __future__ import annotations

import abc
import logging
from dataclasses import dataclass
from pathlib import Path
from collections.abc import Callable

from astroid import (  # type: ignore
    NodeNG,
)
from databricks.labs.ucx.source_code.base import Advisory, CurrentSessionState
from databricks.labs.ucx.source_code.path_lookup import PathLookup

logger = logging.Logger(__name__)


class DependencyGraph:

    def __init__(
        self,
        dependency: Dependency,
        parent: DependencyGraph | None,
        resolver: DependencyResolver,
        path_lookup: PathLookup,
        session_state: CurrentSessionState,
    ):
        self._dependency = dependency
        self._parent = parent
        self._resolver = resolver
        self._path_lookup = path_lookup.change_directory(dependency.path.parent)
        self._session_state = session_state
        self._dependencies: dict[Dependency, DependencyGraph] = {}

    @property
    def path_lookup(self):
        return self._path_lookup

    @property
    def dependency(self):
        return self._dependency

    @property
    def path(self):
        return self._dependency.path

    def register_library(self, *libraries: str) -> list[DependencyProblem]:
        return self._resolver.register_library(self.path_lookup, *libraries)

    def register_notebook(self, path: Path, inherit_context: bool) -> list[DependencyProblem]:
        maybe = self._resolver.resolve_notebook(self.path_lookup, path, inherit_context)
        if not maybe.dependency:
            return maybe.problems
        maybe_graph = self.register_dependency(maybe.dependency)
        return maybe_graph.problems

    def register_import(self, name: str) -> list[DependencyProblem]:
        if not name:
            return [DependencyProblem('import-empty', 'Empty import name')]
        maybe = self._resolver.resolve_import(self.path_lookup, name)
        if not maybe.dependency:
            return maybe.problems
        maybe_graph = self.register_dependency(maybe.dependency)
        return maybe_graph.problems

    def register_dependency(self, dependency: Dependency) -> MaybeGraph:
        # TODO: this has to be a private method, because we don't want to allow free-form dependencies.
        # the only case we have for this method to be used outside of this class is for DistInfoPackage
        # See databricks.labs.ucx.source_code.python_libraries.DistInfoContainer.build_dependency_graph for reference
        logger.debug(f"Registering dependency {dependency}")
        maybe = self.locate_dependency(dependency.path)
        if maybe.graph is not None:
            self._dependencies[dependency] = maybe.graph
            return maybe
        # nay, create the child graph and populate it
        child_graph = DependencyGraph(dependency, self, self._resolver, self._path_lookup, self._session_state)
        self._dependencies[dependency] = child_graph
        container = dependency.load(self.path_lookup)
        # TODO: Return either (child) graph OR problems
        if not container:
            problem = DependencyProblem('dependency-register-failed', 'Failed to register dependency', dependency.path)
            return MaybeGraph(child_graph, [problem])
        problems = container.build_dependency_graph(child_graph)
        return MaybeGraph(
            child_graph,
            [
                problem.replace(
                    source_path=dependency.path if problem.is_path_missing() else problem.source_path,
                )
                for problem in problems
            ],
        )

    def locate_dependency(self, path: Path) -> MaybeGraph:
        # need a list since unlike JS, Python won't let you assign closure variables
        found: list[DependencyGraph] = []

        def check_registered_dependency(graph):
            if graph.path == path:
                found.append(graph)
                return True
            return False

        self.root.visit(check_registered_dependency, set())
        if not found:
            return MaybeGraph(None, [DependencyProblem('dependency-not-found', 'Dependency not found')])
        return MaybeGraph(found[0], [])

    @property
    def root(self):
        return self if self._parent is None else self._parent.root

    @property
    def parent(self):
        return self._parent

    @property
    def all_dependencies(self) -> set[Dependency]:
        dependencies: set[Dependency] = set()

        def add_to_dependencies(graph: DependencyGraph) -> bool:
            if graph.dependency in dependencies:
                return True
            dependencies.add(graph.dependency)
            return False

        self.visit(add_to_dependencies, set())
        return dependencies

    @property
    def root_dependencies(self) -> set[Dependency]:
        roots: set[Dependency] = set()
        children: set[Dependency] = set()

        def add_to_dependencies(graph: DependencyGraph) -> bool:
            dependency = graph.dependency
            # if already encountered we're done
            if dependency in children:
                return False
            # if it's not a real file, then it's not a root
            if not dependency.path.is_file():
                children.add(dependency)
                return False
            # if it appears more than once then it can't be a root
            if dependency in roots:
                roots.remove(dependency)
                children.add(dependency)
                return False
            # if it has a 'real' parent, it's a child
            parent_graph = graph.parent
            while parent_graph is not None:
                dep = parent_graph.dependency
                if dep.path.is_file():
                    children.add(dependency)
                    return False
                parent_graph = parent_graph.parent
            # ok, it's a root
            roots.add(dependency)
            return False

        self.visit(add_to_dependencies, None)
        return roots

    @property
    def local_dependencies(self) -> set[Dependency]:
        return {child.dependency for child in self._dependencies.values()}

    @property
    def all_paths(self) -> set[Path]:
        # TODO: remove this public method, as it'll throw false positives
        # for package imports, like certifi. a WorkflowTask is also a dependency,
        # but it does not exist on a filesystem
        return {d.path for d in self.all_dependencies}

    def all_relative_names(self) -> set[str]:
        """This method is intended to simplify testing"""
        return self._relative_names(self.all_dependencies)

    def _relative_names(self, dependencies: set[Dependency]) -> set[str]:
        """This method is intended to simplify testing"""
        names = set[str]()
        for dependency in dependencies:
            for library_root in self._path_lookup.library_roots:
                if not dependency.path.is_relative_to(library_root):
                    continue
                relative_path = dependency.path.relative_to(library_root).as_posix()
                if relative_path == ".":
                    continue
                names.add(relative_path)
        return names

    def root_paths(self) -> set[Path]:
        return {d.path for d in self.root_dependencies}

    def root_relative_names(self) -> set[str]:
        """This method is intended to simplify testing"""
        return self._relative_names(self.root_dependencies)

    # when visit_node returns True it interrupts the visit
    def visit(self, visit_node: Callable[[DependencyGraph], bool | None], visited: set[Path] | None) -> bool:
        """provide visited set if you want to ensure nodes are only visited once"""
        if visited is not None:
            if self.path in visited:
                return False
            visited.add(self.path)
        if visit_node(self):
            return True
        for dependency in self._dependencies.values():
            if dependency.visit(visit_node, visited):
                return True
        return False

    def new_dependency_graph_context(self):
        return DependencyGraphContext(parent=self, path_lookup=self._path_lookup, session_state=self._session_state)

    def _compute_route(self, root: Path, leaf: Path, visited: set[Path]) -> list[Dependency]:
        """given 2 files or notebooks root and leaf, compute the list of dependencies that must be traversed
        in order to lint the leaf in the context of its parents"""
        try:
            route = self._do_compute_route(root, leaf, visited)
            return self._trim_route(route)
        except ValueError:
            # we only compute routes on graphs so _compute_route can't fail
            # but we return an empty route in case it does
            return []

    def _do_compute_route(self, root: Path, leaf: Path, visited: set[Path]) -> list[Dependency]:
        maybe = self.locate_dependency(root)
        if not maybe.graph:
            logger.warning(f"Could not compute route because dependency {root} cannot be located")
            raise ValueError()
        route: list[Dependency] = []

        def do_compute_route(graph: DependencyGraph) -> bool:
            route.append(graph.dependency)
            for dependency in graph.local_dependencies:
                if dependency.path == leaf:
                    route.append(dependency)
                    return True
            for dependency in graph.local_dependencies:
                sub_route = self._do_compute_route(dependency.path, leaf, visited)
                if len(sub_route) > 0:
                    route.extend(sub_route)
                    return True
            route.pop()
            return False

        maybe.graph.visit(do_compute_route, visited)
        return route

    def _trim_route(self, dependencies: list[Dependency]) -> list[Dependency]:
<<<<<<< HEAD
        """don't inherit context if dependency is loaded via dbutils.notebook.run or via import"""
=======
        """don't inherit context if dependency is not a file/notebook, or it is loaded via dbutils.notebook.run or via import"""
        # filter out intermediate containers
        dependencies = list(dependency for dependency in dependencies if dependency.path.is_file())
        # restart when not inheriting context
>>>>>>> f5950292
        for i, dependency in enumerate(dependencies):
            if dependency.inherits_context:
                continue
            return [dependency] + self._trim_route(dependencies[i + 1 :])
        return dependencies

    def __repr__(self):
        return f"<DependencyGraph {self.path}>"


@dataclass
class DependencyGraphContext:
    parent: DependencyGraph
    path_lookup: PathLookup
    session_state: CurrentSessionState


class Dependency(abc.ABC):

    def __init__(self, loader: DependencyLoader, path: Path, inherits_context=True):
        self._loader = loader
        self._path = path
        self._inherits_context = inherits_context

    @property
    def path(self) -> Path:
        return self._path

    @property
    def inherits_context(self):
        return self._inherits_context

    def __hash__(self):
        return hash(self.path)

    def __eq__(self, other):
        return isinstance(other, type(self)) and self.path == other.path

    def load(self, path_lookup: PathLookup) -> SourceContainer | None:
        return self._loader.load_dependency(path_lookup, self)

    def __repr__(self):
        return f"Dependency<{self.path}>"


class SourceContainer(abc.ABC):

    @abc.abstractmethod
    def build_dependency_graph(self, parent: DependencyGraph) -> list[DependencyProblem]: ...


class DependencyLoader(abc.ABC):
    @abc.abstractmethod
    def load_dependency(self, path_lookup: PathLookup, dependency: Dependency) -> SourceContainer | None: ...


class WrappingLoader(DependencyLoader):

    def __init__(self, source_container: SourceContainer):
        self._source_container = source_container

    def load_dependency(self, path_lookup: PathLookup, dependency: Dependency) -> SourceContainer | None:
        return self._source_container

    def __repr__(self):
        return f"<WrappingLoader source_container={self._source_container}>"


class LibraryResolver(abc.ABC):
    @abc.abstractmethod
    def register_library(self, path_lookup: PathLookup, *libraries: str) -> list[DependencyProblem]:
        pass


class BaseNotebookResolver(abc.ABC):

    @abc.abstractmethod
    def resolve_notebook(self, path_lookup: PathLookup, path: Path, inherit_context: bool) -> MaybeDependency: ...

    @staticmethod
    def _fail(code: str, message: str) -> MaybeDependency:
        return MaybeDependency(None, [DependencyProblem(code, message)])


class BaseImportResolver(abc.ABC):

    @abc.abstractmethod
    def resolve_import(self, path_lookup: PathLookup, name: str) -> MaybeDependency:
        """resolve a simple or composite import name"""


class BaseFileResolver(abc.ABC):

    @abc.abstractmethod
    def resolve_local_file(self, path_lookup, path: Path) -> MaybeDependency:
        """locates a file"""


@dataclass
class MaybeDependency:
    dependency: Dependency | None
    problems: list[DependencyProblem]


class DependencyResolver:
    """the DependencyResolver is responsible for locating "stuff", mimicking the Databricks runtime behavior.
    There are specific resolution algorithms for import and for Notebooks (executed via %run or dbutils.notebook.run)
    so we're using 2 distinct resolvers for notebooks (instance) and imports (linked list of specialized sub-resolvers)
    resolving imports is affected by cwd and sys.paths, the latter being itself influenced by Python code
    we therefore need a PathLookup to convey these during import resolution
    """

    def __init__(
        self,
        library_resolver: LibraryResolver,
        notebook_resolver: BaseNotebookResolver,
        import_resolver: BaseImportResolver,
        path_lookup: PathLookup,
    ):
        self._library_resolver = library_resolver
        self._notebook_resolver = notebook_resolver
        self._import_resolver = import_resolver
        self._path_lookup = path_lookup

    def resolve_notebook(self, path_lookup: PathLookup, path: Path, inherit_context: bool) -> MaybeDependency:
        return self._notebook_resolver.resolve_notebook(path_lookup, path, inherit_context)

    def resolve_import(self, path_lookup: PathLookup, name: str) -> MaybeDependency:
        return self._import_resolver.resolve_import(path_lookup, name)

    def register_library(self, path_lookup: PathLookup, *libraries: str) -> list[DependencyProblem]:
        return self._library_resolver.register_library(path_lookup, *libraries)

    def build_local_file_dependency_graph(self, path: Path, session_state: CurrentSessionState) -> MaybeGraph:
        """Builds a dependency graph starting from a file. This method is mainly intended for testing purposes.
        In case of problems, the paths in the problems will be relative to the starting path lookup."""
        resolver = self._local_file_resolver
        if not resolver:
            problem = DependencyProblem("missing-file-resolver", "Missing resolver for local files")
            return MaybeGraph(None, [problem])
        maybe = resolver.resolve_local_file(self._path_lookup, path)
        if not maybe.dependency:
            return MaybeGraph(None, self._make_relative_paths(maybe.problems, path))
        graph = DependencyGraph(maybe.dependency, None, self, self._path_lookup, session_state)
        container = maybe.dependency.load(graph.path_lookup)
        if container is None:
            problem = DependencyProblem('cannot-load-file', f"Could not load file {path}")
            return MaybeGraph(None, [problem])
        problems = container.build_dependency_graph(graph)
        if problems:
            problems = self._make_relative_paths(problems, path)
        return MaybeGraph(graph, problems)

    @property
    def _local_file_resolver(self) -> BaseFileResolver | None:
        if isinstance(self._import_resolver, BaseFileResolver):
            return self._import_resolver
        return None

    def build_notebook_dependency_graph(self, path: Path, session_state: CurrentSessionState) -> MaybeGraph:
        """Builds a dependency graph starting from a notebook. This method is mainly intended for testing purposes.
        In case of problems, the paths in the problems will be relative to the starting path lookup."""
        # the notebook is the root of the graph, so there's no context to inherit
        maybe = self._notebook_resolver.resolve_notebook(self._path_lookup, path, inherit_context=False)
        if not maybe.dependency:
            return MaybeGraph(None, self._make_relative_paths(maybe.problems, path))
        graph = DependencyGraph(maybe.dependency, None, self, self._path_lookup, session_state)
        container = maybe.dependency.load(graph.path_lookup)
        if container is None:
            problem = DependencyProblem('cannot-load-notebook', f"Could not load notebook {path}")
            return MaybeGraph(None, [problem])
        problems = container.build_dependency_graph(graph)
        if problems:
            problems = self._make_relative_paths(problems, path)
        return MaybeGraph(graph, problems)

    def _make_relative_paths(self, problems: list[DependencyProblem], path: Path) -> list[DependencyProblem]:
        adjusted_problems = []
        for problem in problems:
            out_path = path if problem.is_path_missing() else problem.source_path
            if out_path.is_absolute() and out_path.is_relative_to(self._path_lookup.cwd):
                out_path = out_path.relative_to(self._path_lookup.cwd)
            adjusted_problems.append(problem.replace(source_path=out_path))
        return adjusted_problems

    def __repr__(self):
        return f"<DependencyResolver {self._notebook_resolver} {self._import_resolver} {self._path_lookup}>"


MISSING_SOURCE_PATH = "<MISSING_SOURCE_PATH>"


@dataclass
class DependencyProblem:
    code: str
    message: str
    source_path: Path = Path(MISSING_SOURCE_PATH)
    # Lines and columns are both 0-based: the first line is line 0.
    start_line: int = -1
    start_col: int = -1
    end_line: int = -1
    end_col: int = -1

    def is_path_missing(self):
        return self.source_path == Path(MISSING_SOURCE_PATH)

    def replace(
        self,
        code: str | None = None,
        message: str | None = None,
        source_path: Path | None = None,
        start_line: int | None = None,
        start_col: int | None = None,
        end_line: int | None = None,
        end_col: int | None = None,
    ) -> DependencyProblem:
        return DependencyProblem(
            code if code is not None else self.code,
            message if message is not None else self.message,
            source_path if source_path is not None else self.source_path,
            start_line if start_line is not None else self.start_line,
            start_col if start_col is not None else self.start_col,
            end_line if end_line is not None else self.end_line,
            end_col if end_col is not None else self.end_col,
        )

    def as_advisory(self) -> 'Advisory':
        return Advisory(
            code=self.code,
            message=self.message,
            start_line=self.start_line,
            start_col=self.start_col,
            end_line=self.end_line,
            end_col=self.end_col,
        )

    @staticmethod
    def from_node(code: str, message: str, node: NodeNG) -> DependencyProblem:
        # Astroid line numbers are 1-based.
        return DependencyProblem(
            code=code,
            message=message,
            start_line=(node.lineno or 1) - 1,
            start_col=node.col_offset,
            end_line=(node.end_lineno or 1) - 1,
            end_col=(node.end_col_offset or 0),
        )


@dataclass
class MaybeGraph:
    graph: DependencyGraph | None
    problems: list[DependencyProblem]

    @property
    def failed(self):
        return len(self.problems) > 0<|MERGE_RESOLUTION|>--- conflicted
+++ resolved
@@ -249,14 +249,10 @@
         return route
 
     def _trim_route(self, dependencies: list[Dependency]) -> list[Dependency]:
-<<<<<<< HEAD
-        """don't inherit context if dependency is loaded via dbutils.notebook.run or via import"""
-=======
         """don't inherit context if dependency is not a file/notebook, or it is loaded via dbutils.notebook.run or via import"""
         # filter out intermediate containers
         dependencies = list(dependency for dependency in dependencies if dependency.path.is_file())
         # restart when not inheriting context
->>>>>>> f5950292
         for i, dependency in enumerate(dependencies):
             if dependency.inherits_context:
                 continue
