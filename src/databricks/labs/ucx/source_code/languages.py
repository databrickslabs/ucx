from databricks.sdk.service.workspace import Language

from databricks.labs.ucx.hive_metastore.migration_status import MigrationIndex
from databricks.labs.ucx.source_code.base import Fixer, Linter, SequentialLinter
from databricks.labs.ucx.source_code.pyspark import SparkSql
from databricks.labs.ucx.source_code.queries import FromTable
<<<<<<< HEAD
from databricks.labs.ucx.source_code.dbfsqueries import DbfsFromTable
=======
from databricks.labs.ucx.source_code.dbfs import DBFSUsageLinter
>>>>>>> 9b247b23


class Languages:
    def __init__(self, index: MigrationIndex):
        self._index = index
        from_table = FromTable(index)
        dbfs_from_table = DbfsFromTable()
        self._linters = {
<<<<<<< HEAD
            Language.PYTHON: SequentialLinter([SparkSql(from_table, index)]),
            Language.SQL: SequentialLinter([from_table, dbfs_from_table]),
=======
            Language.PYTHON: SequentialLinter([SparkSql(from_table, index), DBFSUsageLinter()]),
            Language.SQL: SequentialLinter([from_table]),
>>>>>>> 9b247b23
        }
        self._fixers: dict[Language, list[Fixer]] = {
            Language.PYTHON: [SparkSql(from_table, index)],
            Language.SQL: [from_table],
        }

    def is_supported(self, language: Language) -> bool:
        return language in self._linters and language in self._fixers

    def linter(self, language: Language) -> Linter:
        if language not in self._linters:
            raise ValueError(f"Unsupported language: {language}")
        return self._linters[language]

    def fixer(self, language: Language, diagnostic_code: str) -> Fixer | None:
        if language not in self._fixers:
            return None
        for fixer in self._fixers[language]:
            if fixer.name() == diagnostic_code:
                return fixer
        return None

    def apply_fixes(self, language: Language, code: str) -> str:
        linter = self.linter(language)
        for advice in linter.lint(code):
            fixer = self.fixer(language, advice.code)
            if fixer:
                code = fixer.apply(code)
        return code<|MERGE_RESOLUTION|>--- conflicted
+++ resolved
@@ -4,11 +4,8 @@
 from databricks.labs.ucx.source_code.base import Fixer, Linter, SequentialLinter
 from databricks.labs.ucx.source_code.pyspark import SparkSql
 from databricks.labs.ucx.source_code.queries import FromTable
-<<<<<<< HEAD
 from databricks.labs.ucx.source_code.dbfsqueries import DbfsFromTable
-=======
 from databricks.labs.ucx.source_code.dbfs import DBFSUsageLinter
->>>>>>> 9b247b23
 
 
 class Languages:
@@ -17,13 +14,8 @@
         from_table = FromTable(index)
         dbfs_from_table = DbfsFromTable()
         self._linters = {
-<<<<<<< HEAD
-            Language.PYTHON: SequentialLinter([SparkSql(from_table, index)]),
+            Language.PYTHON: SequentialLinter([SparkSql(from_table, index), DBFSUsageLinter()]),
             Language.SQL: SequentialLinter([from_table, dbfs_from_table]),
-=======
-            Language.PYTHON: SequentialLinter([SparkSql(from_table, index), DBFSUsageLinter()]),
-            Language.SQL: SequentialLinter([from_table]),
->>>>>>> 9b247b23
         }
         self._fixers: dict[Language, list[Fixer]] = {
             Language.PYTHON: [SparkSql(from_table, index)],
