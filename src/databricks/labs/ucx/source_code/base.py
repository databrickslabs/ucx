from __future__ import annotations

<<<<<<< HEAD
import sys

=======
import logging
>>>>>>> ffc2a221
from abc import abstractmethod
from collections.abc import Iterable
from dataclasses import dataclass
from pathlib import Path

from astroid import NodeNG  # type: ignore

from databricks.sdk.service import compute

if sys.version_info < (3, 11):
    from typing_extensions import Self
else:
    from typing import Self

# Code mapping between LSP, PyLint, and our own diagnostics:
# | LSP                       | PyLint     | Our            |
# |---------------------------|------------|----------------|
# | Severity.ERROR            | Error      | Failure()      |
# | Severity.WARN             | Warning    | Advisory()     |
# | DiagnosticTag.DEPRECATED  | Warning    | Deprecation()  |
# | Severity.INFO             | Info       | Advice()       |
# | Severity.HINT             | Convention | Convention()   |
# | DiagnosticTag.UNNECESSARY | Refactor   | Convention()   |

logger = logging.getLogger(__name__)


@dataclass
class Advice:
    code: str
    message: str
    # Lines and columns are both 0-based: the first line is line 0.
    start_line: int
    start_col: int
    end_line: int
    end_col: int

    def replace(
        self: Self,
        code: str | None = None,
        message: str | None = None,
        start_line: int | None = None,
        start_col: int | None = None,
        end_line: int | None = None,
        end_col: int | None = None,
    ) -> Self:
        return type(self)(
            code=code if code is not None else self.code,
            message=message if message is not None else self.message,
            start_line=start_line if start_line is not None else self.start_line,
            start_col=start_col if start_col is not None else self.start_col,
            end_line=end_line if end_line is not None else self.end_line,
            end_col=end_col if end_col is not None else self.end_col,
        )

    def as_advisory(self) -> 'Advisory':
        return Advisory(**self.__dict__)

    def as_failure(self) -> 'Failure':
        return Failure(**self.__dict__)

    def as_deprecation(self) -> 'Deprecation':
        return Deprecation(**self.__dict__)

    def as_convention(self) -> 'Convention':
        return Convention(**self.__dict__)

    def for_path(self, path: Path) -> LocatedAdvice:
        return LocatedAdvice(self, path)

    @classmethod
    def from_node(cls, code: str, message: str, node: NodeNG) -> Self:
        # Astroid lines are 1-based.
        return cls(
            code=code,
            message=message,
            start_line=(node.lineno or 1) - 1,
            start_col=node.col_offset or 0,
            end_line=(node.end_lineno or 1) - 1,
            end_col=node.end_col_offset,
        )

    def replace_from_node(self, node: NodeNG) -> Self:
        # Astroid lines are 1-based.
        return self.replace(
            start_line=(node.lineno or 1) - 1,
            start_col=node.col_offset,
            end_line=(node.end_lineno or 1) - 1,
            end_col=node.end_col_offset,
        )


@dataclass
class LocatedAdvice:
    advice: Advice
    path: Path

    @property
    def is_unknown(self):
        return self.path == Path('UNKNOWN')

    def message_relative_to(self, base: Path, *, default: Path | None = None) -> str:
        advice = self.advice
        path = self.path
        if self.is_unknown:
            logger.debug(f'THIS IS A BUG! {advice.code}:{advice.message} has unknown path')
        if default is not None:
            path = default
        path = path.relative_to(base)
        return f"{path.as_posix()}:{advice.start_line}:{advice.start_col}: [{advice.code}] {advice.message}"


class Advisory(Advice):
    """A warning that does not prevent the code from running."""


class Failure(Advisory):
    """An error that prevents the code from running."""


class Deprecation(Advisory):
    """An advisory that suggests to replace the code with a newer version."""


class Convention(Advice):
    """A suggestion for a better way to write the code."""


class Linter:
    @abstractmethod
    def lint(self, code: str) -> Iterable[Advice]: ...


class Fixer:
    @abstractmethod
    def name(self) -> str: ...

    @abstractmethod
    def apply(self, code: str) -> str: ...


# The default schema to use when the schema is not specified in a table reference
# See: https://spark.apache.org/docs/3.0.0-preview/sql-ref-syntax-qry-select-usedb.html
DEFAULT_CATALOG = 'hive_metastore'
DEFAULT_SCHEMA = 'default'


@dataclass
class CurrentSessionState:
    """
    A data class that represents the current state of a session.

    This class can be used to track various aspects of a session, such as the current schema.

    Attributes:
        catalog (str): The current schema of the session. If not provided, it defaults to 'DEFAULT_CATALOG'.
        schema (str): The current schema of the session. If not provided, it defaults to 'DEFAULT_SCHEMA'.
    """

    schema: str = DEFAULT_SCHEMA
    catalog: str = DEFAULT_CATALOG
    spark_conf: dict[str, str] | None = None
    named_parameters: dict[str, str] | None = None
    data_security_mode: compute.DataSecurityMode | None = None


class SequentialLinter(Linter):
    def __init__(self, linters: list[Linter]):
        self._linters = linters

    def lint(self, code: str) -> Iterable[Advice]:
        for linter in self._linters:
            yield from linter.lint(code)<|MERGE_RESOLUTION|>--- conflicted
+++ resolved
@@ -1,24 +1,17 @@
 from __future__ import annotations
 
-<<<<<<< HEAD
+import logging
 import sys
-
-=======
-import logging
->>>>>>> ffc2a221
 from abc import abstractmethod
 from collections.abc import Iterable
 from dataclasses import dataclass
 from pathlib import Path
 
 from astroid import NodeNG  # type: ignore
+from typing_extensions import Self
 
 from databricks.sdk.service import compute
 
-if sys.version_info < (3, 11):
-    from typing_extensions import Self
-else:
-    from typing import Self
 
 # Code mapping between LSP, PyLint, and our own diagnostics:
 # | LSP                       | PyLint     | Our            |
