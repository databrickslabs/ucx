from __future__ import annotations

import logging
from abc import abstractmethod
from collections.abc import Iterable
from dataclasses import dataclass
from pathlib import Path

from astroid import AstroidSyntaxError, Module, NodeNG  # type: ignore

from databricks.sdk.service import compute

from databricks.labs.ucx.source_code.linters.python_ast import Tree

# Code mapping between LSP, PyLint, and our own diagnostics:
# | LSP                       | PyLint     | Our            |
# |---------------------------|------------|----------------|
# | Severity.ERROR            | Error      | Failure()      |
# | Severity.WARN             | Warning    | Advisory()     |
# | DiagnosticTag.DEPRECATED  | Warning    | Deprecation()  |
# | Severity.INFO             | Info       | Advice()       |
# | Severity.HINT             | Convention | Convention()   |
# | DiagnosticTag.UNNECESSARY | Refactor   | Convention()   |

logger = logging.getLogger(__name__)


@dataclass
class Advice:
    code: str
    message: str
    # Lines and columns are both 0-based: the first line is line 0.
    start_line: int
    start_col: int
    end_line: int
    end_col: int

    def replace(
        self,
        code: str | None = None,
        message: str | None = None,
        start_line: int | None = None,
        start_col: int | None = None,
        end_line: int | None = None,
        end_col: int | None = None,
    ) -> Advice:
        return type(self)(
            code=code if code is not None else self.code,
            message=message if message is not None else self.message,
            start_line=start_line if start_line is not None else self.start_line,
            start_col=start_col if start_col is not None else self.start_col,
            end_line=end_line if end_line is not None else self.end_line,
            end_col=end_col if end_col is not None else self.end_col,
        )

    def as_advisory(self) -> 'Advisory':
        return Advisory(**self.__dict__)

    def as_failure(self) -> 'Failure':
        return Failure(**self.__dict__)

    def as_deprecation(self) -> 'Deprecation':
        return Deprecation(**self.__dict__)

    def as_convention(self) -> 'Convention':
        return Convention(**self.__dict__)

    def for_path(self, path: Path) -> LocatedAdvice:
        return LocatedAdvice(self, path)

    @classmethod
    def from_node(cls, code: str, message: str, node: NodeNG) -> Advice:
        # Astroid lines are 1-based.
        return cls(
            code=code,
            message=message,
            start_line=(node.lineno or 1) - 1,
            start_col=node.col_offset or 0,
            end_line=(node.end_lineno or 1) - 1,
            end_col=node.end_col_offset,
        )

    def replace_from_node(self, node: NodeNG) -> Advice:
        # Astroid lines are 1-based.
        return self.replace(
            start_line=(node.lineno or 1) - 1,
            start_col=node.col_offset,
            end_line=(node.end_lineno or 1) - 1,
            end_col=node.end_col_offset,
        )


@dataclass
class LocatedAdvice:
    advice: Advice
    path: Path

    @property
    def is_unknown(self):
        return self.path == Path('UNKNOWN')

    def message_relative_to(self, base: Path, *, default: Path | None = None) -> str:
        advice = self.advice
        path = self.path
        if self.is_unknown:
            logger.debug(f'THIS IS A BUG! {advice.code}:{advice.message} has unknown path')
        if default is not None:
            path = default
        path = path.relative_to(base)
        return f"{path.as_posix()}:{advice.start_line}:{advice.start_col}: [{advice.code}] {advice.message}"


class Advisory(Advice):
    """A warning that does not prevent the code from running."""


class Failure(Advice):
    """An error that prevents the code from running."""


class Deprecation(Advice):
    """An advisory that suggests to replace the code with a newer version."""


class Convention(Advice):
    """A suggestion for a better way to write the code."""


class Linter:
    @abstractmethod
    def lint(self, code: str) -> Iterable[Advice]: ...


class PythonLinter(Linter):

    def lint(self, code: str) -> Iterable[Advice]:
        tree = Tree.normalize_and_parse(code)
        yield from self.lint_tree(tree)

    @abstractmethod
    def lint_tree(self, tree: Tree) -> Iterable[Advice]: ...


class Fixer:
    @abstractmethod
    def name(self) -> str: ...

    @abstractmethod
    def apply(self, code: str) -> str: ...


# The default schema to use when the schema is not specified in a table reference
# See: https://spark.apache.org/docs/3.0.0-preview/sql-ref-syntax-qry-select-usedb.html
DEFAULT_CATALOG = 'hive_metastore'
DEFAULT_SCHEMA = 'default'


@dataclass
class CurrentSessionState:
    """
    A data class that represents the current state of a session.

    This class can be used to track various aspects of a session, such as the current schema.

    Attributes:
        catalog (str): The current schema of the session. If not provided, it defaults to 'DEFAULT_CATALOG'.
        schema (str): The current schema of the session. If not provided, it defaults to 'DEFAULT_SCHEMA'.
    """

    schema: str = DEFAULT_SCHEMA
    catalog: str = DEFAULT_CATALOG
    spark_conf: dict[str, str] | None = None
    named_parameters: dict[str, str] | None = None
    data_security_mode: compute.DataSecurityMode | None = None
    is_serverless: bool = False
    dbr_version: tuple[int, int] | None = None

    @classmethod
    def from_json(cls, json: dict) -> CurrentSessionState:
        return cls(
            schema=json.get('schema', DEFAULT_SCHEMA),
            catalog=json.get('catalog', DEFAULT_CATALOG),
            spark_conf=json.get('spark_conf', None),
            named_parameters=json.get('named_parameters', None),
            data_security_mode=json.get('data_security_mode', None),
            is_serverless=json.get('is_serverless', False),
            dbr_version=tuple(json['dbr_version']) if 'dbr_version' in json else None,
        )


class SequentialLinter(Linter):
    def __init__(self, linters: list[Linter]):
        self._linters = linters

    def lint(self, code: str) -> Iterable[Advice]:
        for linter in self._linters:
            yield from linter.lint(code)


class PythonSequentialLinter(Linter):

    def __init__(self, linters: list[PythonLinter]):
        self._linters = linters
        self._tree: Tree | None = None

    def lint(self, code: str) -> Iterable[Advice]:
        try:
            tree = self._parse_and_append(code)
            yield from self.lint_tree(tree)
        except AstroidSyntaxError as e:
            yield Failure('syntax-error', str(e), 0, 0, 0, 0)

<<<<<<< HEAD
    def lint_tree(self, tree: Tree) -> Iterable[Advice]:
        for linter in self._linters:
            yield from linter.lint_tree(tree)

    def _parse_and_append(self, code: str) -> Tree:
        tree = Tree.normalize_and_parse(code)
        self.append_tree(tree)
        return tree

    def append_tree(self, tree):
        if self._tree is None:
            self._tree = Tree(Module("root"))
        self._tree.append_tree(tree)

    def append_nodes(self, nodes: list[NodeNG]):
        if self._tree is None:
            self._tree = Tree(Module("root"))
        self._tree.append_nodes(nodes)

    def append_globals(self, globs: dict):
        if self._tree is None:
            self._tree = Tree(Module("root"))
        self._tree.append_globals(globs)
=======
    def process_child_cell(self, code: str):
        try:
            tree = Tree.normalize_and_parse(code)
            if self._tree is None:
                self._tree = tree
            else:
                self._tree.append_statements(tree)
        except AstroidSyntaxError as e:
            # error already reported when linting enclosing notebook
            logger.warning(f"Failed to parse Python cell: {code}", exc_info=e)
>>>>>>> df071c6c
<|MERGE_RESOLUTION|>--- conflicted
+++ resolved
@@ -210,7 +210,6 @@
         except AstroidSyntaxError as e:
             yield Failure('syntax-error', str(e), 0, 0, 0, 0)
 
-<<<<<<< HEAD
     def lint_tree(self, tree: Tree) -> Iterable[Advice]:
         for linter in self._linters:
             yield from linter.lint_tree(tree)
@@ -234,15 +233,14 @@
         if self._tree is None:
             self._tree = Tree(Module("root"))
         self._tree.append_globals(globs)
-=======
+
     def process_child_cell(self, code: str):
         try:
             tree = Tree.normalize_and_parse(code)
             if self._tree is None:
                 self._tree = tree
             else:
-                self._tree.append_statements(tree)
+                self._tree.append_tree(tree)
         except AstroidSyntaxError as e:
             # error already reported when linting enclosing notebook
-            logger.warning(f"Failed to parse Python cell: {code}", exc_info=e)
->>>>>>> df071c6c
+            logger.warning(f"Failed to parse Python cell: {code}", exc_info=e)