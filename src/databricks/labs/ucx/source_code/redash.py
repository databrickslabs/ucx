--- conflicted
+++ resolved
@@ -10,11 +10,7 @@
 
 from databricks.labs.ucx.hive_metastore.migration_status import MigrationIndex
 from databricks.labs.ucx.source_code.base import CurrentSessionState
-<<<<<<< HEAD
-from databricks.labs.ucx.source_code.queries import FromTableSQLLinter
-=======
 from databricks.labs.ucx.source_code.queries import FromTableSqlLinter
->>>>>>> 6f709107
 
 logger = logging.getLogger(__name__)
 
@@ -64,11 +60,7 @@
             return
         # backup the query
         self._installation.save(query, filename=f'backup/queries/{query.id}.json')
-<<<<<<< HEAD
-        from_table = FromTableSQLLinter(self._index, self._get_session_state(query))
-=======
         from_table = FromTableSqlLinter(self._index, self._get_session_state(query))
->>>>>>> 6f709107
         new_query = UpdateQueryRequestQuery(
             query_text=from_table.apply(query.query),
             tags=self._get_migrated_tags(query.tags),
