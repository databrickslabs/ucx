--- conflicted
+++ resolved
@@ -173,14 +173,9 @@
             if module_ref.endswith(suffix):
                 module_ref = module_ref[: -len(suffix)]
         logger.info(f"Processing module: {module_ref}")
-<<<<<<< HEAD
         session_state = CurrentSessionState()
         ctx = LinterContext(empty_index, session_state)
         linter = FileLinter(ctx, PathLookup.from_sys_path(module_path.parent), session_state, module_path)
-=======
-        ctx = LinterContext(empty_index)
-        linter = FileLinter(ctx, PathLookup.from_sys_path(module_path.parent), module_path)
->>>>>>> df071c6c
         known_problems = set()
         for problem in linter.lint():
             known_problems.add(KnownProblem(problem.code, problem.message))
