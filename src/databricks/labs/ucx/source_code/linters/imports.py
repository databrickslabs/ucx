from __future__ import annotations

import abc
import logging
from collections.abc import Callable, Iterable
from typing import TypeVar, cast

from astroid import (  # type: ignore
    Attribute,
    Call,
    Const,
    InferenceError,
    Import,
    ImportFrom,
    Name,
    NodeNG,
)

from databricks.labs.ucx.source_code.base import Linter, Advice, Advisory
from databricks.labs.ucx.source_code.linters.python_ast import Tree, NodeBase, TreeVisitor

logger = logging.getLogger(__name__)

P = TypeVar("P")
ProblemFactory = Callable[[str, str, NodeNG], P]


class ImportSource(NodeBase):

    @classmethod
    def extract_from_tree(cls, tree: Tree, problem_factory: ProblemFactory) -> tuple[list[ImportSource], list[P]]:
        problems: list[P] = []
        sources: list[ImportSource] = []
        try:  # pylint: disable=too-many-try-statements
            nodes = tree.locate(Import, [])
            for source in cls._make_sources_for_import_nodes(nodes):
                sources.append(source)
            nodes = tree.locate(ImportFrom, [])
            for source in cls._make_sources_for_import_from_nodes(nodes):
                sources.append(source)
            nodes = tree.locate(Call, [("import_module", Attribute), ("importlib", Name)])
            nodes.extend(tree.locate(Call, [("__import__", Attribute), ("importlib", Name)]))
            for source in cls._make_sources_for_import_call_nodes(nodes, problem_factory, problems):
                sources.append(source)
            return sources, problems
        except Exception as e:  # pylint: disable=broad-except
            problem = problem_factory('internal-error', f"While checking imports: {e}", tree.root)
            problems.append(problem)
            return [], problems

    @classmethod
    def _make_sources_for_import_nodes(cls, nodes: list[Import]) -> Iterable[ImportSource]:
        for node in nodes:
            for name, _ in node.names:
                if name is not None:
                    yield ImportSource(node, name)

    @classmethod
    def _make_sources_for_import_from_nodes(cls, nodes: list[ImportFrom]) -> Iterable[ImportSource]:
        for node in nodes:
            yield ImportSource(node, node.modname)

    @classmethod
    def _make_sources_for_import_call_nodes(cls, nodes: list[Call], problem_factory: ProblemFactory, problems: list[P]):
        for node in nodes:
            arg = node.args[0]
            if isinstance(arg, Const):
                yield ImportSource(node, arg.value)
                continue
            problem = problem_factory(
                'dependency-not-constant', "Can't check dependency not provided as a constant", node
            )
            problems.append(problem)

    def __init__(self, node: NodeNG, name: str):
        super().__init__(node)
        self.name = name


class NotebookRunCall(NodeBase):

    def __init__(self, node: Call):
        super().__init__(node)

    def get_notebook_paths(self) -> list[str | None]:
        node = DbutilsLinter.get_dbutils_notebook_run_path_arg(self.node)
        try:
            return self._get_notebook_paths(node.infer())
        except InferenceError:
            logger.debug(f"Can't infer value(s) of {node.as_string()}")
            return [None]

    @classmethod
    def _get_notebook_paths(cls, nodes: Iterable[NodeNG]) -> list[str | None]:
        paths: list[str | None] = []
        for node in nodes:
            if isinstance(node, Const):
                paths.append(node.as_string().strip("'").strip('"'))
                continue
            paths.append(None)
        return paths


class DbutilsLinter(Linter):

    def lint(self, code: str) -> Iterable[Advice]:
        tree = Tree.parse(code)
        nodes = self.list_dbutils_notebook_run_calls(tree)
        return [self._convert_dbutils_notebook_run_to_advice(node.node) for node in nodes]

    @classmethod
    def _convert_dbutils_notebook_run_to_advice(cls, node: NodeNG) -> Advisory:
        assert isinstance(node, Call)
<<<<<<< HEAD
        call = NotebookRunCall(cast(Call, node))
        paths = call.get_notebook_paths()
        if None in paths:
            return Advisory(
                'dbutils-notebook-run-dynamic',
                "Path for 'dbutils.notebook.run' is too complex and requires adjusting the notebook path(s)",
                node.lineno,
                node.col_offset,
                node.end_lineno or 0,
                node.end_col_offset or 0,
            )
        return Advisory(
            'dbutils-notebook-run-literal',
            "Call to 'dbutils.notebook.run' will be migrated automatically",
            node.lineno,
            node.col_offset,
            node.end_lineno or 0,
            node.end_col_offset or 0,
=======
        path = cls.get_dbutils_notebook_run_path_arg(node)
        if isinstance(path, Const):
            return Advisory.from_node(
                'dbutils-notebook-run-literal',
                "Call to 'dbutils.notebook.run' will be migrated automatically",
                node=node,
            )
        return Advisory.from_node(
            'dbutils-notebook-run-dynamic',
            "Path for 'dbutils.notebook.run' is not a constant and requires adjusting the notebook path",
            node=node,
>>>>>>> 23894444
        )

    @staticmethod
    def get_dbutils_notebook_run_path_arg(node: Call):
        if len(node.args) > 0:
            return node.args[0]
        arg = next(kw for kw in node.keywords if kw.arg == "path")
        return arg.value if arg is not None else None

    @staticmethod
    def list_dbutils_notebook_run_calls(tree: Tree) -> list[NotebookRunCall]:
        calls = tree.locate(Call, [("run", Attribute), ("notebook", Attribute), ("dbutils", Name)])
        return [NotebookRunCall(call) for call in calls]


class SysPathChange(NodeBase, abc.ABC):

    @staticmethod
    def extract_from_tree(tree: Tree) -> list[SysPathChange]:
        visitor = SysPathChangesVisitor()
        visitor.visit(tree.root)
        return visitor.sys_path_changes

    def __init__(self, node: NodeNG, path: str, is_append: bool):
        super().__init__(node)
        self._path = path
        self._is_append = is_append

    @property
    def node(self):
        return self._node

    @property
    def path(self):
        return self._path

    @property
    def is_append(self):
        return self._is_append


class AbsolutePath(SysPathChange):
    # path directly added to sys.path
    pass


class RelativePath(SysPathChange):
    # path added to sys.path using os.path.abspath
    pass


class SysPathChangesVisitor(TreeVisitor):

    def __init__(self):
        super()
        self._aliases: dict[str, str] = {}
        self.sys_path_changes: list[SysPathChange] = []

    def visit_import(self, node: Import):
        for name, alias in node.names:
            if alias is None or name not in {"sys", "os"}:
                continue
            self._aliases[name] = alias

    def visit_importfrom(self, node: ImportFrom):
        interesting_aliases = [("sys", "path"), ("os", "path"), ("os.path", "abspath")]
        interesting_alias = next((t for t in interesting_aliases if t[0] == node.modname), None)
        if interesting_alias is None:
            return
        for name, alias in node.names:
            if name == interesting_alias[1]:
                self._aliases[f"{node.modname}.{interesting_alias[1]}"] = alias or name
                break

    def visit_call(self, node: Call):
        func = cast(Attribute, node.func)
        # check for 'sys.path.append'
        if not (
            self._match_aliases(func, ["sys", "path", "append"]) or self._match_aliases(func, ["sys", "path", "insert"])
        ):
            return
        is_append = func.attrname == "append"
        changed = node.args[0] if is_append else node.args[1]
        if isinstance(changed, Const):
            self.sys_path_changes.append(AbsolutePath(node, changed.value, is_append))
        elif isinstance(changed, Call):
            self._visit_relative_path(changed, is_append)

    def _match_aliases(self, node: NodeNG, names: list[str]):
        if isinstance(node, Attribute):
            if node.attrname != names[-1]:
                return False
            if len(names) == 1:
                return True
            return self._match_aliases(node.expr, names[0 : len(names) - 1])
        if isinstance(node, Name):
            full_name = ".".join(names)
            alias = self._aliases.get(full_name, full_name)
            return node.name == alias
        return False

    def _visit_relative_path(self, node: Call, is_append: bool):
        # check for 'os.path.abspath'
        if not self._match_aliases(node.func, ["os", "path", "abspath"]):
            return
        changed = node.args[0]
        if isinstance(changed, Const):
            self.sys_path_changes.append(RelativePath(changed, changed.value, is_append))<|MERGE_RESOLUTION|>--- conflicted
+++ resolved
@@ -111,38 +111,18 @@
     @classmethod
     def _convert_dbutils_notebook_run_to_advice(cls, node: NodeNG) -> Advisory:
         assert isinstance(node, Call)
-<<<<<<< HEAD
         call = NotebookRunCall(cast(Call, node))
         paths = call.get_notebook_paths()
         if None in paths:
-            return Advisory(
+            return Advisory.from_node(
                 'dbutils-notebook-run-dynamic',
                 "Path for 'dbutils.notebook.run' is too complex and requires adjusting the notebook path(s)",
-                node.lineno,
-                node.col_offset,
-                node.end_lineno or 0,
-                node.end_col_offset or 0,
-            )
-        return Advisory(
-            'dbutils-notebook-run-literal',
-            "Call to 'dbutils.notebook.run' will be migrated automatically",
-            node.lineno,
-            node.col_offset,
-            node.end_lineno or 0,
-            node.end_col_offset or 0,
-=======
-        path = cls.get_dbutils_notebook_run_path_arg(node)
-        if isinstance(path, Const):
-            return Advisory.from_node(
-                'dbutils-notebook-run-literal',
-                "Call to 'dbutils.notebook.run' will be migrated automatically",
                 node=node,
             )
         return Advisory.from_node(
-            'dbutils-notebook-run-dynamic',
-            "Path for 'dbutils.notebook.run' is not a constant and requires adjusting the notebook path",
+            'dbutils-notebook-run-literal',
+            "Call to 'dbutils.notebook.run' will be migrated automatically",
             node=node,
->>>>>>> 23894444
         )
 
     @staticmethod
