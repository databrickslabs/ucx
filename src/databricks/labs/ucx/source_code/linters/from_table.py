--- conflicted
+++ resolved
@@ -43,22 +43,6 @@
 
     def lint_expression(self, expression: Expression):
         for table in expression.find_all(Table):
-<<<<<<< HEAD
-            if isinstance(expression, Use):
-                # Sqlglot captures the database name in the Use statement as a Table, with
-                # the schema  as the table name.
-                self._session_state.schema = table.name
-                continue
-            if isinstance(expression, Drop) and getattr(expression, "kind", None) == "SCHEMA":
-                # Sqlglot captures the schema name in the Drop statement as a Table, with
-                # the schema  as the db name.
-                continue
-            if isinstance(expression, Create) and getattr(expression, "kind", None) == "SCHEMA":
-                # Sqlglot captures the schema name in the Create statement as a Table, with
-                # the schema  as the db name.
-                self._session_state.schema = table.db
-                continue
-=======
             try:
                 yield from self._unsafe_lint_expression(expression, table)
             except Exception as _:  # pylint: disable=broad-exception-caught
@@ -71,7 +55,6 @@
                     end_line=0,
                     end_col=1024,
                 )
->>>>>>> d14a2cf9
 
     def _unsafe_lint_expression(self, expression: Expression, table: Table):
         if isinstance(expression, Use):
