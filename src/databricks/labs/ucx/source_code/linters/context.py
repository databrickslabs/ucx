--- conflicted
+++ resolved
@@ -7,6 +7,7 @@
     SequentialLinter,
     CurrentSessionState,
     PythonSequentialLinter,
+    PythonLinter,
 )
 from databricks.labs.ucx.source_code.linters.dbfs import FromDbfsFolder, DBFSUsageLinter
 from databricks.labs.ucx.source_code.linters.imports import DbutilsLinter
@@ -22,7 +23,7 @@
         self._index = index
         session_state = CurrentSessionState() if not session_state else session_state
 
-        python_linters: list[Linter] = []
+        python_linters: list[PythonLinter] = []
         python_fixers: list[Fixer] = []
 
         sql_linters: list[Linter] = []
@@ -45,21 +46,8 @@
         sql_linters.append(FromDbfsFolder())
 
         self._linters = {
-<<<<<<< HEAD
-            Language.PYTHON: PythonSequentialLinter(
-                [
-                    SparkSql(from_table, index, session_state),
-                    DBFSUsageLinter(session_state),
-                    DBRv8d0Linter(dbr_version=None),
-                    SparkConnectLinter(is_serverless=False),
-                    DbutilsLinter(session_state),
-                ]
-            ),
-            Language.SQL: SequentialLinter([from_table, dbfs_from_folder]),
-=======
-            Language.PYTHON: SequentialLinter(python_linters),
+            Language.PYTHON: PythonSequentialLinter(python_linters),
             Language.SQL: SequentialLinter(sql_linters),
->>>>>>> f729f0c1
         }
         self._fixers: dict[Language, list[Fixer]] = {
             Language.PYTHON: python_fixers,
