from typing import cast

from databricks.sdk.service.workspace import Language

from databricks.labs.ucx.hive_metastore.migration_status import MigrationIndex
from databricks.labs.ucx.source_code.base import (
    Fixer,
    Linter,
<<<<<<< HEAD
    SQLSequentialLinter,
    CurrentSessionState,
    PythonSequentialLinter,
    PythonLinter,
    SQLLinter,
)
from databricks.labs.ucx.source_code.linters.dfsa import DFSAPyLinter, DFSASQLLinter
=======
    SqlSequentialLinter,
    CurrentSessionState,
    PythonSequentialLinter,
    PythonLinter,
    SqlLinter,
)
from databricks.labs.ucx.source_code.linters.dbfs import DbfsUsageSqlLinter, DBFSUsagePyLinter
>>>>>>> 6f709107
from databricks.labs.ucx.source_code.linters.imports import DbutilsPyLinter

from databricks.labs.ucx.source_code.linters.pyspark import SparkSqlPyLinter
from databricks.labs.ucx.source_code.linters.spark_connect import SparkConnectPyLinter
from databricks.labs.ucx.source_code.linters.table_creation import DBRv8d0PyLinter
<<<<<<< HEAD
from databricks.labs.ucx.source_code.queries import FromTableSQLLinter
=======
from databricks.labs.ucx.source_code.queries import FromTableSqlLinter
>>>>>>> 6f709107


class LinterContext:
    def __init__(self, index: MigrationIndex | None = None, session_state: CurrentSessionState | None = None):
        self._index = index
        session_state = CurrentSessionState() if not session_state else session_state

        python_linters: list[PythonLinter] = []
        python_fixers: list[Fixer] = []

<<<<<<< HEAD
        sql_linters: list[SQLLinter] = []
        sql_fixers: list[Fixer] = []

        if index is not None:
            from_table = FromTableSQLLinter(index, session_state=session_state)
=======
        sql_linters: list[SqlLinter] = []
        sql_fixers: list[Fixer] = []

        if index is not None:
            from_table = FromTableSqlLinter(index, session_state=session_state)
>>>>>>> 6f709107
            sql_linters.append(from_table)
            sql_fixers.append(from_table)
            python_linters.append(SparkSqlPyLinter(from_table, index, session_state))
            python_fixers.append(SparkSqlPyLinter(from_table, index, session_state))

        python_linters += [
<<<<<<< HEAD
            DFSAPyLinter(session_state),
=======
            DBFSUsagePyLinter(session_state),
>>>>>>> 6f709107
            DBRv8d0PyLinter(dbr_version=session_state.dbr_version),
            SparkConnectPyLinter(session_state),
            DbutilsPyLinter(session_state),
        ]
<<<<<<< HEAD
        sql_linters.append(DFSASQLLinter())

        self._linters: dict[Language, list[SQLLinter] | list[PythonLinter]] = {
=======
        sql_linters.append(DbfsUsageSqlLinter())

        self._linters: dict[Language, list[SqlLinter] | list[PythonLinter]] = {
>>>>>>> 6f709107
            Language.PYTHON: python_linters,
            Language.SQL: sql_linters,
        }
        self._fixers: dict[Language, list[Fixer]] = {
            Language.PYTHON: python_fixers,
            Language.SQL: sql_fixers,
        }

    def is_supported(self, language: Language) -> bool:
        return language in self._linters and language in self._fixers

    def linter(self, language: Language) -> Linter:
        if language not in self._linters:
            raise ValueError(f"Unsupported language: {language}")
        if language is Language.PYTHON:
            return PythonSequentialLinter(cast(list[PythonLinter], self._linters[language]))
        if language is Language.SQL:
<<<<<<< HEAD
            return SQLSequentialLinter(cast(list[SQLLinter], self._linters[language]))
=======
            return SqlSequentialLinter(cast(list[SqlLinter], self._linters[language]))
>>>>>>> 6f709107
        raise ValueError(f"Unsupported language: {language}")

    def fixer(self, language: Language, diagnostic_code: str) -> Fixer | None:
        if language not in self._fixers:
            return None
        for fixer in self._fixers[language]:
            if fixer.name() == diagnostic_code:
                return fixer
        return None

    def apply_fixes(self, language: Language, code: str) -> str:
        linter = self.linter(language)
        for advice in linter.lint(code):
            fixer = self.fixer(language, advice.code)
            if fixer:
                code = fixer.apply(code)
        return code<|MERGE_RESOLUTION|>--- conflicted
+++ resolved
@@ -6,33 +6,19 @@
 from databricks.labs.ucx.source_code.base import (
     Fixer,
     Linter,
-<<<<<<< HEAD
-    SQLSequentialLinter,
-    CurrentSessionState,
-    PythonSequentialLinter,
-    PythonLinter,
-    SQLLinter,
-)
-from databricks.labs.ucx.source_code.linters.dfsa import DFSAPyLinter, DFSASQLLinter
-=======
     SqlSequentialLinter,
     CurrentSessionState,
     PythonSequentialLinter,
     PythonLinter,
     SqlLinter,
 )
-from databricks.labs.ucx.source_code.linters.dbfs import DbfsUsageSqlLinter, DBFSUsagePyLinter
->>>>>>> 6f709107
+from databricks.labs.ucx.source_code.linters.dfsa import DFSAPyLinter, DFSASQLLinter
 from databricks.labs.ucx.source_code.linters.imports import DbutilsPyLinter
 
 from databricks.labs.ucx.source_code.linters.pyspark import SparkSqlPyLinter
 from databricks.labs.ucx.source_code.linters.spark_connect import SparkConnectPyLinter
 from databricks.labs.ucx.source_code.linters.table_creation import DBRv8d0PyLinter
-<<<<<<< HEAD
-from databricks.labs.ucx.source_code.queries import FromTableSQLLinter
-=======
 from databricks.labs.ucx.source_code.queries import FromTableSqlLinter
->>>>>>> 6f709107
 
 
 class LinterContext:
@@ -43,43 +29,25 @@
         python_linters: list[PythonLinter] = []
         python_fixers: list[Fixer] = []
 
-<<<<<<< HEAD
-        sql_linters: list[SQLLinter] = []
-        sql_fixers: list[Fixer] = []
-
-        if index is not None:
-            from_table = FromTableSQLLinter(index, session_state=session_state)
-=======
         sql_linters: list[SqlLinter] = []
         sql_fixers: list[Fixer] = []
 
         if index is not None:
             from_table = FromTableSqlLinter(index, session_state=session_state)
->>>>>>> 6f709107
             sql_linters.append(from_table)
             sql_fixers.append(from_table)
             python_linters.append(SparkSqlPyLinter(from_table, index, session_state))
             python_fixers.append(SparkSqlPyLinter(from_table, index, session_state))
 
         python_linters += [
-<<<<<<< HEAD
             DFSAPyLinter(session_state),
-=======
-            DBFSUsagePyLinter(session_state),
->>>>>>> 6f709107
             DBRv8d0PyLinter(dbr_version=session_state.dbr_version),
             SparkConnectPyLinter(session_state),
             DbutilsPyLinter(session_state),
         ]
-<<<<<<< HEAD
         sql_linters.append(DFSASQLLinter())
 
-        self._linters: dict[Language, list[SQLLinter] | list[PythonLinter]] = {
-=======
-        sql_linters.append(DbfsUsageSqlLinter())
-
         self._linters: dict[Language, list[SqlLinter] | list[PythonLinter]] = {
->>>>>>> 6f709107
             Language.PYTHON: python_linters,
             Language.SQL: sql_linters,
         }
@@ -97,11 +65,7 @@
         if language is Language.PYTHON:
             return PythonSequentialLinter(cast(list[PythonLinter], self._linters[language]))
         if language is Language.SQL:
-<<<<<<< HEAD
-            return SQLSequentialLinter(cast(list[SQLLinter], self._linters[language]))
-=======
             return SqlSequentialLinter(cast(list[SqlLinter], self._linters[language]))
->>>>>>> 6f709107
         raise ValueError(f"Unsupported language: {language}")
 
     def fixer(self, language: Language, diagnostic_code: str) -> Fixer | None:
