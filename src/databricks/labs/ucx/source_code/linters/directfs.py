from dataclasses import dataclass
import logging
from abc import ABC
from collections.abc import Iterable

<<<<<<< HEAD
from astroid import Attribute, Call, Const, InferenceError, Name, NodeNG  # type: ignore
=======
from astroid import Call, Const, InferenceError, JoinedStr, NodeNG  # type: ignore
>>>>>>> bc9c366f
from sqlglot import Expression as SqlExpression, parse as parse_sql, ParseError as SqlParseError
from sqlglot.expressions import Alter, Create, Delete, Drop, Identifier, Insert, Literal, Select

from databricks.labs.ucx.source_code.base import (
    Advice,
    Deprecation,
    CurrentSessionState,
    PythonLinter,
    SqlLinter,
)
from databricks.labs.ucx.source_code.directfs_access import DirectFsAccess
from databricks.labs.ucx.source_code.python.python_ast import Tree, TreeVisitor
from databricks.labs.ucx.source_code.python.python_infer import InferredValue

logger = logging.getLogger(__name__)


class DirectFsAccessPattern(ABC):

    def __init__(self, prefix: str, allowed_roots: list[str]):
        self._prefix = prefix
        self._allowed_roots = allowed_roots

    def matches(self, value: str) -> bool:
        return value.startswith(self._prefix) and not self._matches_allowed_root(value)

    def _matches_allowed_root(self, value: str):
        return any(value.startswith(f"{self._prefix}/{root}") for root in self._allowed_roots)


class RootPattern(DirectFsAccessPattern):

    def _matches_allowed_root(self, value: str):
        return any(value.startswith(f"/{root}") for root in self._allowed_roots)


# the below aims to implement https://docs.databricks.com/en/files/index.html
DIRECT_FS_ACCESS_PATTERNS = [
    DirectFsAccessPattern("dbfs:/", []),
    DirectFsAccessPattern("file:/", ["Workspace/"]),
    DirectFsAccessPattern("s3:/", []),
    DirectFsAccessPattern("s3n:/", []),
    DirectFsAccessPattern("s3a:/", []),
    DirectFsAccessPattern("wasb:/", []),
    DirectFsAccessPattern("wasbs:/", []),
    DirectFsAccessPattern("abfs:/", []),
    DirectFsAccessPattern("abfss:/", []),
    DirectFsAccessPattern("hdfs:/", []),
    # "/mnt/" is detected by the below pattern,
    RootPattern("/", ["Volumes/", "Workspace/"]),
]


@dataclass
class DirectFsAccessNode:
    dfsa: DirectFsAccess
    node: NodeNG


class _DetectDirectFsAccessVisitor(TreeVisitor):
    """
    Visitor that detects file system paths in Python code and checks them
    against a list of known deprecated paths.
    """

    def __init__(self, session_state: CurrentSessionState, prevent_spark_duplicates: bool) -> None:
        self._session_state = session_state
        self._directfs_nodes: list[DirectFsAccessNode] = []
        self._reported_locations: set[tuple[int, int]] = set()
        self._prevent_spark_duplicates = prevent_spark_duplicates

    def visit_call(self, node: Call):
        for arg in node.args:
            self._visit_arg(arg)

    def _visit_arg(self, arg: NodeNG):
        try:
            for inferred in InferredValue.infer_from_node(arg, self._session_state):
                if not inferred.is_inferred():
                    logger.debug(f"Could not infer value of {arg.as_string()}")
                    continue
                self._check_str_constant(arg, inferred)
        except InferenceError as e:
            logger.debug(f"Could not infer value of {arg.as_string()}", exc_info=e)

    def visit_const(self, node: Const):
        # Constant strings yield Advisories
        if isinstance(node.value, str):
            self._check_str_constant(node, InferredValue([node]))

    def _check_str_constant(self, source_node: NodeNG, inferred: InferredValue):
        if self._already_reported(source_node, inferred):
            return
<<<<<<< HEAD
=======
        # don't report on JoinedStr fragments
        if isinstance(source_node.parent, JoinedStr):
            return
        # avoid duplicate advices that are reported by SparkSqlPyLinter
        if self._prevent_spark_duplicates and Tree(source_node).is_from_module("spark"):
            return
>>>>>>> bc9c366f
        value = inferred.as_string()
        for pattern in DIRECT_FS_ACCESS_PATTERNS:
            if not pattern.matches(value):
                continue
            # avoid false positives with relative URLs
            if self._is_http_call_parameter(source_node):
                return
            # avoid duplicate advices that are reported by SparkSqlPyLinter
            if self._prevent_spark_duplicates and Tree(source_node).is_from_module("spark"):
                return
            # since we're normally filtering out spark calls, we're dealing with dfsas we know little about
            # notably we don't know is_read or is_write
            dfsa = DirectFsAccess(
                path=value,
                is_read=True,
                is_write=False,
            )
            self._directfs_nodes.append(DirectFsAccessNode(dfsa, source_node))
            self._reported_locations.add((source_node.lineno, source_node.col_offset))

    @classmethod
    def _is_http_call_parameter(cls, source_node: NodeNG):
        if not isinstance(source_node.parent, Call):
            return False
        # for now we only cater for ws.api_client.do
        return cls._is_ws_api_client_do_call(source_node)

    @classmethod
    def _is_ws_api_client_do_call(cls, source_node: NodeNG):
        assert isinstance(source_node.parent, Call)
        func = source_node.parent.func
        if not isinstance(func, Attribute) or func.attrname != "do":
            return False
        expr = func.expr
        if not isinstance(expr, Attribute) or expr.attrname != "api_client":
            return False
        expr = expr.expr
        if not isinstance(expr, Name):
            return False
        for value in InferredValue.infer_from_node(expr):
            if not value.is_inferred():
                continue
            for node in value.nodes:
                return Tree(node).is_instance_of("WorkspaceClient")
        # at this point is seems safer to assume that expr.expr is a workspace than the opposite
        return True

    def _already_reported(self, source_node: NodeNG, inferred: InferredValue):
        all_nodes = [source_node] + inferred.nodes
        return any((node.lineno, node.col_offset) in self._reported_locations for node in all_nodes)

    @property
    def directfs_nodes(self):
        return self._directfs_nodes


class DirectFsAccessPyLinter(PythonLinter):

    def __init__(self, session_state: CurrentSessionState, prevent_spark_duplicates=True):
        self._session_state = session_state
        self._prevent_spark_duplicates = prevent_spark_duplicates

    def lint_tree(self, tree: Tree) -> Iterable[Advice]:
        """
        Lints the code looking for file system paths that are deprecated
        """
        visitor = _DetectDirectFsAccessVisitor(self._session_state, self._prevent_spark_duplicates)
        visitor.visit(tree.node)
        for directfs_node in visitor.directfs_nodes:
            advisory = Deprecation.from_node(
                code='direct-filesystem-access',
                message=f"The use of direct filesystem references is deprecated: {directfs_node.dfsa.path}",
                node=directfs_node.node,
            )
            yield advisory

    def collect_dfsas(self, python_code: str, inherited_tree: Tree | None) -> Iterable[DirectFsAccessNode]:
        tree = Tree.new_module()
        if inherited_tree:
            tree.append_tree(inherited_tree)
        tree.append_tree(Tree.normalize_and_parse(python_code))
        visitor = _DetectDirectFsAccessVisitor(self._session_state, self._prevent_spark_duplicates)
        visitor.visit(tree.node)
        yield from visitor.directfs_nodes


class DirectFsAccessSqlLinter(SqlLinter):

    def lint_expression(self, expression: SqlExpression):
        for dfsa in self._collect_dfsas(expression):
            yield Deprecation(
                code='direct-filesystem-access-in-sql-query',
                message=f"The use of direct filesystem references is deprecated: {dfsa.path}",
                # SQLGlot does not propagate tokens yet. See https://github.com/tobymao/sqlglot/issues/3159
                start_line=0,
                start_col=0,
                end_line=0,
                end_col=1024,
            )

    def collect_dfsas(self, sql_code: str):
        try:
            expressions = parse_sql(sql_code, read='databricks')
            for expression in expressions:
                if not expression:
                    continue
                yield from self._collect_dfsas(expression)
        except SqlParseError as e:
            logger.debug(f"Failed to parse SQL: {sql_code}", exc_info=e)

    @classmethod
    def _collect_dfsas(cls, expression: SqlExpression) -> Iterable[DirectFsAccess]:
        yield from cls._collect_dfsas_from_literals(expression)
        yield from cls._collect_dfsas_from_identifiers(expression)

    @classmethod
    def _collect_dfsas_from_literals(cls, expression: SqlExpression) -> Iterable[DirectFsAccess]:
        for literal in expression.find_all(Literal):
            if not isinstance(literal.this, str):
                logger.warning(f"Can't interpret {type(literal.this).__name__}")
            yield from cls._collect_dfsa_from_node(literal, literal.this)

    @classmethod
    def _collect_dfsas_from_identifiers(cls, expression: SqlExpression) -> Iterable[DirectFsAccess]:
        for identifier in expression.find_all(Identifier):
            if not isinstance(identifier.this, str):
                logger.warning(f"Can't interpret {type(identifier.this).__name__}")
            yield from cls._collect_dfsa_from_node(identifier, identifier.this)

    @classmethod
    def _collect_dfsa_from_node(cls, expression: SqlExpression, path: str) -> Iterable[DirectFsAccess]:
        if any(pattern.matches(path) for pattern in DIRECT_FS_ACCESS_PATTERNS):
            is_read = cls._is_read(expression)
            is_write = cls._is_write(expression)
            yield DirectFsAccess(
                path=path,
                is_read=is_read,
                is_write=is_write,
            )

    @classmethod
    def _is_read(cls, expression: SqlExpression | None) -> bool:
        expression = cls._walk_up(expression)
        return isinstance(expression, Select)

    @classmethod
    def _is_write(cls, expression: SqlExpression | None) -> bool:
        expression = cls._walk_up(expression)
        return isinstance(expression, (Create, Alter, Drop, Insert, Delete))

    @classmethod
    def _walk_up(cls, expression: SqlExpression | None) -> SqlExpression | None:
        if expression is None:
            return None
        if isinstance(expression, (Create, Alter, Drop, Insert, Delete, Select)):
            return expression
        return cls._walk_up(expression.parent)<|MERGE_RESOLUTION|>--- conflicted
+++ resolved
@@ -3,11 +3,7 @@
 from abc import ABC
 from collections.abc import Iterable
 
-<<<<<<< HEAD
-from astroid import Attribute, Call, Const, InferenceError, Name, NodeNG  # type: ignore
-=======
-from astroid import Call, Const, InferenceError, JoinedStr, NodeNG  # type: ignore
->>>>>>> bc9c366f
+from astroid import Attribute, Call, Const, InferenceError, JoinedStr, Name, NodeNG  # type: ignore
 from sqlglot import Expression as SqlExpression, parse as parse_sql, ParseError as SqlParseError
 from sqlglot.expressions import Alter, Create, Delete, Drop, Identifier, Insert, Literal, Select
 
@@ -101,15 +97,9 @@
     def _check_str_constant(self, source_node: NodeNG, inferred: InferredValue):
         if self._already_reported(source_node, inferred):
             return
-<<<<<<< HEAD
-=======
         # don't report on JoinedStr fragments
         if isinstance(source_node.parent, JoinedStr):
             return
-        # avoid duplicate advices that are reported by SparkSqlPyLinter
-        if self._prevent_spark_duplicates and Tree(source_node).is_from_module("spark"):
-            return
->>>>>>> bc9c366f
         value = inferred.as_string()
         for pattern in DIRECT_FS_ACCESS_PATTERNS:
             if not pattern.matches(value):
