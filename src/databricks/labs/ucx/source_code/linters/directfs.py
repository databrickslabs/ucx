--- conflicted
+++ resolved
@@ -2,14 +2,8 @@
 from abc import ABC
 from collections.abc import Iterable
 
-<<<<<<< HEAD
 from astroid import Call, InferenceError, NodeNG  # type: ignore
-from sqlglot import Expression as SqlExpression, parse as parse_sql, ParseError as SqlParseError
-from sqlglot.expressions import Alter, Create, Delete, Drop, Identifier, Insert, Literal, Select
-=======
-from astroid import Attribute, Call, Const, InferenceError, JoinedStr, Name, NodeNG  # type: ignore
 from sqlglot.expressions import Alter, Create, Delete, Drop, Expression, Identifier, Insert, Literal, Select
->>>>>>> cf20a40a
 
 from databricks.labs.ucx.source_code.base import (
     Advice,
@@ -22,12 +16,7 @@
     DfsaSqlCollector,
     DirectFsAccess,
 )
-<<<<<<< HEAD
-from databricks.labs.ucx.source_code.directfs_access import DirectFsAccess
 from databricks.labs.ucx.source_code.python.python_ast import Tree, TreeVisitor, TreeHelper
-=======
-from databricks.labs.ucx.source_code.python.python_ast import Tree, TreeVisitor
->>>>>>> cf20a40a
 from databricks.labs.ucx.source_code.python.python_infer import InferredValue
 from databricks.labs.ucx.source_code.sql.sql_parser import SqlParser, SqlExpression
 
