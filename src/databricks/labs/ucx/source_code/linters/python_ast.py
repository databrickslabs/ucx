--- conflicted
+++ resolved
@@ -223,9 +223,12 @@
         if not isinstance(self.node, Module):
             raise NotImplementedError(f"Can't append globals to {type(self.node).__name__}")
         self_module: Module = cast(Module, self.node)
-<<<<<<< HEAD
         for name, value in globs.items():
-            self_module.globals[name] = value
+            statements: list[Expr] = self_module.globals.get(name, None)
+            if statements is None:
+                self_module.globals[name] = list(value)  # clone the source list to avoid side-effects
+                continue
+            statements.extend(value)
 
     def append_nodes(self, nodes: list[NodeNG]):
         if not isinstance(self.node, Module):
@@ -234,19 +237,6 @@
         for node in nodes:
             node.parent = self_module
             self_module.body.append(node)
-=======
-        for stmt in tree_module.body:
-            stmt.parent = self_module
-            self_module.body.append(stmt)
-        for name, value in tree_module.globals.items():
-            statements: list[Expr] = self_module.globals.get(name, None)
-            if statements is None:
-                self_module.globals[name] = list(value)  # clone the source list to avoid side-effects
-                continue
-            statements.extend(value)
-        # the following may seem strange but it's actually ok to use the original module as tree root
-        return tree
->>>>>>> 8681b6fd
 
     def is_from_module(self, module_name: str):
         # if this is the call's root node, check it against the required module
