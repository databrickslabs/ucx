--- conflicted
+++ resolved
@@ -29,15 +29,6 @@
         return Tree(root)
 
     @classmethod
-<<<<<<< HEAD
-    def convert_magic_lines_to_magic_commands(cls, python_code: str):
-        lines = python_code.split("\n")
-        magic_markers = {"%", "!"}
-        for i, line in enumerate(lines):
-            if len(line) == 0 or line[0] not in magic_markers:
-                continue
-            lines[i] = f"magic_command({line.encode()!r})"
-=======
     def normalize_and_parse(cls, code: str):
         code = cls.normalize(code)
         root = parse(code)
@@ -83,7 +74,6 @@
             matches = re.findall(pattern, line)
             if len(matches) & 1:
                 in_multi_line_comment = not in_multi_line_comment
->>>>>>> 965f1b19
         return "\n".join(lines)
 
     def __init__(self, node: NodeNG):
