import logging
from collections.abc import Iterable

from astroid import Call, Const, InferenceError, NodeNG  # type: ignore
from sqlglot import Expression, parse as parse_sql, ParseError as SqlParseError
from sqlglot.expressions import Table

from databricks.labs.ucx.source_code.base import Advice, Linter, Deprecation, CurrentSessionState, Failure
from databricks.labs.ucx.source_code.linters.python_ast import Tree, TreeVisitor, InferredValue

logger = logging.getLogger(__name__)


class DetectDbfsVisitor(TreeVisitor):
    """
    Visitor that detects file system paths in Python code and checks them
    against a list of known deprecated paths.
    """

    def __init__(self, session_state: CurrentSessionState) -> None:
        self._session_state = session_state
        self._advices: list[Advice] = []
        self._fs_prefixes = ["/dbfs/mnt", "dbfs:/", "/mnt/"]
        self._reported_locations: set[tuple[int, int]] = set()  # Set to store reported locations; astroid coordinates!

    def visit_call(self, node: Call):
        for arg in node.args:
            self._visit_arg(arg)

    def _visit_arg(self, arg: NodeNG):
        try:
            for inferred in Tree(arg).infer_values(self._session_state):
                if not inferred.is_inferred():
                    logger.debug(f"Could not infer value of {arg.as_string()}")
                    continue
                self._check_str_constant(arg, inferred)
        except InferenceError as e:
            logger.debug(f"Could not infer value of {arg.as_string()}", exc_info=e)

    def visit_const(self, node: Const):
        # Constant strings yield Advisories
        if isinstance(node.value, str):
            self._check_str_constant(node, InferredValue([node]))

    def _check_str_constant(self, source_node, inferred: InferredValue):
        if self._already_reported(source_node, inferred):
            return
        value = inferred.as_string()
        if any(value.startswith(prefix) for prefix in self._fs_prefixes):
            advisory = Deprecation.from_node(
                code='dbfs-usage', message=f"Deprecated file system path: {value}", node=source_node
            )
            self._advices.append(advisory)

    def _already_reported(self, source_node: NodeNG, inferred: InferredValue):
        all_nodes = [source_node]
        all_nodes.extend(inferred.nodes)
        reported = any((node.lineno, node.col_offset) in self._reported_locations for node in all_nodes)
        for node in all_nodes:
            self._reported_locations.add((node.lineno, node.col_offset))
        return reported

    def get_advices(self) -> Iterable[Advice]:
        yield from self._advices


class DBFSUsageLinter(Linter):

    def __init__(self, session_state: CurrentSessionState):
        self._session_state = session_state

    @staticmethod
    def name() -> str:
        """
        Returns the name of the linter, for reporting etc
        """
        return 'dbfs-usage'

    def lint(self, code: str) -> Iterable[Advice]:
        """
        Lints the code looking for file system paths that are deprecated
        """
<<<<<<< HEAD
        code = Tree.convert_magic_lines_to_magic_commands(code)
        tree = Tree.parse(code)
=======
        tree = Tree.normalize_and_parse(code)
>>>>>>> 965f1b19
        visitor = DetectDbfsVisitor(self._session_state)
        visitor.visit(tree.node)
        yield from visitor.get_advices()


class FromDbfsFolder(Linter):
    def __init__(self):
        self._dbfs_prefixes = ["/dbfs/mnt", "dbfs:/", "/mnt/", "/dbfs/", "/"]

    @staticmethod
    def name() -> str:
        return 'dbfs-query'

    def lint(self, code: str) -> Iterable[Advice]:
        try:
            queries = parse_sql(code, read='databricks')
            for query in queries:
                if not query:
                    continue
                yield from self._lint_query(query)
        except SqlParseError as e:
            logger.debug(f"Failed to parse SQL: {code}", exc_info=e)
            yield Failure(
                code='dbfs-query-unsupported-sql',
                message=f"SQL query is not supported yet: {code}",
                # SQLGlot does not propagate tokens yet. See https://github.com/tobymao/sqlglot/issues/3159
                start_line=0,
                start_col=0,
                end_line=0,
                end_col=1024,
            )

    def _lint_query(self, query: Expression):
        for table in query.find_all(Table):
            # Check table names for deprecated DBFS table names
            yield from self._check_dbfs_folder(table)

    def _check_dbfs_folder(self, table: Table) -> Iterable[Advice]:
        """
        Check if the table is a DBFS table or reference in some way
        and yield a deprecation message if it is
        """
        if any(table.name.startswith(prefix) for prefix in self._dbfs_prefixes):
            yield Deprecation(
                code='dbfs-query',
                message=f"The use of DBFS is deprecated: {table.name}",
                # SQLGlot does not propagate tokens yet. See https://github.com/tobymao/sqlglot/issues/3159
                start_line=0,
                start_col=0,
                end_line=0,
                end_col=1024,
            )<|MERGE_RESOLUTION|>--- conflicted
+++ resolved
@@ -80,12 +80,7 @@
         """
         Lints the code looking for file system paths that are deprecated
         """
-<<<<<<< HEAD
-        code = Tree.convert_magic_lines_to_magic_commands(code)
-        tree = Tree.parse(code)
-=======
         tree = Tree.normalize_and_parse(code)
->>>>>>> 965f1b19
         visitor = DetectDbfsVisitor(self._session_state)
         visitor.visit(tree.node)
         yield from visitor.get_advices()
