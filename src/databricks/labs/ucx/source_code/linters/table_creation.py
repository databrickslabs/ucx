from __future__ import annotations

from collections.abc import Iterable, Iterator
from dataclasses import dataclass

from astroid import Attribute, Call, NodeNG  # type: ignore

from databricks.labs.ucx.source_code.base import (
    Advice,
    Linter,
)
from databricks.labs.ucx.source_code.linters.python_ast import Tree


@dataclass
class Position:
    # Lines and columns are both 0-based.
    line: int
    character: int


@dataclass
class Range:
    start: Position
    end: Position


@dataclass
class NoFormatPythonMatcher:
    """Matches Python AST nodes where tables are created with implicit format.
    It performs only the matching, while linting / fixing are separated concerns.
    """

    method_name: str
    min_args: int
    max_args: int
    # some method_names accept 'format' as a direct (optional) argument:
    format_arg_index: int | None = None
    format_arg_name: str | None = None

    def get_advice_span(self, node: NodeNG) -> Range | None:
        # Check 1: check Call:
        if not isinstance(node, Call):
            return None

        # Check 2: check presence of the table-creating method call:
        if not isinstance(node.func, Attribute) or node.func.attrname != self.method_name:
            return None
        call_args_count = Tree.args_count(node)
        if call_args_count < self.min_args or call_args_count > self.max_args:
            return None

        # Check 3: check presence of the format specifier:
        #   Option A: format specifier may be given as a direct parameter to the table-creating call
        #   >>> df.saveToTable("c.db.table", format="csv")
        format_arg = Tree.get_arg(node, self.format_arg_index, self.format_arg_name)
        if format_arg is not None and not Tree.is_none(format_arg):
            # i.e., found an explicit "format" argument, and its value is not None.
            return None
        #   Option B. format specifier may be a separate ".format(...)" call in this callchain
        #   >>> df.format("csv").saveToTable("c.db.table")
        format_call = Tree.extract_call_by_name(node, "format")
        if format_call is not None:
            # i.e., found an explicit ".format(...)" call in this chain.
            return None

        # Finally: matched the need for advice, so return the corresponding source range.
        # Note that astroid line numbers are 1-based.
        return Range(
            Position(node.lineno - 1, node.col_offset),
            Position((node.end_lineno or 1) - 1, node.end_col_offset or 0),
        )


class NoFormatPythonLinter:
    """Python linting for table-creation with implicit format"""

    def __init__(self, matchers: list[NoFormatPythonMatcher]):
        self._matchers = matchers

    def lint(self, node: NodeNG) -> Iterator[Advice]:
        for matcher in self._matchers:
            span = matcher.get_advice_span(node)
            if span is not None:
                yield Advice(
                    code="table-migrate",
                    message="The default format changed in Databricks Runtime 8.0, from Parquet to Delta",
                    start_line=span.start.line,
                    start_col=span.start.character,
                    end_line=span.end.line,
                    end_col=span.end.character,
                )


class DBRv8d0Linter(Linter):
    """Performs Python linting for backwards incompatible changes in DBR version 8.0.
    Specifically, it yields advice for table-creation with implicit format.
    """

    # https://docs.databricks.com/en/archive/runtime-release-notes/8.0.html#delta-is-now-the-default-format-when-a-format-is-not-specified

    def __init__(self, dbr_version: tuple[int, int] | None):
        version_cutoff = (8, 0)
        self._skip_dbr = dbr_version is not None and dbr_version >= version_cutoff

        self._linter = NoFormatPythonLinter(
            [
                NoFormatPythonMatcher("writeTo", 1, 1),
                NoFormatPythonMatcher("table", 1, 1),
                NoFormatPythonMatcher("saveAsTable", 1, 4, 2, "format"),
            ]
        )

    def lint(self, code: str) -> Iterable[Advice]:
        if self._skip_dbr:
            return
<<<<<<< HEAD
        code = Tree.convert_magic_lines_to_magic_commands(code)
        tree = Tree.parse(code)
=======
        tree = Tree.normalize_and_parse(code)
>>>>>>> 965f1b19
        for node in tree.walk():
            yield from self._linter.lint(node)<|MERGE_RESOLUTION|>--- conflicted
+++ resolved
@@ -114,11 +114,6 @@
     def lint(self, code: str) -> Iterable[Advice]:
         if self._skip_dbr:
             return
-<<<<<<< HEAD
-        code = Tree.convert_magic_lines_to_magic_commands(code)
-        tree = Tree.parse(code)
-=======
         tree = Tree.normalize_and_parse(code)
->>>>>>> 965f1b19
         for node in tree.walk():
             yield from self._linter.lint(node)