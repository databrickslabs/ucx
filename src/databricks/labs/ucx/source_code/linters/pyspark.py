--- conflicted
+++ resolved
@@ -330,12 +330,7 @@
 
     def lint(self, code: str) -> Iterable[Advice]:
         try:
-<<<<<<< HEAD
-            code = Tree.convert_magic_lines_to_magic_commands(code)
-            tree = Tree.parse(code)
-=======
             tree = Tree.normalize_and_parse(code)
->>>>>>> 965f1b19
         except AstroidSyntaxError as e:
             yield Failure('syntax-error', str(e), 0, 0, 0, 0)
             return
