from abc import ABC, abstractmethod
from collections.abc import Iterable, Iterator
from dataclasses import dataclass

from astroid import Attribute, Call, Const, InferenceError, NodeNG  # type: ignore
from databricks.labs.ucx.hive_metastore.migration_status import MigrationIndex
from databricks.labs.ucx.source_code.base import (
    Advice,
    Advisory,
    Deprecation,
    Fixer,
    CurrentSessionState,
    PythonLinter,
)
from databricks.labs.ucx.source_code.linters.python_infer import InferredValue
from databricks.labs.ucx.source_code.queries import FromTableSQLLinter
from databricks.labs.ucx.source_code.linters.python_ast import Tree, TreeHelper


@dataclass
class Matcher(ABC):
    method_name: str
    min_args: int
    max_args: int
    table_arg_index: int
    table_arg_name: str | None = None
    call_context: dict[str, set[str]] | None = None
    session_state: CurrentSessionState | None = None

    def matches(self, node: NodeNG):
        return (
            isinstance(node, Call)
            and self._get_table_arg(node) is not None
            and isinstance(node.func, Attribute)
            and Tree(node.func.expr).is_from_module("spark")
        )

    @abstractmethod
    def lint(
        self, from_table: FromTableSQLLinter, index: MigrationIndex, session_state: CurrentSessionState, node: Call
    ) -> Iterator[Advice]:
        """raises Advices by linting the code"""

    @abstractmethod
    def apply(self, from_table: FromTableSQLLinter, index: MigrationIndex, node: Call) -> None:
        """applies recommendations"""

    def _get_table_arg(self, node: Call):
        node_argc = len(node.args)
        if self.min_args <= node_argc <= self.max_args and self.table_arg_index < node_argc:
            return node.args[self.table_arg_index]
        if not self.table_arg_name:
            return None
        if not node.keywords:
            return None
        for keyword in node.keywords:
            if keyword.arg == self.table_arg_name:
                return keyword.value
        return None

    def _check_call_context(self, node: Call) -> bool:
        assert isinstance(node.func, Attribute)  # Avoid linter warning
        func_name = node.func.attrname
        qualified_name = TreeHelper.get_full_function_name(node)

        # Check if the call_context is None as that means all calls are checked
        if self.call_context is None:
            return True

        # Get the qualified names from the call_context dictionary
        qualified_names = self.call_context.get(func_name)

        # Check if the qualified name is in the set of qualified names that are allowed
        return qualified_name in qualified_names if qualified_names else False


@dataclass
class QueryMatcher(Matcher):

    def lint(
        self, from_table: FromTableSQLLinter, index: MigrationIndex, session_state: CurrentSessionState, node: Call
    ) -> Iterator[Advice]:
        table_arg = self._get_table_arg(node)
        if table_arg:
            try:
                for inferred in InferredValue.infer_from_node(table_arg, self.session_state):
                    yield from self._lint_table_arg(from_table, node, inferred)
            except InferenceError:
                yield Advisory.from_node(
                    code='cannot-autofix-table-reference',
                    message=f"Can't migrate table_name argument in '{node.as_string()}' because its value cannot be computed",
                    node=node,
                )

    @classmethod
    def _lint_table_arg(cls, from_table: FromTableSQLLinter, call_node: NodeNG, inferred: InferredValue):
        if inferred.is_inferred():
            for advice in from_table.lint(inferred.as_string()):
                yield advice.replace_from_node(call_node)
        else:
            yield Advisory.from_node(
                code='cannot-autofix-table-reference',
                message=f"Can't migrate table_name argument in '{call_node.as_string()}' because its value cannot be computed",
                node=call_node,
            )

    def apply(self, from_table: FromTableSQLLinter, index: MigrationIndex, node: Call) -> None:
        table_arg = self._get_table_arg(node)
        assert isinstance(table_arg, Const)
        new_query = from_table.apply(table_arg.value)
        table_arg.value = new_query


@dataclass
class TableNameMatcher(Matcher):

    def lint(
        self, from_table: FromTableSQLLinter, index: MigrationIndex, session_state: CurrentSessionState, node: Call
    ) -> Iterator[Advice]:
        table_arg = self._get_table_arg(node)
        table_name = table_arg.as_string().strip("'").strip('"')
        for inferred in InferredValue.infer_from_node(table_arg, session_state):
            if not inferred.is_inferred():
                yield Advisory.from_node(
                    code='cannot-autofix-table-reference',
                    message=f"Can't migrate '{node.as_string()}' because its table name argument cannot be computed",
                    node=node,
                )
                continue
            dst = self._find_dest(index, inferred.as_string(), from_table.schema)
            if dst is None:
                continue
            yield Deprecation.from_node(
                code='table-migrated-to-uc',
                message=f"Table {table_name} is migrated to {dst.destination()} in Unity Catalog",
                # SQLGlot does not propagate tokens yet. See https://github.com/tobymao/sqlglot/issues/3159
                node=node,
            )

    def apply(self, from_table: FromTableSQLLinter, index: MigrationIndex, node: Call) -> None:
        table_arg = self._get_table_arg(node)
        assert isinstance(table_arg, Const)
        dst = self._find_dest(index, table_arg.value, from_table.schema)
        if dst is not None:
            table_arg.value = dst.destination()

    @staticmethod
    def _find_dest(index: MigrationIndex, value: str, schema: str):
        parts = value.split(".")
        # Ensure that unqualified table references use the current schema
        if len(parts) == 1:
            return index.get(schema, parts[0])
        return None if len(parts) != 2 else index.get(parts[0], parts[1])


@dataclass
class ReturnValueMatcher(Matcher):

    def matches(self, node: NodeNG):
        return (
            isinstance(node, Call) and isinstance(node.func, Attribute) and Tree(node.func.expr).is_from_module("spark")
        )

    def lint(
        self, from_table: FromTableSQLLinter, index: MigrationIndex, session_state: CurrentSessionState, node: Call
    ) -> Iterator[Advice]:
        assert isinstance(node.func, Attribute)  # always true, avoids a pylint warning
        yield Advisory.from_node(
            code='changed-result-format-in-uc',
            message=f"Call to '{node.func.attrname}' will return a list of <catalog>.<database>.<table> instead of <database>.<table>.",
            node=node,
        )

    def apply(self, from_table: FromTableSQLLinter, index: MigrationIndex, node: Call) -> None:
        # No transformations to apply
        return


@dataclass
class DirectFilesystemAccessMatcher(Matcher):

    DIRECT_FS_REFS = {
        "s3a://",
        "s3n://",
        "s3://",
        "wasb://",
        "wasbs://",
        "abfs://",
        "abfss://",
        "dbfs:/",
        "hdfs://",
        "file:/",
    }

    def matches(self, node: NodeNG):
        return (
            isinstance(node, Call)
            and self._get_table_arg(node) is not None
            and isinstance(node.func, Attribute)
            and (Tree(node.func.expr).is_from_module("spark") or Tree(node.func.expr).is_from_module("dbutils"))
        )

    def lint(
        self, from_table: FromTableSQLLinter, index: MigrationIndex, session_state: CurrentSessionState, node: NodeNG
    ) -> Iterator[Advice]:
        table_arg = self._get_table_arg(node)
        if not isinstance(table_arg, Const):
            return
        if not table_arg.value:
            return
        if not isinstance(table_arg.value, str):
            return
        if any(table_arg.value.startswith(prefix) for prefix in self.DIRECT_FS_REFS):
            yield Deprecation.from_node(
                code='direct-filesystem-access',
                message=f"The use of direct filesystem references is deprecated: {table_arg.value}",
                node=node,
            )
            return
        if table_arg.value.startswith("/") and self._check_call_context(node):
            yield Deprecation.from_node(
                code='implicit-dbfs-usage',
                message=f"The use of default dbfs: references is deprecated: {table_arg.value}",
                node=node,
            )

    def apply(self, from_table: FromTableSQLLinter, index: MigrationIndex, node: Call) -> None:
        # No transformations to apply
        return


class SparkMatchers:

    def __init__(self, dfsa_matchers_only: bool):

        direct_fs_access_matchers: list[Matcher] = [
            DirectFilesystemAccessMatcher("ls", 1, 1, 0, call_context={"ls": {"dbutils.fs.ls"}}),
            DirectFilesystemAccessMatcher("cp", 1, 2, 0, call_context={"cp": {"dbutils.fs.cp"}}),
            DirectFilesystemAccessMatcher("rm", 1, 1, 0, call_context={"rm": {"dbutils.fs.rm"}}),
            DirectFilesystemAccessMatcher("head", 1, 1, 0, call_context={"head": {"dbutils.fs.head"}}),
            DirectFilesystemAccessMatcher("put", 1, 2, 0, call_context={"put": {"dbutils.fs.put"}}),
            DirectFilesystemAccessMatcher("mkdirs", 1, 1, 0, call_context={"mkdirs": {"dbutils.fs.mkdirs"}}),
            DirectFilesystemAccessMatcher("mv", 1, 2, 0, call_context={"mv": {"dbutils.fs.mv"}}),
            DirectFilesystemAccessMatcher("text", 1, 3, 0),
            DirectFilesystemAccessMatcher("csv", 1, 1000, 0),
            DirectFilesystemAccessMatcher("json", 1, 1000, 0),
            DirectFilesystemAccessMatcher("orc", 1, 1000, 0),
            DirectFilesystemAccessMatcher("parquet", 1, 1000, 0),
            DirectFilesystemAccessMatcher("save", 0, 1000, 0, "path"),
            DirectFilesystemAccessMatcher("load", 0, 1000, 0, "path"),
            DirectFilesystemAccessMatcher("option", 1, 1000, 1),  # Only .option("path", "xxx://bucket/path") will hit
            DirectFilesystemAccessMatcher("addFile", 1, 3, 0),
            DirectFilesystemAccessMatcher("binaryFiles", 1, 2, 0),
            DirectFilesystemAccessMatcher("binaryRecords", 1, 2, 0),
            DirectFilesystemAccessMatcher("dump_profiles", 1, 1, 0),
            DirectFilesystemAccessMatcher("hadoopFile", 1, 8, 0),
            DirectFilesystemAccessMatcher("newAPIHadoopFile", 1, 8, 0),
            DirectFilesystemAccessMatcher("pickleFile", 1, 3, 0),
            DirectFilesystemAccessMatcher("saveAsHadoopFile", 1, 8, 0),
            DirectFilesystemAccessMatcher("saveAsNewAPIHadoopFile", 1, 7, 0),
            DirectFilesystemAccessMatcher("saveAsPickleFile", 1, 2, 0),
            DirectFilesystemAccessMatcher("saveAsSequenceFile", 1, 2, 0),
            DirectFilesystemAccessMatcher("saveAsTextFile", 1, 2, 0),
            DirectFilesystemAccessMatcher("load_from_path", 1, 1, 0),
        ]

        if dfsa_matchers_only:
            self._build_matchers(direct_fs_access_matchers)
            return

        # see https://spark.apache.org/docs/latest/api/python/reference/pyspark.sql/api/pyspark.sql.SparkSession.html
        spark_session_matchers = [QueryMatcher("sql", 1, 1000, 0, "sqlQuery"), TableNameMatcher("table", 1, 1, 0)]

        # see https://spark.apache.org/docs/latest/api/python/reference/pyspark.sql/api/pyspark.sql.Catalog.html
        spark_catalog_matchers = [
            TableNameMatcher("cacheTable", 1, 2, 0, "tableName"),
            TableNameMatcher("createTable", 1, 1000, 0, "tableName"),
            TableNameMatcher("createExternalTable", 1, 1000, 0, "tableName"),
            TableNameMatcher("getTable", 1, 1, 0),
            TableNameMatcher("isCached", 1, 1, 0),
            TableNameMatcher("listColumns", 1, 2, 0, "tableName"),
            TableNameMatcher("tableExists", 1, 2, 0, "tableName"),
            TableNameMatcher("recoverPartitions", 1, 1, 0),
            TableNameMatcher("refreshTable", 1, 1, 0),
            TableNameMatcher("uncacheTable", 1, 1, 0),
            ReturnValueMatcher("listTables", 0, 2, 0),
        ]

        # see https://spark.apache.org/docs/latest/api/python/reference/pyspark.sql/api/pyspark.sql.DataFrame.html
        spark_dataframe_matchers = [
            TableNameMatcher("writeTo", 1, 1, 0),
        ]

        # nothing to migrate in Column, see https://spark.apache.org/docs/latest/api/python/reference/pyspark.sql/api/pyspark.sql.Column.html
        # nothing to migrate in Observation, see https://spark.apache.org/docs/latest/api/python/reference/pyspark.sql/api/pyspark.sql.Observation.html
        # nothing to migrate in Row, see https://spark.apache.org/docs/latest/api/python/reference/pyspark.sql/api/pyspark.sql.Row.html
        # nothing to migrate in GroupedData, see https://spark.apache.org/docs/latest/api/python/reference/pyspark.sql/api/pyspark.sql.GroupedData.html
        # nothing to migrate in PandasCogroupedOps, see https://spark.apache.org/docs/latest/api/python/reference/pyspark.sql/api/pyspark.sql.PandasCogroupedOps.html
        # nothing to migrate in DataFrameNaFunctions, see https://spark.apache.org/docs/latest/api/python/reference/pyspark.sql/api/pyspark.sql.DataFrameNaFunctions.html
        # nothing to migrate in DataFrameStatFunctions, see https://spark.apache.org/docs/latest/api/python/reference/pyspark.sql/api/pyspark.sql.DataFrameStatFunctions.html
        # nothing to migrate in Window, see https://spark.apache.org/docs/latest/api/python/reference/pyspark.sql/api/pyspark.sql.Window.html

        # see https://spark.apache.org/docs/latest/api/python/reference/pyspark.sql/api/pyspark.sql.DataFrameReader.html
        spark_dataframereader_matchers = [
            TableNameMatcher("table", 1, 1, 0),  # TODO good example of collision, see spark_session_calls
        ]

        # see https://spark.apache.org/docs/latest/api/python/reference/pyspark.sql/api/pyspark.sql.DataFrameWriter.html
        spark_dataframewriter_matchers = [
            TableNameMatcher("insertInto", 1, 2, 0, "tableName"),
            # TODO jdbc: could the url be a databricks url, raise warning ?
            TableNameMatcher("saveAsTable", 1, 4, 0, "name"),
        ]

        # nothing to migrate in DataFrameWriterV2, see https://spark.apache.org/docs/latest/api/python/reference/pyspark.sql/api/pyspark.sql.DataFrameWriterV2.html
        # nothing to migrate in UDFRegistration, see https://spark.apache.org/docs/latest/api/python/reference/pyspark.sql/api/pyspark.sql.UDFRegistration.html
        # nothing to migrate in UserDefinedFunction, see https://spark.apache.org/docs/latest/api/python/reference/pyspark.sql/api/pyspark.sql.UserDefinedFunction.html
        # nothing to migrate in UserDefinedTableFunction, see https://spark.apache.org/docs/latest/api/python/reference/pyspark.sql/api/pyspark.sql.UserDefinedTableFunction.html
        self._build_matchers(
            spark_session_matchers
            + spark_catalog_matchers
            + spark_dataframe_matchers
            + spark_dataframereader_matchers
            + spark_dataframewriter_matchers
            + direct_fs_access_matchers
        )

    def _build_matchers(self, matchers: list[Matcher]):
        self._matchers: dict[str, Matcher] = {}
        for matcher in matchers:
            self._matchers[matcher.method_name] = matcher

    @property
    def matchers(self):
        return self._matchers


class SparkSqlPyLinter(PythonLinter, Fixer):

<<<<<<< HEAD
    def __init__(self, from_table: FromTable, index: MigrationIndex, session_state, dfsa_matchers_only=False):
=======
    _spark_matchers = SparkMatchers()

    def __init__(self, from_table: FromTableSQLLinter, index: MigrationIndex, session_state):
>>>>>>> 8c59534d
        self._from_table = from_table
        self._index = index
        self._session_state = session_state
        self._spark_matchers = SparkMatchers(dfsa_matchers_only).matchers

    def name(self) -> str:
        # this is the same fixer, just in a different language context
        return self._from_table.name()

    def lint_tree(self, tree: Tree) -> Iterable[Advice]:
        for node in tree.walk():
            matcher = self._find_matcher(node)
            if matcher is None:
                continue
            assert isinstance(node, Call)
            yield from matcher.lint(self._from_table, self._index, self._session_state, node)

    def apply(self, code: str) -> str:
        tree = Tree.parse(code)
        # we won't be doing it like this in production, but for the sake of the example
        for node in tree.walk():
            matcher = self._find_matcher(node)
            if matcher is None:
                continue
            assert isinstance(node, Call)
            matcher.apply(self._from_table, self._index, node)
        return tree.node.as_string()

    def _find_matcher(self, node: NodeNG):
        if not isinstance(node, Call):
            return None
        if not isinstance(node.func, Attribute):
            return None
        matcher = self._spark_matchers.get(node.func.attrname, None)
        if matcher is None:
            return None
        return matcher if matcher.matches(node) else None<|MERGE_RESOLUTION|>--- conflicted
+++ resolved
@@ -337,13 +337,7 @@
 
 class SparkSqlPyLinter(PythonLinter, Fixer):
 
-<<<<<<< HEAD
-    def __init__(self, from_table: FromTable, index: MigrationIndex, session_state, dfsa_matchers_only=False):
-=======
-    _spark_matchers = SparkMatchers()
-
-    def __init__(self, from_table: FromTableSQLLinter, index: MigrationIndex, session_state):
->>>>>>> 8c59534d
+    def __init__(self, from_table: FromTableSQLLinter, index: MigrationIndex, session_state, dfsa_matchers_only=False):
         self._from_table = from_table
         self._index = index
         self._session_state = session_state
