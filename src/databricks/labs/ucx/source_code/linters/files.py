--- conflicted
+++ resolved
@@ -45,11 +45,7 @@
 
     def build_dependency_graph(self, parent: DependencyGraph) -> list[DependencyProblem]:
         if self._language is CellLanguage.PYTHON:
-<<<<<<< HEAD
-            context = parent.new_graph_builder_context()
-=======
             context = parent.new_dependency_graph_context()
->>>>>>> e9a2b000
             analyzer = PythonCodeAnalyzer(context, self._original_code)
             return analyzer.build_graph()
         # supported language that does not generate dependencies
@@ -58,16 +54,13 @@
         logger.warning(f"Unsupported language: {self._language.language}")
         return []
 
-<<<<<<< HEAD
     def build_inherited_context(self, graph: DependencyGraph, child_path: Path) -> InheritedContext:
         if self._language is CellLanguage.PYTHON:
-            context = graph.new_graph_builder_context()
+            context = graph.new_dependency_graph_context()
             analyzer = PythonCodeAnalyzer(context, self._original_code)
             return analyzer.build_inherited_context(child_path)
         return InheritedContext(None, False)
 
-=======
->>>>>>> e9a2b000
     def __repr__(self):
         return f"<LocalFile {self._path}>"
 
