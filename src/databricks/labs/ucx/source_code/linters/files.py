from __future__ import annotations  # for type hints

import logging
from collections.abc import Iterable, Callable
from pathlib import Path
import sys
from typing import TextIO

from databricks.labs.ucx.source_code.base import LocatedAdvice, CurrentSessionState
from databricks.labs.ucx.source_code.notebooks.sources import FileLinter, SUPPORTED_EXTENSION_LANGUAGES
from databricks.labs.ucx.source_code.path_lookup import PathLookup
from databricks.labs.ucx.source_code.known import KnownList
from databricks.sdk.service.workspace import Language
from databricks.labs.blueprint.tui import Prompts

from databricks.labs.ucx.source_code.linters.context import LinterContext
from databricks.labs.ucx.source_code.notebooks.cells import CellLanguage, GraphBuilder
from databricks.labs.ucx.source_code.graph import (
    BaseImportResolver,
    BaseFileResolver,
    Dependency,
    DependencyGraph,
    DependencyLoader,
    DependencyProblem,
    MaybeDependency,
    SourceContainer,
    DependencyResolver,
)

logger = logging.getLogger(__name__)


class LocalFile(SourceContainer):

    def __init__(self, path: Path, source: str, language: Language):
        self._path = path
        self._original_code = source
        # using CellLanguage so we can reuse the facilities it provides
        self._language = CellLanguage.of_language(language)

    def build_dependency_graph(self, parent: DependencyGraph) -> list[DependencyProblem]:
        if self._language is CellLanguage.PYTHON:
            context = parent.new_graph_builder_context()
            builder = GraphBuilder(context)
            return builder.build_graph_from_python_source(self._original_code)
        # supported language that does not generate dependencies
        if self._language is CellLanguage.SQL:
            return []
        logger.warning(f"Unsupported language: {self._language.language}")
        return []

    @property
    def path(self) -> Path:
        return self._path

    def __repr__(self):
        return f"<LocalFile {self._path}>"


class Folder(SourceContainer):
    def __init__(self, path: Path, file_loader: FileLoader, folder_loader: FolderLoader):
        self._path = path
        self._file_loader = file_loader
        self._folder_loader = folder_loader

    @property
    def path(self) -> Path:
        return self._path

    def build_dependency_graph(self, parent: DependencyGraph) -> list[DependencyProblem]:
        # don't directly scan non-source directories, let it be done for relevant imports only
        if self._path.name in {"__pycache__", ".git", ".github", ".venv", ".mypy_cache", "site-packages"}:
            return []
        return list(self._build_dependency_graph(parent))

    def _build_dependency_graph(self, parent: DependencyGraph) -> Iterable[DependencyProblem]:
        for child_path in self._path.iterdir():
            loader = self._folder_loader if child_path.is_dir() else self._file_loader
            dependency = Dependency(loader, child_path)
            yield from parent.register_dependency(dependency).problems

    def __repr__(self):
        return f"<Folder {self._path}>"


class LocalCodeLinter:

    def __init__(
        self,
        file_loader: FileLoader,
        folder_loader: FolderLoader,
        path_lookup: PathLookup,
        session_state: CurrentSessionState,
        dependency_resolver: DependencyResolver,
        languages_factory: Callable[[], LinterContext],
    ) -> None:
        self._file_loader = file_loader
        self._folder_loader = folder_loader
        self._path_lookup = path_lookup
        self._session_state = session_state
        self._dependency_resolver = dependency_resolver
        self._extensions = {".py": Language.PYTHON, ".sql": Language.SQL}
        self._new_linter_context = languages_factory

    def lint(
        self,
        prompts: Prompts,
        path: Path | None,
        stdout: TextIO = sys.stdout,
    ) -> list[LocatedAdvice]:
        """Lint local code files looking for problems in notebooks and python files."""
        if path is None:
            response = prompts.question(
                "Which file or directory do you want to lint?",
                default=Path.cwd().as_posix(),
                validate=lambda p_: Path(p_).exists(),
            )
            path = Path(response)
        located_advices = list(self.lint_path(path))
        for located in located_advices:
            message = located.message_relative_to(path)
            stdout.write(f"{message}\n")
        return located_advices

    def lint_path(self, path: Path) -> Iterable[LocatedAdvice]:
        loader = self._folder_loader if path.is_dir() else self._file_loader
        dependency = Dependency(loader, path)
        graph = DependencyGraph(dependency, None, self._dependency_resolver, self._path_lookup, self._session_state)
        container = dependency.load(self._path_lookup)
        assert container is not None  # because we just created it
        problems = container.build_dependency_graph(graph)
        for problem in problems:
            problem_path = Path('UNKNOWN') if problem.is_path_missing() else problem.source_path.absolute()
            yield problem.as_advisory().for_path(problem_path)
        for child_path in graph.all_paths:
            yield from self._lint_one(child_path)

    def _lint_one(self, path: Path) -> Iterable[LocatedAdvice]:
        if path.is_dir():
            return []
        ctx = self._new_linter_context()
<<<<<<< HEAD
        linter = FileLinter(ctx, self._path_lookup, self._session_state, path)
=======
        linter = FileLinter(ctx, self._path_lookup, path)
>>>>>>> df071c6c
        return [advice.for_path(path) for advice in linter.lint()]


class LocalFileMigrator:
    """The LocalFileMigrator class is responsible for fixing code files based on their language."""

    def __init__(self, languages_factory: Callable[[], LinterContext]):
        self._extensions = {".py": Language.PYTHON, ".sql": Language.SQL}
        self._languages_factory = languages_factory

    def apply(self, path: Path) -> bool:
        if path.is_dir():
            for child_path in path.iterdir():
                self.apply(child_path)
            return True
        return self._apply_file_fix(path)

    def _apply_file_fix(self, path: Path):
        """
        The fix method reads a file, lints it, applies fixes, and writes the fixed code back to the file.
        """
        # Check if the file extension is in the list of supported extensions
        if path.suffix not in self._extensions:
            return False
        # Get the language corresponding to the file extension
        language = self._extensions[path.suffix]
        # If the language is not supported, return
        if not language:
            return False
        logger.info(f"Analysing {path}")
        # Get the linter for the language
        languages = self._languages_factory()
        linter = languages.linter(language)
        # Open the file and read the code
        with path.open("r") as f:
            try:
                code = f.read()
            except UnicodeDecodeError as e:
                logger.error(f"Could not decode file {path}: {e}")
                return False
            applied = False
            # Lint the code and apply fixes
            for advice in linter.lint(code):
                logger.info(f"Found: {advice}")
                fixer = languages.fixer(language, advice.code)
                if not fixer:
                    continue
                logger.info(f"Applying fix for {advice}")
                code = fixer.apply(code)
                applied = True
            if not applied:
                return False
            # Write the fixed code back to the file
            with path.open("w") as f:
                logger.info(f"Overwriting {path}")
                f.write(code)
                return True


class StubContainer(SourceContainer):

    def __init__(self, path: Path):
        super().__init__()
        self._path = path

    def build_dependency_graph(self, parent: DependencyGraph) -> list[DependencyProblem]:
        return []


class FileLoader(DependencyLoader):
    def load_dependency(self, path_lookup: PathLookup, dependency: Dependency) -> SourceContainer | None:
        absolute_path = path_lookup.resolve(dependency.path)
        if not absolute_path:
            return None
        language = SUPPORTED_EXTENSION_LANGUAGES.get(absolute_path.suffix.lower())
        if not language:
            return StubContainer(absolute_path)
        for encoding in ("utf-8", "ascii"):
            try:
                code = absolute_path.read_text(encoding)
                return LocalFile(absolute_path, code, language)
            except UnicodeDecodeError:
                pass
        return None

    def exists(self, path: Path) -> bool:
        return path.exists()

    def __repr__(self):
        return "FileLoader()"


class FolderLoader(FileLoader):

    def __init__(self, file_loader: FileLoader):
        self._file_loader = file_loader

    def load_dependency(self, path_lookup: PathLookup, dependency: Dependency) -> SourceContainer | None:
        absolute_path = path_lookup.resolve(dependency.path)
        if not absolute_path:
            return None
        return Folder(absolute_path, self._file_loader, self)


class ImportFileResolver(BaseImportResolver, BaseFileResolver):

    def __init__(self, file_loader: FileLoader, allow_list: KnownList):
        super().__init__()
        self._allow_list = allow_list
        self._file_loader = file_loader

    def resolve_local_file(self, path_lookup, path: Path) -> MaybeDependency:
        absolute_path = path_lookup.resolve(path)
        if absolute_path:
            return MaybeDependency(Dependency(self._file_loader, absolute_path), [])
        problem = DependencyProblem("file-not-found", f"File not found: {path.as_posix()}")
        return MaybeDependency(None, [problem])

    def resolve_import(self, path_lookup: PathLookup, name: str) -> MaybeDependency:
        maybe = self._resolve_allow_list(name)
        if maybe is not None:
            return maybe
        maybe = self._resolve_import(path_lookup, name)
        if maybe is not None:
            return maybe
        return self._fail('import-not-found', f"Could not locate import: {name}")

    def _resolve_allow_list(self, name: str) -> MaybeDependency | None:
        compatibility = self._allow_list.module_compatibility(name)
        if not compatibility.known:
            logger.debug(f"Resolving unknown import: {name}")
            return None
        if not compatibility.problems:
            return MaybeDependency(None, [])
        # TODO move to linter, see https://github.com/databrickslabs/ucx/issues/1527
        return MaybeDependency(None, compatibility.problems)

    def _resolve_import(self, path_lookup: PathLookup, name: str) -> MaybeDependency | None:
        if not name:
            return MaybeDependency(None, [DependencyProblem("ucx-bug", "Import name is empty")])
        parts = []
        # Relative imports use leading dots. A single leading dot indicates a relative import, starting with
        # the current package. Two or more leading dots indicate a relative import to the parent(s) of the current
        # package, one level per dot after the first.
        # see https://docs.python.org/3/reference/import.html#package-relative-imports
        for i, rune in enumerate(name):
            if not i and rune == '.':  # leading single dot
                parts.append(path_lookup.cwd.as_posix())
                continue
            if rune != '.':
                parts.append(name[i:].replace('.', '/'))
                break
            parts.append("..")
        for candidate in (f'{"/".join(parts)}.py', f'{"/".join(parts)}/__init__.py'):
            relative_path = Path(candidate)
            absolute_path = path_lookup.resolve(relative_path)
            if not absolute_path:
                continue
            dependency = Dependency(self._file_loader, absolute_path)
            return MaybeDependency(dependency, [])
        return None

    @staticmethod
    def _fail(code: str, message: str):
        return MaybeDependency(None, [DependencyProblem(code, message)])

    def __repr__(self):
        return "ImportFileResolver()"<|MERGE_RESOLUTION|>--- conflicted
+++ resolved
@@ -139,11 +139,7 @@
         if path.is_dir():
             return []
         ctx = self._new_linter_context()
-<<<<<<< HEAD
         linter = FileLinter(ctx, self._path_lookup, self._session_state, path)
-=======
-        linter = FileLinter(ctx, self._path_lookup, path)
->>>>>>> df071c6c
         return [advice.for_path(path) for advice in linter.lint()]
 
 
