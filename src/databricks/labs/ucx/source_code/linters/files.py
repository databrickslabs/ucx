--- conflicted
+++ resolved
@@ -355,98 +355,6 @@
             return False
         return path.write_text(backup_path.read_text()) > 0
 
-<<<<<<< HEAD
-    def load_dependency(self, path_lookup: PathLookup, dependency: Dependency) -> SourceContainer | None:
-        absolute_path = path_lookup.resolve(dependency.path)
-        if not absolute_path:
-            return None
-        return Folder(absolute_path, self._notebook_loader, self._file_loader, self)
-
-
-class KnownContainer(SourceContainer):
-    """A container for known libraries."""
-
-    def __init__(self, path: Path, problems: list[DependencyProblem]):
-        super().__init__()
-        self._path = path
-        self._problems = problems
-
-    def build_dependency_graph(self, parent: DependencyGraph) -> list[DependencyProblem]:
-        """Return the known problems."""
-        _ = parent
-        return self._problems
-
-
-class KnownLoader(DependencyLoader):
-    """Always load as `KnownContainer`.
-
-    This loader is used in combination with the KnownList to load known dependencies and their known problems.
-    """
-
-    def load_dependency(self, path_lookup: PathLookup, dependency: Dependency) -> KnownContainer:
-        """Load the dependency."""
-        _ = path_lookup
-        if not isinstance(dependency, KnownDependency):
-            raise RuntimeError("Only KnownDependency is supported")
-        # Known library paths do not need to be resolved
-        return KnownContainer(dependency.path, dependency.problems)
-
-
-class KnownDependency(Dependency):
-    """A dependency for known libraries, see :class:KnownList."""
-
-    def __init__(self, module_name: str, problems: list[DependencyProblem]):
-        known_url = "https://github.com/databrickslabs/ucx/blob/main/src/databricks/labs/ucx/source_code/known.json"
-        # Note that Github does not support navigating JSON files, hence the #<module_name> does nothing.
-        # https://docs.github.com/en/repositories/working-with-files/using-files/navigating-code-on-github
-        super().__init__(KnownLoader(), Path(f"{known_url}#{module_name}"), inherits_context=False)
-        self._module_name = module_name
-        self.problems = problems
-
-
-class ImportFileResolver(BaseImportResolver, BaseFileResolver):
-
-    def __init__(self, file_loader: FileLoader, allow_list: KnownList):
-        super().__init__()
-        self._allow_list = allow_list
-        self._file_loader = file_loader
-
-    def resolve_file(self, path_lookup, path: Path) -> MaybeDependency:
-        absolute_path = path_lookup.resolve(path)
-        if absolute_path:
-            return MaybeDependency(Dependency(self._file_loader, absolute_path), [])
-        problem = DependencyProblem("file-not-found", f"File not found: {path.as_posix()}")
-        return MaybeDependency(None, [problem])
-
-    def resolve_import(self, path_lookup: PathLookup, name: str) -> MaybeDependency:
-        maybe = self._resolve_allow_list(name)
-        if maybe is not None:
-            return maybe
-        maybe = self._resolve_import(path_lookup, name)
-        if maybe is not None:
-            return maybe
-        return self._fail('import-not-found', f"Could not locate import: {name}")
-
-    def _resolve_allow_list(self, name: str) -> MaybeDependency | None:
-        compatibility = self._allow_list.module_compatibility(name)
-        if not compatibility.known:
-            logger.debug(f"Resolving unknown import: {name}")
-            return None
-        dependency = KnownDependency(name, compatibility.problems)
-        return MaybeDependency(dependency, [])
-
-    def _resolve_import(self, path_lookup: PathLookup, name: str) -> MaybeDependency | None:
-        if not name:
-            return MaybeDependency(None, [DependencyProblem("ucx-bug", "Import name is empty")])
-        parts = []
-        # Relative imports use leading dots. A single leading dot indicates a relative import, starting with
-        # the current package. Two or more leading dots indicate a relative import to the parent(s) of the current
-        # package, one level per dot after the first.
-        # see https://docs.python.org/3/reference/import.html#package-relative-imports
-        for i, rune in enumerate(name):
-            if not i and rune == '.':  # leading single dot
-                parts.append(path_lookup.cwd.as_posix())
-=======
     def apply(self, path: Path) -> bool:
         if not path.exists():
             return False
@@ -463,7 +371,6 @@
             # %run is not a supported language, so this needs to come first
             if isinstance(cell, RunCell):
                 # TODO migration data, see https://github.com/databrickslabs/ucx/issues/1327
->>>>>>> 08db6cb7
                 continue
             if not self._languages.is_supported(cell.language.language):
                 continue
