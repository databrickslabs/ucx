--- conflicted
+++ resolved
@@ -7,16 +7,12 @@
 from functools import cached_property
 from pathlib import Path
 from typing import cast
-<<<<<<< HEAD
 
 from astroid import AstroidSyntaxError, Module, NodeNG  # type: ignore
-=======
->>>>>>> df071c6c
 
 from databricks.sdk.service.workspace import Language
 
 from databricks.labs.ucx.hive_metastore.migration_status import MigrationIndex
-<<<<<<< HEAD
 from databricks.labs.ucx.source_code.base import (
     Advice,
     Failure,
@@ -35,12 +31,6 @@
     NotebookRunCall,
 )
 from databricks.labs.ucx.source_code.linters.python_ast import Tree, NodeBase
-=======
-from databricks.labs.ucx.source_code.base import Advice, Failure, Linter, PythonSequentialLinter
-
-from databricks.labs.ucx.source_code.graph import SourceContainer, DependencyGraph, DependencyProblem
-from databricks.labs.ucx.source_code.linters.context import LinterContext
->>>>>>> df071c6c
 from databricks.labs.ucx.source_code.notebooks.cells import (
     CellLanguage,
     Cell,
@@ -50,11 +40,8 @@
     PythonCell,
 )
 from databricks.labs.ucx.source_code.path_lookup import PathLookup
-<<<<<<< HEAD
 
 logger = logging.getLogger(__name__)
-=======
->>>>>>> df071c6c
 
 
 class Notebook(SourceContainer):
@@ -125,7 +112,6 @@
     to the code cells according to the language of the cell.
     """
 
-<<<<<<< HEAD
     @classmethod
     def from_source(
         cls,
@@ -134,23 +120,10 @@
         session_state: CurrentSessionState,
         source: str,
         default_language: Language,
-=======
-    def __init__(self, context: LinterContext, path_lookup: PathLookup, notebook: Notebook):
-        self._context: LinterContext = context
-        self._path_lookup = path_lookup
-        self._notebook: Notebook = notebook
-        # reuse Python linter, which accumulates statements for improved inference
-        self._python_linter: PythonSequentialLinter = cast(PythonSequentialLinter, context.linter(Language.PYTHON))
-
-    @classmethod
-    def from_source(
-        cls, index: MigrationIndex, path_lookup: PathLookup, source: str, default_language: Language
->>>>>>> df071c6c
     ) -> NotebookLinter:
         ctx = LinterContext(index)
         notebook = Notebook.parse(Path(""), source, default_language)
         assert notebook is not None
-<<<<<<< HEAD
         return cls(ctx, path_lookup, session_state, notebook)
 
     def __init__(
@@ -163,18 +136,10 @@
         # reuse Python linter, which accumulates statements for improved inference
         self._python_linter: PythonSequentialLinter = cast(PythonSequentialLinter, context.linter(Language.PYTHON))
         self._python_trees: dict[PythonCell, Tree] = {}  # the original trees to be linted
-=======
-        return cls(ctx, path_lookup, notebook)
->>>>>>> df071c6c
 
     def lint(self) -> Iterable[Advice]:
         yield from self._load_tree_from_notebook(self._notebook, True)
         for cell in self._notebook.cells:
-<<<<<<< HEAD
-=======
-            if isinstance(cell, RunCell):
-                self._load_source_from_run_cell(cell)
->>>>>>> df071c6c
             if not self._context.is_supported(cell.language.language):
                 continue
             if isinstance(cell, PythonCell):
@@ -277,7 +242,7 @@
         change.apply_to(self._path_lookup)
 
     def _load_tree_from_run_cell(self, run_cell: RunCell) -> Iterable[Advice]:
-        path, _, _ = run_cell.read_notebook_path()
+        path = run_cell.maybe_notebook_path()
         if path is None:
             return  # malformed run cell already reported
         notebook = self._load_source_from_path(path)
@@ -301,8 +266,6 @@
         if language is Language.PYTHON:
             return self._python_linter
         return self._context.linter(language)
-<<<<<<< HEAD
-=======
 
     def _load_source_from_run_cell(self, run_cell: RunCell):
         path = run_cell.maybe_notebook_path()
@@ -325,7 +288,6 @@
             if not isinstance(cell, PythonCell):
                 continue
             self._python_linter.process_child_cell(cell.original_code)
->>>>>>> df071c6c
 
     @staticmethod
     def name() -> str:
@@ -396,7 +358,6 @@
         'zip-safe',
     }
 
-<<<<<<< HEAD
     def __init__(
         self,
         ctx: LinterContext,
@@ -408,11 +369,6 @@
         self._ctx: LinterContext = ctx
         self._path_lookup = path_lookup
         self._session_state = session_state
-=======
-    def __init__(self, ctx: LinterContext, path_lookup: PathLookup, path: Path, content: str | None = None):
-        self._ctx: LinterContext = ctx
-        self._path_lookup = path_lookup
->>>>>>> df071c6c
         self._path: Path = path
         self._content = content
 
@@ -473,9 +429,5 @@
 
     def _lint_notebook(self):
         notebook = Notebook.parse(self._path, self._source_code, self._file_language())
-<<<<<<< HEAD
         notebook_linter = NotebookLinter(self._ctx, self._path_lookup, self._session_state, notebook)
-=======
-        notebook_linter = NotebookLinter(self._ctx, self._path_lookup, notebook)
->>>>>>> df071c6c
         yield from notebook_linter.lint()