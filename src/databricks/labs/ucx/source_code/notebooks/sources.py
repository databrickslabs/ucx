--- conflicted
+++ resolved
@@ -4,16 +4,12 @@
 from functools import cached_property
 from pathlib import Path
 
-<<<<<<< HEAD
-from databricks.labs.ucx.source_code.syspath_lookup import SysPathLookup
-=======
->>>>>>> de479311
 from databricks.sdk.service.workspace import Language
 
 from databricks.labs.ucx.hive_metastore.migration_status import MigrationIndex
 from databricks.labs.ucx.source_code.base import Advice, Failure
 
-from databricks.labs.ucx.source_code.graph import SourceContainer, DependencyGraph
+from databricks.labs.ucx.source_code.graph import SourceContainer, DependencyGraph, DependencyProblem
 from databricks.labs.ucx.source_code.languages import Languages
 from databricks.labs.ucx.source_code.notebooks.cells import CellLanguage, Cell, CELL_SEPARATOR, NOTEBOOK_HEADER
 
@@ -64,29 +60,15 @@
             sources.append('')  # following join will append lf
         return '\n'.join(sources)
 
-<<<<<<< HEAD
-    def build_dependency_graph(self, parent: DependencyGraph, syspath_lookup: SysPathLookup) -> None:
-        cwd_old = syspath_lookup.cwd
-        syspath_lookup.cwd = self.path.parent
-        for cell in self._cells:
-            problems = cell.build_dependency_graph(parent, syspath_lookup)
-            parent.add_problems(problems)
-        syspath_lookup.cwd = cwd_old
-=======
     def build_dependency_graph(self, parent: DependencyGraph) -> list[DependencyProblem]:
         problems: list[DependencyProblem] = []
         for cell in self._cells:
-            # create
-            maybe = cell.build_dependency_graph(parent)
-            for problem in maybe.problems:
-                if problem.is_path_missing():
-                    problem = problem.replace(source_path=parent.path)
-                problems.append(problem)
+            cell_problems = cell.build_dependency_graph(parent)
+            problems.extend(cell_problems)
         return problems
 
     def __repr__(self):
         return f"<Notebook {self._path}>"
->>>>>>> de479311
 
 
 class NotebookLinter:
