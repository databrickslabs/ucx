from __future__ import annotations

import codecs
import locale
import os
from collections.abc import Iterable
from functools import cached_property
from pathlib import Path

from databricks.sdk.service.workspace import Language

from databricks.labs.ucx.hive_metastore.migration_status import MigrationIndex
from databricks.labs.ucx.source_code.base import Advice, Failure

from databricks.labs.ucx.source_code.graph import SourceContainer, DependencyGraph, DependencyProblem
from databricks.labs.ucx.source_code.linters.context import LinterContext
from databricks.labs.ucx.source_code.notebooks.cells import CellLanguage, Cell, CELL_SEPARATOR, NOTEBOOK_HEADER


class Notebook(SourceContainer):

    @staticmethod
    def parse(path: Path, source: str, default_language: Language) -> Notebook:
        default_cell_language = CellLanguage.of_language(default_language)
        cells = default_cell_language.extract_cells(source)
        if cells is None:
            raise ValueError(f"Could not parse Notebook: {path}")
        return Notebook(path, source, default_language, cells, source.endswith('\n'))

    def __init__(self, path: Path, source: str, language: Language, cells: list[Cell], ends_with_lf: bool):
        self._path = path
        self._source = source
        self._language = language
        self._cells = cells
        self._ends_with_lf = ends_with_lf

    @property
    def path(self) -> Path:
        return self._path

    @property
    def cells(self) -> list[Cell]:
        return self._cells

    @property
    def original_code(self) -> str:
        return self._source

    def to_migrated_code(self):
        default_language = CellLanguage.of_language(self._language)
        header = f"{default_language.comment_prefix} {NOTEBOOK_HEADER}"
        sources = [header]
        for i, cell in enumerate(self._cells):
            migrated_code = cell.migrated_code
            if cell.language is not default_language:
                migrated_code = default_language.wrap_with_magic(migrated_code, cell.language)
            sources.append(migrated_code)
            if i < len(self._cells) - 1:
                sources.append('')
                sources.append(f'{default_language.comment_prefix} {CELL_SEPARATOR}')
                sources.append('')
        if self._ends_with_lf:
            sources.append('')  # following join will append lf
        return '\n'.join(sources)

    def build_dependency_graph(self, parent: DependencyGraph) -> list[DependencyProblem]:
        """Check for any problems with dependencies of the cells in this notebook.

        Returns:
            A list of found dependency problems; position information for problems is relative to the notebook source.
        """
        problems: list[DependencyProblem] = []
        for cell in self._cells:
            cell_problems = cell.build_dependency_graph(parent)
            problems.extend(cell_problems)
        return problems

    def __repr__(self):
        return f"<Notebook {self._path}>"


class NotebookLinter:
    """
    Parses a Databricks notebook and then applies available linters
    to the code cells according to the language of the cell.
    """

    def __init__(self, langs: LinterContext, notebook: Notebook):
        self._languages: LinterContext = langs
        self._notebook: Notebook = notebook

    @classmethod
    def from_source(cls, index: MigrationIndex, source: str, default_language: Language) -> 'NotebookLinter':
        ctx = LinterContext(index)
        notebook = Notebook.parse(Path(""), source, default_language)
        assert notebook is not None
        return cls(ctx, notebook)

    def lint(self) -> Iterable[Advice]:
        for cell in self._notebook.cells:
            if not self._languages.is_supported(cell.language.language):
                continue
            linter = self._languages.linter(cell.language.language)
            for advice in linter.lint(cell.original_code):
                yield advice.replace(
                    start_line=advice.start_line + cell.original_offset,
                    end_line=advice.end_line + cell.original_offset,
                )

    @staticmethod
    def name() -> str:
        return "notebook-linter"


SUPPORTED_EXTENSION_LANGUAGES = {
    '.py': Language.PYTHON,
    '.sql': Language.SQL,
}


class FileLinter:
    _NOT_YET_SUPPORTED_SUFFIXES = {
        '.scala',
        '.sh',
        '.r',
    }
    _IGNORED_SUFFIXES = {
        '.json',
        '.md',
        '.txt',
        '.xml',
        '.yml',
        '.toml',
        '.cfg',
        '.bmp',
        '.gif',
        '.png',
        '.tif',
        '.tiff',
        '.svg',
        '.jpg',
        '.jpeg',
        '.pyc',
        '.whl',
        '.egg',
        '.class',
        '.iml',
        '.gz',
    }
    _IGNORED_NAMES = {
        '.ds_store',
        '.gitignore',
        '.coverage',
        'license',
        'codeowners',
        'makefile',
        'pkg-info',
        'metadata',
        'wheel',
        'record',
        'notice',
        'zip-safe',
    }

    def __init__(self, ctx: LinterContext, path: Path, content: str | None = None):
        self._ctx: LinterContext = ctx
        self._path: Path = path
        self._content = content

    @cached_property
    def _source_code(self) -> str:
<<<<<<< HEAD
        if self._content is None:
            self._content = self._path.read_text(self._guess_encoding())
        return self._content

    def _guess_encoding(self):
        # some files encode a unicode BOM (byte-order-mark), so let's use that if available
        with self._path.open('rb') as _file:
            raw = _file.read(4)
            if raw.startswith(codecs.BOM_UTF32_LE) or raw.startswith(codecs.BOM_UTF32_BE):
                return 'utf-32'
            if raw.startswith(codecs.BOM_UTF16_LE) or raw.startswith(codecs.BOM_UTF16_BE):
                return 'utf-16'
            if raw.startswith(codecs.BOM_UTF8):
                return 'utf-8-sig'
            # no BOM, let's use default encoding
=======
        return self._path.read_text(self._guess_encoding()) if self._content is None else self._content

    def _guess_encoding(self):
        path = self._path.as_posix()
        count = min(32, os.path.getsize(path))
        with open(path, 'rb') as _file:
            raw = _file.read(count)
            if raw.startswith(codecs.BOM_UTF8):
                return 'utf-8-sig'
>>>>>>> 26f0cb9a
            return locale.getpreferredencoding(False)

    def _file_language(self):
        return SUPPORTED_EXTENSION_LANGUAGES.get(self._path.suffix.lower())

    def _is_notebook(self):
        language = self._file_language()
        if not language:
            return False
        return self._source_code.startswith(CellLanguage.of_language(language).file_magic_header)

    def lint(self) -> Iterable[Advice]:
        encoding = locale.getpreferredencoding(False)
        try:
            is_notebook = self._is_notebook()
        except UnicodeDecodeError:
            failure_message = f"File without {encoding} encoding is not supported {self._path}"
            yield Failure("unsupported-file-encoding", failure_message, 0, 0, 1, 1)
            return

        if is_notebook:
            yield from self._lint_notebook()
        else:
            yield from self._lint_file()

    def _lint_file(self):
        language = self._file_language()
        if not language:
            suffix = self._path.suffix.lower()
            if suffix in self._IGNORED_SUFFIXES or self._path.name.lower() in self._IGNORED_NAMES:
                yield from []
            elif suffix in self._NOT_YET_SUPPORTED_SUFFIXES:
                yield Failure("unsupported-language", f"Language not supported yet for {self._path}", 0, 0, 1, 1)
            else:
                yield Failure("unknown-language", f"Cannot detect language for {self._path}", 0, 0, 1, 1)
        else:
            try:
                linter = self._ctx.linter(language)
                yield from linter.lint(self._source_code)
            except ValueError as err:
                yield Failure(
                    "unsupported-content", f"Error while parsing content of {self._path.as_posix()}: {err}", 0, 0, 1, 1
                )

    def _lint_notebook(self):
        notebook = Notebook.parse(self._path, self._source_code, self._file_language())
        notebook_linter = NotebookLinter(self._ctx, notebook)
        yield from notebook_linter.lint()<|MERGE_RESOLUTION|>--- conflicted
+++ resolved
@@ -169,7 +169,6 @@
 
     @cached_property
     def _source_code(self) -> str:
-<<<<<<< HEAD
         if self._content is None:
             self._content = self._path.read_text(self._guess_encoding())
         return self._content
@@ -185,17 +184,6 @@
             if raw.startswith(codecs.BOM_UTF8):
                 return 'utf-8-sig'
             # no BOM, let's use default encoding
-=======
-        return self._path.read_text(self._guess_encoding()) if self._content is None else self._content
-
-    def _guess_encoding(self):
-        path = self._path.as_posix()
-        count = min(32, os.path.getsize(path))
-        with open(path, 'rb') as _file:
-            raw = _file.read(count)
-            if raw.startswith(codecs.BOM_UTF8):
-                return 'utf-8-sig'
->>>>>>> 26f0cb9a
             return locale.getpreferredencoding(False)
 
     def _file_language(self):
