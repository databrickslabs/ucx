--- conflicted
+++ resolved
@@ -10,10 +10,7 @@
 from pathlib import Path
 
 from astroid import Call, Const, ImportFrom, Name, NodeNG  # type: ignore
-<<<<<<< HEAD
 from astroid.exceptions import AstroidSyntaxError  # type: ignore
-=======
->>>>>>> 965f1b19
 from sqlglot import parse as parse_sql, ParseError as SQLParseError
 
 from databricks.sdk.service.workspace import Language
@@ -397,15 +394,9 @@
         """
         problems: list[DependencyProblem] = []
         try:
-<<<<<<< HEAD
-            python_code = Tree.convert_magic_lines_to_magic_commands(python_code)
-            tree = Tree.parse(python_code)
+            tree = Tree.normalize_and_parse(python_code)
         except AstroidSyntaxError as e:
             logger.debug(f"Could not parse Python code: {python_code}", exc_info=True)
-=======
-            tree = Tree.normalize_and_parse(python_code)
-        except Exception as e:  # pylint: disable=broad-except
->>>>>>> 965f1b19
             problems.append(DependencyProblem('parse-error', f"Could not parse Python code: {e}"))
             return problems
         syspath_changes = SysPathChange.extract_from_tree(self._context.session_state, tree)
@@ -453,11 +444,7 @@
         has_unresolved, paths = base_node.get_notebook_paths(self._context.session_state)
         if has_unresolved:
             yield DependencyProblem(
-<<<<<<< HEAD
-                'dependency-cannot-compute',
-=======
                 'dependency-cannot-compute-value',
->>>>>>> 965f1b19
                 f"Can't check dependency from {base_node.node.as_string()} because the expression cannot be computed",
             )
         for path in paths:
@@ -466,11 +453,7 @@
     def _mutate_path_lookup(self, change: SysPathChange):
         if isinstance(change, UnresolvedPath):
             yield DependencyProblem(
-<<<<<<< HEAD
-                'sys-path-cannot-compute',
-=======
                 'sys-path-cannot-compute-value',
->>>>>>> 965f1b19
                 f"Can't update sys.path from {change.node.as_string()} because the expression cannot be computed",
             )
             return
@@ -495,19 +478,11 @@
             nodes = tree.locate(Call, [("magic_command", Name)])
             for command in cls._make_commands_for_magic_command_call_nodes(nodes):
                 commands.append(command)
-<<<<<<< HEAD
         except Exception as e:  # pylint: disable=broad-except
             logger.debug(f"Internal error while checking magic commands in tree: {tree.root}", exc_info=True)
             problem = problem_factory('internal-error', f"While checking magic commands: {e}", tree.root)
             problems.append(problem)
         return commands, problems
-=======
-            return commands, problems
-        except Exception as e:  # pylint: disable=broad-except
-            problem = problem_factory('internal-error', f"While checking magic commands: {e}", tree.root)
-            problems.append(problem)
-            return [], problems
->>>>>>> 965f1b19
 
     @classmethod
     def _make_commands_for_magic_command_call_nodes(cls, nodes: list[Call]):
@@ -545,16 +520,11 @@
             return [DependencyProblem("library-install-failed", "Missing arguments after 'pip install'")]
         return graph.register_library(*argv[2:])  # Skipping %pip install
 
-<<<<<<< HEAD
     # Cache re-used regex (and ensure issues are raised during class init instead of upon first use).
     _splitter = re.compile(r"(?<!\\)\n")
 
     @classmethod
     def _split(cls, code: str) -> list[str]:
-=======
-    @staticmethod
-    def _split(code) -> list[str]:
->>>>>>> 965f1b19
         """Split pip cell code into multiple arguments
 
         Note:
@@ -563,11 +533,7 @@
         Sources:
             https://docs.databricks.com/en/libraries/notebooks-python-libraries.html#manage-libraries-with-pip-commands
         """
-<<<<<<< HEAD
         match = cls._splitter.search(code)
-=======
-        match = re.search(r"(?<!\\)\n", code)
->>>>>>> 965f1b19
         if match:
             code = code[: match.start()]  # Remove code after non-escaped newline
         code = code.replace("\\\n", " ")
