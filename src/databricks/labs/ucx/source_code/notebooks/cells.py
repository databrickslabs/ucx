--- conflicted
+++ resolved
@@ -168,11 +168,7 @@
         return True  # TODO
 
     def build_dependency_graph(self, parent: DependencyGraph) -> list[DependencyProblem]:
-<<<<<<< HEAD
-        path, idx, line = self.read_notebook_path()
-=======
         path, idx, line = self._read_notebook_path()
->>>>>>> df071c6c
         if path is not None:
             start_line = self._original_offset + idx
             problems = parent.register_notebook(path)
@@ -191,13 +187,6 @@
         )
         return [problem]
 
-<<<<<<< HEAD
-    def read_notebook_path(self):
-        command = f'{LANGUAGE_PREFIX}{self.language.magic_name}'
-        lines = self._original_code.split('\n')
-        for idx, line in enumerate(lines):
-            start = line.find(command)
-=======
     def maybe_notebook_path(self) -> Path | None:
         path, _, _ = self._read_notebook_path()
         return path
@@ -207,7 +196,6 @@
         lines = self._original_code.split('\n')
         for idx, line in enumerate(lines):
             start = line.index(command)
->>>>>>> df071c6c
             if start >= 0:
                 path = line[start + len(command) :]
                 path = path.strip().strip("'").strip('"')
