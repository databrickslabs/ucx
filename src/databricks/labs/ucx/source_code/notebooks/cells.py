from __future__ import annotations

import logging
from abc import ABC, abstractmethod
from ast import parse as parse_python
from enum import Enum
from pathlib import Path
from sqlglot import parse as parse_sql, ParseError as SQLParseError

<<<<<<< HEAD
from databricks.labs.ucx.source_code.syspath_lookup import SysPathLookup
from databricks.labs.ucx.source_code.notebooks.base import NOTEBOOK_HEADER
=======
>>>>>>> de479311
from databricks.sdk.service.workspace import Language
from databricks.labs.ucx.source_code.graph import DependencyGraph, DependencyProblem, MaybeGraph

# use a specific logger for sqlglot warnings so we can disable them selectively
sqlglot_logger = logging.getLogger(f"{__name__}.sqlglot")

NOTEBOOK_HEADER = "Databricks notebook source"
CELL_SEPARATOR = "COMMAND ----------"
MAGIC_PREFIX = 'MAGIC'
LANGUAGE_PREFIX = '%'
LANGUAGE_PI = 'LANGUAGE'
COMMENT_PI = 'COMMENT'


class Cell(ABC):

    def __init__(self, source: str, original_offset: int = 0):
        self._original_offset = original_offset
        self._original_code = source
        self._migrated_code = source

    @property
    def original_offset(self) -> int:
        return self._original_offset

    @property
    def original_code(self):
        return self._original_code

    @property
    def migrated_code(self):
        return self._migrated_code

    @migrated_code.setter
    def migrated_code(self, value: str):
        self._migrated_code = value

    @property
    @abstractmethod
    def language(self) -> CellLanguage:
        raise NotImplementedError()

    @abstractmethod
    def is_runnable(self) -> bool:
        raise NotImplementedError()

    @abstractmethod
<<<<<<< HEAD
    def build_dependency_graph(self, parent: DependencyGraph, syspath_lookup: SysPathLookup) -> list[DependencyProblem]:
=======
    def build_dependency_graph(self, parent: DependencyGraph) -> MaybeGraph:
>>>>>>> de479311
        raise NotImplementedError()

    def __repr__(self):
        return f"{self.language.name}: {self._original_code[:20]}"


class PythonCell(Cell):

    @property
    def language(self):
        return CellLanguage.PYTHON

    def is_runnable(self) -> bool:
        try:
            tree = parse_python(self._original_code)
            return tree is not None
        except SyntaxError:
            return True

<<<<<<< HEAD
    def build_dependency_graph(self, parent: DependencyGraph, syspath_lookup: SysPathLookup):
        return parent.build_graph_from_python_source(self._original_code, syspath_lookup)
=======
    def build_dependency_graph(self, parent: DependencyGraph) -> MaybeGraph:
        return parent.build_graph_from_python_source(self._original_code)
>>>>>>> de479311


class RCell(Cell):

    @property
    def language(self):
        return CellLanguage.R

    def is_runnable(self) -> bool:
        return True  # TODO

<<<<<<< HEAD
    def build_dependency_graph(self, parent: DependencyGraph, syspath_lookup: SysPathLookup) -> list[DependencyProblem]:
        return []
=======
    def build_dependency_graph(self, parent: DependencyGraph) -> MaybeGraph:
        return MaybeGraph(None, [])
>>>>>>> de479311


class ScalaCell(Cell):

    @property
    def language(self):
        return CellLanguage.SCALA

    def is_runnable(self) -> bool:
        return True  # TODO

<<<<<<< HEAD
    def build_dependency_graph(self, parent: DependencyGraph, syspath_lookup: SysPathLookup) -> list[DependencyProblem]:
        return []
=======
    def build_dependency_graph(self, parent: DependencyGraph) -> MaybeGraph:
        return MaybeGraph(None, [])
>>>>>>> de479311


class SQLCell(Cell):

    @property
    def language(self):
        return CellLanguage.SQL

    def is_runnable(self) -> bool:
        try:
            statements = parse_sql(self._original_code)
            return len(statements) > 0
        except SQLParseError as e:
            sqlglot_logger.warning(f"Failed to parse SQL using 'sqlglot': {self._original_code}", exc_info=e)
            return True

<<<<<<< HEAD
    def build_dependency_graph(self, parent: DependencyGraph, syspath_lookup: SysPathLookup) -> list[DependencyProblem]:
        return []
=======
    def build_dependency_graph(self, parent: DependencyGraph) -> MaybeGraph:
        return MaybeGraph(None, [])
>>>>>>> de479311


class MarkdownCell(Cell):

    @property
    def language(self):
        return CellLanguage.MARKDOWN

    def is_runnable(self) -> bool:
        return True  # TODO

<<<<<<< HEAD
    def build_dependency_graph(self, parent: DependencyGraph, syspath_lookup: SysPathLookup) -> list[DependencyProblem]:
        return []
=======
    def build_dependency_graph(self, parent: DependencyGraph) -> MaybeGraph:
        return MaybeGraph(None, [])
>>>>>>> de479311


class RunCell(Cell):

    @property
    def language(self):
        return CellLanguage.RUN

    def is_runnable(self) -> bool:
        return True  # TODO

<<<<<<< HEAD
    def build_dependency_graph(self, parent: DependencyGraph, syspath_lookup: SysPathLookup):
        problems: list[DependencyProblem] = []
=======
    def build_dependency_graph(self, parent: DependencyGraph) -> MaybeGraph:
>>>>>>> de479311
        command = f'{LANGUAGE_PREFIX}{self.language.magic_name}'
        lines = self._original_code.split('\n')
        for idx, line in enumerate(lines):
            start = line.index(command)
            if start >= 0:
                path = line[start + len(command) :]
                path = path.strip().strip("'").strip('"')
                if len(path) == 0:
                    continue
<<<<<<< HEAD
                parent.register_notebook(Path(path), problems.append)
                start_line = self._original_offset + idx + 1
                problems = [
                    problem.replace(start_line=start_line, start_col=0, end_line=start_line, end_col=len(line))
                    for problem in problems
                ]
                return problems
=======
                notebook_path = Path(path)
                maybe = parent.register_notebook(notebook_path)
                if not maybe.problems:
                    return maybe
                start_line = self._original_offset + idx + 1
                problems = self._adjust_problem_source_paths_and_line_numbers(parent, start_line, line, maybe.problems)
                if problems:
                    return MaybeGraph(None, problems)
                return MaybeGraph(maybe.graph, [])
>>>>>>> de479311
        start_line = self._original_offset + 1
        problem = DependencyProblem(
            'invalid-run-cell',
            "Missing notebook path in %run command",
            start_line=start_line,
            start_col=0,
            end_line=start_line,
            end_col=len(self._original_code),
        )
<<<<<<< HEAD
        return [problem]
=======
        return MaybeGraph(None, [problem])

    @staticmethod
    def _adjust_problem_source_paths_and_line_numbers(
        parent: DependencyGraph,
        line_number: int,
        source_code_line: str,
        raw_problems: list[DependencyProblem],
    ):
        problems: list[DependencyProblem] = []
        for problem in raw_problems:
            if problem.is_path_missing():
                problem = problem.replace(source_path=parent.dependency.path.absolute())
            problem = problem.replace(
                start_line=line_number,
                start_col=0,
                end_line=line_number,
                end_col=len(source_code_line),
            )
            problems.append(problem)
        return problems
>>>>>>> de479311

    def migrate_notebook_path(self):
        pass


class ShellCell(Cell):

    @property
    def language(self):
        return CellLanguage.SHELL

    def is_runnable(self) -> bool:
        return True  # TODO

<<<<<<< HEAD
    def build_dependency_graph(self, parent: DependencyGraph, syspath_lookup: SysPathLookup) -> list[DependencyProblem]:
        return []

    def migrate_notebook_path(self):
        pass  # nothing to do
=======
    def build_dependency_graph(self, parent: DependencyGraph) -> MaybeGraph:
        return MaybeGraph(None, [])
>>>>>>> de479311


class PipCell(Cell):

    @property
    def language(self):
        return CellLanguage.PIP

    def is_runnable(self) -> bool:
        return True  # TODO

<<<<<<< HEAD
    def build_dependency_graph(self, parent: DependencyGraph, syspath_lookup: SysPathLookup) -> list[DependencyProblem]:
        return []

    def migrate_notebook_path(self):
        pass
=======
    def build_dependency_graph(self, parent: DependencyGraph) -> MaybeGraph:
        return MaybeGraph(None, [])
>>>>>>> de479311


class CellLanguage(Enum):
    # long magic_names must come first to avoid shorter ones being matched
    PYTHON = Language.PYTHON, 'python', '#', True, PythonCell
    SCALA = Language.SCALA, 'scala', '//', True, ScalaCell
    SQL = Language.SQL, 'sql', '--', True, SQLCell
    RUN = None, 'run', '', False, RunCell
    PIP = None, 'pip', '', False, PipCell
    SHELL = None, 'sh', '', False, ShellCell
    # see https://spec.commonmark.org/0.31.2/#html-comment
    MARKDOWN = None, 'md', "<!--->", False, MarkdownCell
    R = Language.R, 'r', '#', True, RCell

    def __init__(self, *args):
        super().__init__()
        self._language = args[0]
        self._magic_name = args[1]
        self._comment_prefix = args[2]
        # PI stands for Processing Instruction
        self._requires_isolated_pi = args[3]
        self._new_cell = args[4]

    @property
    def file_magic_header(self):
        return f"{self._comment_prefix} {NOTEBOOK_HEADER}"

    @property
    def language(self) -> Language:
        return self._language

    @property
    def magic_name(self) -> str:
        return self._magic_name

    @property
    def comment_prefix(self) -> str:
        return self._comment_prefix

    @property
    def requires_isolated_pi(self) -> str:
        return self._requires_isolated_pi

    @classmethod
    def of_language(cls, language: Language) -> CellLanguage:
        # TODO: Should this not raise a ValueError if the language is not found?
        #  It also  causes a GeneratorExit exception to be raised. Maybe an explicit loop is better.
        return next((cl for cl in CellLanguage if cl.language == language))

    @classmethod
    def of_magic_name(cls, magic_name: str) -> CellLanguage | None:
        return next((cl for cl in CellLanguage if magic_name.startswith(cl.magic_name)), None)

    def read_cell_language(self, lines: list[str]) -> CellLanguage | None:
        magic_prefix = f'{self.comment_prefix} {MAGIC_PREFIX} '
        magic_language_prefix = f'{magic_prefix}{LANGUAGE_PREFIX}'
        for line in lines:
            # if we find a non-comment then we're done
            if not line.startswith(self.comment_prefix):
                return None
            # if it's not a magic comment, skip it
            if not line.startswith(magic_prefix):
                continue
            if line.startswith(magic_language_prefix):
                line = line[len(magic_language_prefix) :]
                return CellLanguage.of_magic_name(line.strip())
            return None
        return None

    def new_cell(self, source: str, original_offset: int) -> Cell:
        return self._new_cell(source, original_offset)

    def extract_cells(self, source: str) -> list[Cell] | None:
        lines = source.split('\n')
        if not lines[0].startswith(self.file_magic_header):
            raise ValueError("Not a Databricks notebook source!")

        def make_cell(cell_lines: list[str], start: int):
            # trim leading blank lines
            while len(cell_lines) > 0 and len(cell_lines[0]) == 0:
                cell_lines.pop(0)
                start += 1

            # trim trailing blank lines
            while len(cell_lines) > 0 and len(cell_lines[-1]) == 0:
                cell_lines.pop(-1)
            cell_language = self.read_cell_language(cell_lines)
            if cell_language is None:
                cell_language = self
            else:
                cell_lines = self._remove_magic_wrapper(cell_lines, cell_language)

            cell_source = '\n'.join(cell_lines)
            cell = cell_language.new_cell(cell_source, start)
            return cell

        cells = []
        cell_lines: list[str] = []
        separator = f"{self.comment_prefix} {CELL_SEPARATOR}"

        next_cell_pos = 1
        for i in range(1, len(lines)):
            line = lines[i].strip()
            if line.startswith(separator):
                cell = make_cell(cell_lines, next_cell_pos)
                cells.append(cell)
                cell_lines = []
                next_cell_pos = i
            else:
                cell_lines.append(lines[i])

        if len(cell_lines) > 0:
            cell = make_cell(cell_lines, next_cell_pos)
            cells.append(cell)

        return cells

    def _process_line(self, line: str, prefix: str, lang_prefix: str, cell_language: CellLanguage) -> list[str]:
        if line.startswith(prefix):
            line = line[len(prefix) :]
            if cell_language.requires_isolated_pi and line.startswith(lang_prefix):
                new_line = line[len(lang_prefix) :].strip()
                if new_line:
                    return [f"{cell_language.comment_prefix} {LANGUAGE_PI}", new_line.strip()]
                return [f"{cell_language.comment_prefix} {LANGUAGE_PI}"]
            return [line]
        if line.startswith(self.comment_prefix):
            return [f"{cell_language.comment_prefix} {COMMENT_PI}{line}"]
        return [line]

    def _remove_magic_wrapper(self, lines: list[str], cell_language: CellLanguage) -> list[str]:
        prefix = f"{self.comment_prefix} {MAGIC_PREFIX} "
        lang_prefix = f"{LANGUAGE_PREFIX}{cell_language.magic_name}"
        new_lines = []
        for line in lines:
            new_lines.extend(self._process_line(line, prefix, lang_prefix, cell_language))
        return new_lines

    def wrap_with_magic(self, code: str, cell_language: CellLanguage) -> str:
        language_pi_prefix = f"{cell_language.comment_prefix} {LANGUAGE_PI}"
        comment_pi_prefix = f"{cell_language.comment_prefix} {COMMENT_PI}"
        comment_pi_prefix_len = len(comment_pi_prefix)
        lines = code.split('\n')
        for i, line in enumerate(lines):
            if line.startswith(language_pi_prefix):
                line = f"{self.comment_prefix} {MAGIC_PREFIX} {LANGUAGE_PREFIX}{cell_language.magic_name}"
                lines[i] = line
                continue
            if line.startswith(comment_pi_prefix):
                lines[i] = line[comment_pi_prefix_len:]
                continue
            line = f"{self.comment_prefix} {MAGIC_PREFIX} {line}"
            lines[i] = line
        if code.endswith('./'):
            lines.append('\n')
        return "\n".join(lines)<|MERGE_RESOLUTION|>--- conflicted
+++ resolved
@@ -7,13 +7,8 @@
 from pathlib import Path
 from sqlglot import parse as parse_sql, ParseError as SQLParseError
 
-<<<<<<< HEAD
-from databricks.labs.ucx.source_code.syspath_lookup import SysPathLookup
-from databricks.labs.ucx.source_code.notebooks.base import NOTEBOOK_HEADER
-=======
->>>>>>> de479311
 from databricks.sdk.service.workspace import Language
-from databricks.labs.ucx.source_code.graph import DependencyGraph, DependencyProblem, MaybeGraph
+from databricks.labs.ucx.source_code.graph import DependencyGraph, DependencyProblem
 
 # use a specific logger for sqlglot warnings so we can disable them selectively
 sqlglot_logger = logging.getLogger(f"{__name__}.sqlglot")
@@ -58,13 +53,8 @@
     def is_runnable(self) -> bool:
         raise NotImplementedError()
 
-    @abstractmethod
-<<<<<<< HEAD
-    def build_dependency_graph(self, parent: DependencyGraph, syspath_lookup: SysPathLookup) -> list[DependencyProblem]:
-=======
-    def build_dependency_graph(self, parent: DependencyGraph) -> MaybeGraph:
->>>>>>> de479311
-        raise NotImplementedError()
+    def build_dependency_graph(self, _: DependencyGraph) -> list[DependencyProblem]:
+        return []
 
     def __repr__(self):
         return f"{self.language.name}: {self._original_code[:20]}"
@@ -83,13 +73,8 @@
         except SyntaxError:
             return True
 
-<<<<<<< HEAD
-    def build_dependency_graph(self, parent: DependencyGraph, syspath_lookup: SysPathLookup):
-        return parent.build_graph_from_python_source(self._original_code, syspath_lookup)
-=======
-    def build_dependency_graph(self, parent: DependencyGraph) -> MaybeGraph:
+    def build_dependency_graph(self, parent: DependencyGraph) -> list[DependencyProblem]:
         return parent.build_graph_from_python_source(self._original_code)
->>>>>>> de479311
 
 
 class RCell(Cell):
@@ -101,14 +86,6 @@
     def is_runnable(self) -> bool:
         return True  # TODO
 
-<<<<<<< HEAD
-    def build_dependency_graph(self, parent: DependencyGraph, syspath_lookup: SysPathLookup) -> list[DependencyProblem]:
-        return []
-=======
-    def build_dependency_graph(self, parent: DependencyGraph) -> MaybeGraph:
-        return MaybeGraph(None, [])
->>>>>>> de479311
-
 
 class ScalaCell(Cell):
 
@@ -118,14 +95,6 @@
 
     def is_runnable(self) -> bool:
         return True  # TODO
-
-<<<<<<< HEAD
-    def build_dependency_graph(self, parent: DependencyGraph, syspath_lookup: SysPathLookup) -> list[DependencyProblem]:
-        return []
-=======
-    def build_dependency_graph(self, parent: DependencyGraph) -> MaybeGraph:
-        return MaybeGraph(None, [])
->>>>>>> de479311
 
 
 class SQLCell(Cell):
@@ -142,14 +111,6 @@
             sqlglot_logger.warning(f"Failed to parse SQL using 'sqlglot': {self._original_code}", exc_info=e)
             return True
 
-<<<<<<< HEAD
-    def build_dependency_graph(self, parent: DependencyGraph, syspath_lookup: SysPathLookup) -> list[DependencyProblem]:
-        return []
-=======
-    def build_dependency_graph(self, parent: DependencyGraph) -> MaybeGraph:
-        return MaybeGraph(None, [])
->>>>>>> de479311
-
 
 class MarkdownCell(Cell):
 
@@ -160,14 +121,6 @@
     def is_runnable(self) -> bool:
         return True  # TODO
 
-<<<<<<< HEAD
-    def build_dependency_graph(self, parent: DependencyGraph, syspath_lookup: SysPathLookup) -> list[DependencyProblem]:
-        return []
-=======
-    def build_dependency_graph(self, parent: DependencyGraph) -> MaybeGraph:
-        return MaybeGraph(None, [])
->>>>>>> de479311
-
 
 class RunCell(Cell):
 
@@ -178,12 +131,7 @@
     def is_runnable(self) -> bool:
         return True  # TODO
 
-<<<<<<< HEAD
-    def build_dependency_graph(self, parent: DependencyGraph, syspath_lookup: SysPathLookup):
-        problems: list[DependencyProblem] = []
-=======
-    def build_dependency_graph(self, parent: DependencyGraph) -> MaybeGraph:
->>>>>>> de479311
+    def build_dependency_graph(self, parent: DependencyGraph) -> list[DependencyProblem]:
         command = f'{LANGUAGE_PREFIX}{self.language.magic_name}'
         lines = self._original_code.split('\n')
         for idx, line in enumerate(lines):
@@ -193,25 +141,13 @@
                 path = path.strip().strip("'").strip('"')
                 if len(path) == 0:
                     continue
-<<<<<<< HEAD
-                parent.register_notebook(Path(path), problems.append)
+                notebook_path = Path(path)
                 start_line = self._original_offset + idx + 1
-                problems = [
+                problems = parent.register_notebook(notebook_path)
+                return [
                     problem.replace(start_line=start_line, start_col=0, end_line=start_line, end_col=len(line))
                     for problem in problems
                 ]
-                return problems
-=======
-                notebook_path = Path(path)
-                maybe = parent.register_notebook(notebook_path)
-                if not maybe.problems:
-                    return maybe
-                start_line = self._original_offset + idx + 1
-                problems = self._adjust_problem_source_paths_and_line_numbers(parent, start_line, line, maybe.problems)
-                if problems:
-                    return MaybeGraph(None, problems)
-                return MaybeGraph(maybe.graph, [])
->>>>>>> de479311
         start_line = self._original_offset + 1
         problem = DependencyProblem(
             'invalid-run-cell',
@@ -221,31 +157,7 @@
             end_line=start_line,
             end_col=len(self._original_code),
         )
-<<<<<<< HEAD
         return [problem]
-=======
-        return MaybeGraph(None, [problem])
-
-    @staticmethod
-    def _adjust_problem_source_paths_and_line_numbers(
-        parent: DependencyGraph,
-        line_number: int,
-        source_code_line: str,
-        raw_problems: list[DependencyProblem],
-    ):
-        problems: list[DependencyProblem] = []
-        for problem in raw_problems:
-            if problem.is_path_missing():
-                problem = problem.replace(source_path=parent.dependency.path.absolute())
-            problem = problem.replace(
-                start_line=line_number,
-                start_col=0,
-                end_line=line_number,
-                end_col=len(source_code_line),
-            )
-            problems.append(problem)
-        return problems
->>>>>>> de479311
 
     def migrate_notebook_path(self):
         pass
@@ -260,37 +172,19 @@
     def is_runnable(self) -> bool:
         return True  # TODO
 
-<<<<<<< HEAD
-    def build_dependency_graph(self, parent: DependencyGraph, syspath_lookup: SysPathLookup) -> list[DependencyProblem]:
+
+class PipCell(Cell):
+
+    @property
+    def language(self):
+        return CellLanguage.PIP
+
+    def is_runnable(self) -> bool:
+        return True  # TODO
+
+    def build_dependency_graph(self, _: DependencyGraph) -> list[DependencyProblem]:
+        # TODO: https://github.com/databrickslabs/ucx/issues/1642
         return []
-
-    def migrate_notebook_path(self):
-        pass  # nothing to do
-=======
-    def build_dependency_graph(self, parent: DependencyGraph) -> MaybeGraph:
-        return MaybeGraph(None, [])
->>>>>>> de479311
-
-
-class PipCell(Cell):
-
-    @property
-    def language(self):
-        return CellLanguage.PIP
-
-    def is_runnable(self) -> bool:
-        return True  # TODO
-
-<<<<<<< HEAD
-    def build_dependency_graph(self, parent: DependencyGraph, syspath_lookup: SysPathLookup) -> list[DependencyProblem]:
-        return []
-
-    def migrate_notebook_path(self):
-        pass
-=======
-    def build_dependency_graph(self, parent: DependencyGraph) -> MaybeGraph:
-        return MaybeGraph(None, [])
->>>>>>> de479311
 
 
 class CellLanguage(Enum):
