--- conflicted
+++ resolved
@@ -6,17 +6,13 @@
 
 from databricks.sdk.service.workspace import Language
 
-<<<<<<< HEAD
 from databricks.labs.ucx.source_code.base import (
     back_up_path,
-    file_language,
+    infer_file_language_if_supported,
     revert_back_up_path,
     safe_read_text,
     safe_write_text,
 )
-=======
-from databricks.labs.ucx.source_code.base import infer_file_language_if_supported, safe_read_text
->>>>>>> 55e52825
 from databricks.labs.ucx.source_code.graph import (
     SourceContainer,
     DependencyGraph,
