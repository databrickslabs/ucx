from __future__ import annotations


import logging
from collections.abc import Sequence, Iterable
from dataclasses import dataclass, field, asdict
from datetime import datetime
from typing import Any, TypeVar

from databricks.labs.ucx.framework.crawlers import CrawlerBase
from databricks.labs.lsql.backends import SqlBackend
from databricks.sdk.errors import DatabricksError

logger = logging.getLogger(__name__)


@dataclass
class LineageAtom:

    object_type: str
    object_id: str
    other: dict[str, str] | None = None


@dataclass
class DirectFsAccess:
    """A record describing a Direct File System Access"""

    UNKNOWN = "unknown"

    path: str
    is_read: bool
    is_write: bool
    source_id: str = UNKNOWN
    source_timestamp: datetime = datetime.fromtimestamp(0)
    source_lineage: list[LineageAtom] = field(default_factory=list)
    assessment_start_timestamp: datetime = datetime.fromtimestamp(0)
    assessment_end_timestamp: datetime = datetime.fromtimestamp(0)

    def from_dict(self, data: dict[str, Any]):
        return DirectFsAccess(**data)

    def replace_source(
        self,
        source_id: str | None = None,
        source_lineage: list[LineageAtom] | None = None,
        source_timestamp: datetime | None = None,
    ):
        data = {
            "source_id": source_id or self.source_id,
            "source_timestamp": source_timestamp or self.source_timestamp,
            "source_lineage": source_lineage or self.source_lineage,
            **asdict(self),
        }
        return self.from_dict(data)

    def replace_assessment_infos(
        self, assessment_start: datetime | None = None, assessment_end: datetime | None = None
    ):
        data = {
            "assessment_start_timestamp": assessment_start or self.assessment_start_timestamp,
            "assessment_end_timestamp": assessment_end or self.assessment_end_timestamp,
            **asdict(self),
        }
        return self.from_dict(data)


@dataclass
class DirectFsAccessInQuery(DirectFsAccess):

    def from_dict(self, data: dict[str, Any]) -> DirectFsAccessInQuery:
        return DirectFsAccessInQuery(**data)


@dataclass
class DirectFsAccessInPath(DirectFsAccess):
    job_id: int = -1
    job_name: str = DirectFsAccess.UNKNOWN
    task_key: str = DirectFsAccess.UNKNOWN

    def from_dict(self, data: dict[str, Any]) -> DirectFsAccessInPath:
        return DirectFsAccessInPath(**data)

    def replace_job_infos(
        self,
        job_id: int | None = None,
        job_name: str | None = None,
        task_key: str | None = None,
    ):
        data = {
            "job_id": job_id or self.job_id,
            "job_name": job_name or self.job_name,
            "task_key": task_key or self.task_key,
            **asdict(self),
        }
        return self.from_dict(**data)

<<<<<<< HEAD

T = TypeVar("T", bound=DirectFsAccess)


class DirectFsAccessCrawler(CrawlerBase):

    @classmethod
    def for_paths(cls, backend: SqlBackend, schema) -> DirectFsAccessCrawler:
        return DirectFsAccessCrawler(backend, schema, "direct_file_system_access_in_paths", DirectFsAccessInPath)

    @classmethod
    def for_queries(cls, backend: SqlBackend, schema) -> DirectFsAccessCrawler:
        return DirectFsAccessCrawler(backend, schema, "direct_file_system_access_in_queries", DirectFsAccessInQuery)

    def __init__(self, backend: SqlBackend, schema: str, table: str, klass: type):
=======
    def replace_assessment_infos(
        self, assessment_start: datetime | None = None, assessment_end: datetime | None = None
    ):
        return DirectFsAccess(
            path=self.path,
            is_read=self.is_read,
            is_write=self.is_write,
            source_id=self.source_id,
            source_timestamp=self.source_timestamp,
            source_lineage=self.source_lineage,
            job_id=self.job_id,
            job_name=self.job_name,
            task_key=self.task_key,
            assessment_start_timestamp=assessment_start or self.assessment_start_timestamp,
            assessment_end_timestamp=assessment_end or self.assessment_start_timestamp,
        )


class _DirectFsAccessCrawler(CrawlerBase[DirectFsAccess]):

    def __init__(self, backend: SqlBackend, schema: str, table: str):
>>>>>>> 4e45840f
        """
        Initializes a DFSACrawler instance.

        Args:
            sql_backend (SqlBackend): The SQL Execution Backend abstraction (either REST API or Spark)
            schema: The schema name for the inventory persistence.
        """
        super().__init__(backend, "hive_metastore", schema, table, klass)

    def append(self, dfsas: Sequence[T]):
        try:
            self._update_snapshot(dfsas, mode="append")
        except DatabricksError as e:
            logger.error("Failed to store DFSAs", exc_info=e)

    def _try_fetch(self) -> Iterable[T]:
        sql = f"SELECT * FROM {self.full_name}"
        yield from self._backend.fetch(sql)

<<<<<<< HEAD
    def _crawl(self) -> Iterable[Result]:
        return []
=======
    def _crawl(self) -> Iterable[DirectFsAccess]:
        return []


class DirectFsAccessCrawlers:

    def __init__(self, sql_backend: SqlBackend, schema: str):
        self._sql_backend = sql_backend
        self._schema = schema

    def for_paths(self) -> _DirectFsAccessCrawler:
        return _DirectFsAccessCrawler(self._sql_backend, self._schema, "direct_file_system_access_in_paths")

    def for_queries(self) -> _DirectFsAccessCrawler:
        return _DirectFsAccessCrawler(self._sql_backend, self._schema, "direct_file_system_access_in_queries")
>>>>>>> 4e45840f
<|MERGE_RESOLUTION|>--- conflicted
+++ resolved
@@ -10,6 +10,8 @@
 from databricks.labs.ucx.framework.crawlers import CrawlerBase
 from databricks.labs.lsql.backends import SqlBackend
 from databricks.sdk.errors import DatabricksError
+
+from databricks.labs.ucx.framework.utils import escape_sql_identifier
 
 logger = logging.getLogger(__name__)
 
@@ -95,45 +97,25 @@
         }
         return self.from_dict(**data)
 
-<<<<<<< HEAD
 
 T = TypeVar("T", bound=DirectFsAccess)
 
 
-class DirectFsAccessCrawler(CrawlerBase):
+class DirectFsAccessCrawler(CrawlerBase[T]):
 
     @classmethod
     def for_paths(cls, backend: SqlBackend, schema) -> DirectFsAccessCrawler:
-        return DirectFsAccessCrawler(backend, schema, "direct_file_system_access_in_paths", DirectFsAccessInPath)
+        return DirectFsAccessCrawler[DirectFsAccessInPath](
+            backend, schema, "direct_file_system_access_in_paths", DirectFsAccessInPath
+        )
 
     @classmethod
     def for_queries(cls, backend: SqlBackend, schema) -> DirectFsAccessCrawler:
-        return DirectFsAccessCrawler(backend, schema, "direct_file_system_access_in_queries", DirectFsAccessInQuery)
-
-    def __init__(self, backend: SqlBackend, schema: str, table: str, klass: type):
-=======
-    def replace_assessment_infos(
-        self, assessment_start: datetime | None = None, assessment_end: datetime | None = None
-    ):
-        return DirectFsAccess(
-            path=self.path,
-            is_read=self.is_read,
-            is_write=self.is_write,
-            source_id=self.source_id,
-            source_timestamp=self.source_timestamp,
-            source_lineage=self.source_lineage,
-            job_id=self.job_id,
-            job_name=self.job_name,
-            task_key=self.task_key,
-            assessment_start_timestamp=assessment_start or self.assessment_start_timestamp,
-            assessment_end_timestamp=assessment_end or self.assessment_start_timestamp,
+        return DirectFsAccessCrawler[DirectFsAccessInQuery](
+            backend, schema, "direct_file_system_access_in_queries", DirectFsAccessInQuery
         )
 
-
-class _DirectFsAccessCrawler(CrawlerBase[DirectFsAccess]):
-
-    def __init__(self, backend: SqlBackend, schema: str, table: str):
->>>>>>> 4e45840f
+    def __init__(self, backend: SqlBackend, schema: str, table: str, klass: type[T]):
         """
         Initializes a DFSACrawler instance.
 
@@ -145,31 +127,14 @@
 
     def append(self, dfsas: Sequence[T]):
         try:
+            # TODO until we historize data, we append all DFSAs
             self._update_snapshot(dfsas, mode="append")
         except DatabricksError as e:
             logger.error("Failed to store DFSAs", exc_info=e)
 
     def _try_fetch(self) -> Iterable[T]:
-        sql = f"SELECT * FROM {self.full_name}"
+        sql = f"SELECT * FROM {escape_sql_identifier(self.full_name)}"
         yield from self._backend.fetch(sql)
 
-<<<<<<< HEAD
-    def _crawl(self) -> Iterable[Result]:
-        return []
-=======
-    def _crawl(self) -> Iterable[DirectFsAccess]:
-        return []
-
-
-class DirectFsAccessCrawlers:
-
-    def __init__(self, sql_backend: SqlBackend, schema: str):
-        self._sql_backend = sql_backend
-        self._schema = schema
-
-    def for_paths(self) -> _DirectFsAccessCrawler:
-        return _DirectFsAccessCrawler(self._sql_backend, self._schema, "direct_file_system_access_in_paths")
-
-    def for_queries(self) -> _DirectFsAccessCrawler:
-        return _DirectFsAccessCrawler(self._sql_backend, self._schema, "direct_file_system_access_in_queries")
->>>>>>> 4e45840f
+    def _crawl(self) -> Iterable[T]:
+        raise NotImplementedError()