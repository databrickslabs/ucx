--- conflicted
+++ resolved
@@ -47,7 +47,6 @@
     assessment_start_timestamp: datetime = datetime.fromtimestamp(0)
     assessment_end_timestamp: datetime = datetime.fromtimestamp(0)
 
-<<<<<<< HEAD
     def _as_dict(self):
         result = asdict(self)
         result["source_lineage"] = self.source_lineage
@@ -56,48 +55,27 @@
     def from_dict(self, data: dict[str, Any]):
         return DirectFsAccess(**data)
 
-=======
->>>>>>> ae2ba30a
     def replace_source(
         self,
         source_id: str | None = None,
         source_lineage: list[LineageAtom] | None = None,
         source_timestamp: datetime | None = None,
     ):
-<<<<<<< HEAD
-        data = {
-            **self._as_dict(),
-            "source_id": source_id or self.source_id,
-            "source_timestamp": source_timestamp or self.source_timestamp,
-            "source_lineage": source_lineage or self.source_lineage,
-        }
-        return self.from_dict(data)
-=======
         return dataclasses.replace(
             self,
             source_id=source_id or self.source_id,
             source_timestamp=source_timestamp or self.source_timestamp,
             source_lineage=source_lineage or self.source_lineage,
         )
->>>>>>> ae2ba30a
 
     def replace_assessment_infos(
         self, assessment_start: datetime | None = None, assessment_end: datetime | None = None
     ):
-<<<<<<< HEAD
-        data = {
-            **self._as_dict(),
-            "assessment_start_timestamp": assessment_start or self.assessment_start_timestamp,
-            "assessment_end_timestamp": assessment_end or self.assessment_end_timestamp,
-        }
-        return self.from_dict(data)
-=======
         return dataclasses.replace(
             self,
             assessment_start_timestamp=assessment_start or self.assessment_start_timestamp,
             assessment_end_timestamp=assessment_end or self.assessment_end_timestamp,
         )
->>>>>>> ae2ba30a
 
 
 @dataclass
@@ -118,19 +96,9 @@
         job_name: str | None = None,
         task_key: str | None = None,
     ):
-<<<<<<< HEAD
-        data = {
-            **self._as_dict(),
-            "job_id": job_id or self.job_id,
-            "job_name": job_name or self.job_name,
-            "task_key": task_key or self.task_key,
-        }
-        return self.from_dict(data)
-=======
         return dataclasses.replace(
             self, job_id=job_id or self.job_id, job_name=job_name or self.job_name, task_key=task_key or self.task_key
         )
->>>>>>> ae2ba30a
 
 
 T = TypeVar("T", bound=DirectFsAccess)
