--- conflicted
+++ resolved
@@ -54,11 +54,7 @@
         source_timestamp: datetime | None = None,
     ):
         data = {
-<<<<<<< HEAD
             **self._as_dict(),
-=======
-            **asdict(self),
->>>>>>> 3f2f04f5
             "source_id": source_id or self.source_id,
             "source_timestamp": source_timestamp or self.source_timestamp,
             "source_lineage": source_lineage or self.source_lineage,
@@ -69,11 +65,7 @@
         self, assessment_start: datetime | None = None, assessment_end: datetime | None = None
     ):
         data = {
-<<<<<<< HEAD
             **self._as_dict(),
-=======
-            **asdict(self),
->>>>>>> 3f2f04f5
             "assessment_start_timestamp": assessment_start or self.assessment_start_timestamp,
             "assessment_end_timestamp": assessment_end or self.assessment_end_timestamp,
         }
@@ -103,11 +95,7 @@
         task_key: str | None = None,
     ):
         data = {
-<<<<<<< HEAD
             **self._as_dict(),
-=======
-            **asdict(self),
->>>>>>> 3f2f04f5
             "job_id": job_id or self.job_id,
             "job_name": job_name or self.job_name,
             "task_key": task_key or self.task_key,
