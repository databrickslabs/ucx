import logging
from typing import Literal

from databricks.sdk import WorkspaceClient
<<<<<<< HEAD
=======
from databricks.sdk.service import workspace
from databricks.sdk.service.iam import AccessControlRequest, Group, ObjectPermissions
from databricks.sdk.service.workspace import AclItem as SdkAclItem
from ratelimit import limits, sleep_and_retry
from tenacity import retry, stop_after_attempt, wait_fixed, wait_random
>>>>>>> c00cda70

from databricks.labs.ucx.inventory.applicator import Applicators
from databricks.labs.ucx.inventory.inventorizer import BaseInventorizer
from databricks.labs.ucx.inventory.table import InventoryTableManager
from databricks.labs.ucx.inventory.types import Destination
from databricks.labs.ucx.providers.groups_info import GroupMigrationState
<<<<<<< HEAD
=======
from databricks.labs.ucx.utils import ThreadedExecution
>>>>>>> c00cda70

logger = logging.getLogger(__name__)


class PermissionManager:
    def __init__(self, ws: WorkspaceClient, inventory_table_manager: InventoryTableManager):
        self._ws = ws
        self.inventory_table_manager = inventory_table_manager
        self._inventorizers = []

    @property
    def inventorizers(self) -> list[BaseInventorizer]:
        return self._inventorizers

    def set_inventorizers(self, value: list[BaseInventorizer]):
        self._inventorizers = value

    def inventorize_permissions(self):
        for inventorizer in self.inventorizers:
            logger.info(f"Inventorizing the permissions for objects of type(s) {inventorizer.logical_object_types}")
            inventorizer.preload()
            collected = inventorizer.inventorize()
            if collected:
                self.inventory_table_manager.save(collected)
            else:
                logger.warning(f"No objects of type {inventorizer.logical_object_types} were found")

        logger.info("Permissions were inventorized and saved")

<<<<<<< HEAD
    def apply_group_permissions(self, migration_state: GroupMigrationState, destination: Destination):
=======
    @staticmethod
    def _prepare_request_for_permissions_api(
        item: PermissionsInventoryItem,
        migration_state: GroupMigrationState,
        destination: Literal["backup", "account"],
    ) -> PermissionRequestPayload:
        _existing_permissions: ObjectPermissions = item.typed_object_permissions
        _acl = _existing_permissions.access_control_list
        acl_requests = []

        for _item in _acl:
            # TODO: we have a double iteration over migration_state.groups
            #  (also by migration_state.get_by_workspace_group_name).
            #  Has to be be fixed by iterating just on .groups
            if _item.group_name in [g.workspace.display_name for g in migration_state.groups]:
                migration_info = migration_state.get_by_workspace_group_name(_item.group_name)
                assert migration_info is not None, f"Group {_item.group_name} is not in the migration groups provider"
                destination_group: Group = getattr(migration_info, destination)
                _item.group_name = destination_group.display_name
                _reqs = [
                    AccessControlRequest(
                        group_name=_item.group_name,
                        service_principal_name=_item.service_principal_name,
                        user_name=_item.user_name,
                        permission_level=p.permission_level,
                    )
                    for p in _item.all_permissions
                    if not p.inherited
                ]
                acl_requests.extend(_reqs)

        return PermissionRequestPayload(
            logical_object_type=item.logical_object_type,
            request_object_type=item.request_object_type,
            object_id=item.object_id,
            access_control_list=acl_requests,
        )

    @staticmethod
    def _prepare_permission_request_for_secrets_api(
        item: PermissionsInventoryItem,
        migration_state: GroupMigrationState,
        destination: Literal["backup", "account"],
    ) -> SecretsPermissionRequestPayload:
        _existing_acl_container: AclItemsContainer = item.typed_object_permissions
        _final_acls = []

        logger.debug("Preparing the permissions for the secrets API")

        for _existing_acl in _existing_acl_container.acls:
            _new_acl = deepcopy(_existing_acl)

            if _existing_acl.principal in [g.workspace.display_name for g in migration_state.groups]:
                migration_info = migration_state.get_by_workspace_group_name(_existing_acl.principal)
                assert (
                    migration_info is not None
                ), f"Group {_existing_acl.principal} is not in the migration groups provider"
                destination_group: Group = getattr(migration_info, destination)
                _new_acl.principal = destination_group.display_name
                _final_acls.append(_new_acl)

        _typed_acl_container = AclItemsContainer(acls=_final_acls)

        return SecretsPermissionRequestPayload(
            object_id=item.object_id,
            access_control_list=_typed_acl_container.to_sdk(),
        )

    @staticmethod
    def _prepare_request_for_roles_and_entitlements(
        item: PermissionsInventoryItem, migration_state: GroupMigrationState, destination
    ) -> RolesAndEntitlementsRequestPayload:
        # TODO: potential BUG - why does item.object_id hold a group name and not ID?
        migration_info = migration_state.get_by_workspace_group_name(item.object_id)
        assert migration_info is not None, f"Group {item.object_id} is not in the migration groups provider"
        destination_group: Group = getattr(migration_info, destination)
        return RolesAndEntitlementsRequestPayload(payload=item.typed_object_permissions, group_id=destination_group.id)

    def _prepare_new_permission_request(
        self,
        item: PermissionsInventoryItem,
        migration_state: GroupMigrationState,
        destination: Literal["backup", "account"],
    ) -> AnyRequestPayload:
        if isinstance(item.request_object_type, RequestObjectType) and isinstance(
            item.typed_object_permissions, ObjectPermissions
        ):
            return self._prepare_request_for_permissions_api(item, migration_state, destination)
        elif item.logical_object_type == LogicalObjectType.SECRET_SCOPE:
            return self._prepare_permission_request_for_secrets_api(item, migration_state, destination)
        elif item.logical_object_type in [LogicalObjectType.ROLES, LogicalObjectType.ENTITLEMENTS]:
            return self._prepare_request_for_roles_and_entitlements(item, migration_state, destination)
        else:
            logger.warning(
                f"Unsupported permissions payload for object {item.object_id} "
                f"with logical type {item.logical_object_type}"
            )

    @retry(wait=wait_fixed(1) + wait_random(0, 2), stop=stop_after_attempt(5))
    def _scope_permissions_applicator(self, request_payload: SecretsPermissionRequestPayload):
        for _acl_item in request_payload.access_control_list:
            # this request will create OR update the ACL for the given principal
            # it means that the access_control_list should only keep records required for update
            self._ws.secrets.put_acl(
                scope=request_payload.object_id, principal=_acl_item.principal, permission=_acl_item.permission
            )
            logger.debug(f"Applied new permissions for scope {request_payload.object_id}: {_acl_item}")
            # TODO: add mixin to SDK
            # in-flight check for the applied permissions
            # the api might be inconsistent, therefore we need to check that the permissions were applied
            for _ in range(3):
                time.sleep(random.random() * 2)
                applied_permission = self._secret_scope_permission(
                    scope_name=request_payload.object_id, group_name=_acl_item.principal
                )
                assert applied_permission, f"Failed to apply permissions for {_acl_item.principal}"
                assert applied_permission == _acl_item.permission, (
                    f"Failed to apply permissions for {_acl_item.principal}. "
                    f"Expected: {_acl_item.permission}. Actual: {applied_permission}"
                )

    @sleep_and_retry
    @limits(calls=30, period=1)
    def _update_permissions(
        self,
        request_object_type: RequestObjectType,
        request_object_id: str,
        access_control_list: list[AccessControlRequest],
    ):
        return self._ws.permissions.update(
            request_object_type=request_object_type,
            request_object_id=request_object_id,
            access_control_list=access_control_list,
        )

    def _standard_permissions_applicator(self, request_payload: PermissionRequestPayload):
        self._update_permissions(
            request_object_type=request_payload.request_object_type,
            request_object_id=request_payload.object_id,
            access_control_list=request_payload.access_control_list,
        )

    def applicator(self, request_payload: AnyRequestPayload):
        if isinstance(request_payload, RolesAndEntitlementsRequestPayload):
            self._apply_roles_and_entitlements(
                group_id=request_payload.group_id,
                roles=request_payload.payload.roles,
                entitlements=request_payload.payload.entitlements,
            )
        elif isinstance(request_payload, PermissionRequestPayload):
            self._standard_permissions_applicator(request_payload)
        elif isinstance(request_payload, SecretsPermissionRequestPayload):
            self._scope_permissions_applicator(request_payload)
        else:
            logger.warning(f"Unsupported payload type {type(request_payload)}")

    @sleep_and_retry
    @limits(calls=10, period=1)  # assumption
    def _apply_roles_and_entitlements(self, group_id: str, roles: list, entitlements: list):
        # TODO: move to other places, this won't be in SDK
        op_schema = "urn:ietf:params:scim:api:messages:2.0:PatchOp"
        schemas = []
        operations = []

        if entitlements:
            schemas.append(op_schema)
            entitlements_payload = {
                "op": "add",
                "path": "entitlements",
                "value": entitlements,
            }
            operations.append(entitlements_payload)

        if roles:
            schemas.append(op_schema)
            roles_payload = {
                "op": "add",
                "path": "roles",
                "value": roles,
            }
            operations.append(roles_payload)

        if operations:
            request = {
                "schemas": schemas,
                "Operations": operations,
            }
            self._patch_workspace_group(group_id, request)

    def _patch_workspace_group(self, group_id: str, payload: dict):
        # TODO: replace usages
        # self.groups.patch(group_id,
        #                   schemas=[PatchSchema.URN_IETF_PARAMS_SCIM_API_MESSAGES_2_0_PATCH_OP],
        #                   operations=[
        #                       Patch(op=PatchOp.ADD, path='..', value='...')
        #                   ])
        path = f"/api/2.0/preview/scim/v2/Groups/{group_id}"
        self._ws.api_client.do("PATCH", path, data=json.dumps(payload))

    def _apply_permissions_in_parallel(
        self,
        requests: list[AnyRequestPayload],
    ):
        executables = [partial(self.applicator, payload) for payload in requests]
        execution = ThreadedExecution[None](executables)
        execution.run()

    def apply_group_permissions(self, migration_state: GroupMigrationState, destination: Literal["backup", "account"]):
>>>>>>> c00cda70
        logger.info(f"Applying the permissions to {destination} groups")
        logger.info(f"Total groups to apply permissions: {len(migration_state.groups)}")

        permissions_on_source = self.inventory_table_manager.load_for_groups(
            groups=[g.workspace.display_name for g in migration_state.groups]
        )
        logger.info(f"Total permissions to apply: {len(permissions_on_source)}")

        applicators = Applicators(self._ws, migration_state, destination)
        applicators.prepare(permissions_on_source)  # this method is lightweight
        applicators.apply()  # this method is heavy and starts the threaded execution
        logger.info(f"All permissions were applied for {destination} groups")

    def verify_applied_permissions(
        self,
        object_type: str,
        object_id: str,
        migration_state: GroupMigrationState,
        target: Literal["backup", "account"],
    ):
        op = self._ws.permissions.get(object_type, object_id)
        for info in migration_state.groups:
            src_permissions = sorted(
                [_ for _ in op.access_control_list if _.group_name == info.workspace.display_name],
                key=lambda p: p.group_name,
            )
            dst_permissions = sorted(
                [_ for _ in op.access_control_list if _.group_name == getattr(info, target).display_name],
                key=lambda p: p.group_name,
            )
            assert len(dst_permissions) == len(
                src_permissions
            ), f"Target permissions were not applied correctly for {object_type}/{object_id}"
            assert [t.all_permissions for t in dst_permissions] == [
                s.all_permissions for s in src_permissions
            ], f"Target permissions were not applied correctly for {object_type}/{object_id}"

    def verify_applied_scope_acls(
        self, scope_name: str, migration_state: GroupMigrationState, target: Literal["backup", "account"]
    ):
        base_attr = "workspace" if target == "backup" else "backup"
        for mi in migration_state.groups:
            src_name = getattr(mi, base_attr).display_name
            dst_name = getattr(mi, target).display_name
            src_permission = self._secret_scope_permission(scope_name, src_name)
            dst_permission = self._secret_scope_permission(scope_name, dst_name)
            assert src_permission == dst_permission, "Scope ACLs were not applied correctly"

    def _secret_scope_permission(self, scope_name: str, group_name: str) -> workspace.AclPermission | None:
        for acl in self._ws.secrets.list_acls(scope=scope_name):
            if acl.principal == group_name:
                return acl.permission
        return None<|MERGE_RESOLUTION|>--- conflicted
+++ resolved
@@ -2,24 +2,12 @@
 from typing import Literal
 
 from databricks.sdk import WorkspaceClient
-<<<<<<< HEAD
-=======
-from databricks.sdk.service import workspace
-from databricks.sdk.service.iam import AccessControlRequest, Group, ObjectPermissions
-from databricks.sdk.service.workspace import AclItem as SdkAclItem
-from ratelimit import limits, sleep_and_retry
-from tenacity import retry, stop_after_attempt, wait_fixed, wait_random
->>>>>>> c00cda70
 
 from databricks.labs.ucx.inventory.applicator import Applicators
 from databricks.labs.ucx.inventory.inventorizer import BaseInventorizer
 from databricks.labs.ucx.inventory.table import InventoryTableManager
 from databricks.labs.ucx.inventory.types import Destination
 from databricks.labs.ucx.providers.groups_info import GroupMigrationState
-<<<<<<< HEAD
-=======
-from databricks.labs.ucx.utils import ThreadedExecution
->>>>>>> c00cda70
 
 logger = logging.getLogger(__name__)
 
@@ -49,218 +37,7 @@
 
         logger.info("Permissions were inventorized and saved")
 
-<<<<<<< HEAD
     def apply_group_permissions(self, migration_state: GroupMigrationState, destination: Destination):
-=======
-    @staticmethod
-    def _prepare_request_for_permissions_api(
-        item: PermissionsInventoryItem,
-        migration_state: GroupMigrationState,
-        destination: Literal["backup", "account"],
-    ) -> PermissionRequestPayload:
-        _existing_permissions: ObjectPermissions = item.typed_object_permissions
-        _acl = _existing_permissions.access_control_list
-        acl_requests = []
-
-        for _item in _acl:
-            # TODO: we have a double iteration over migration_state.groups
-            #  (also by migration_state.get_by_workspace_group_name).
-            #  Has to be be fixed by iterating just on .groups
-            if _item.group_name in [g.workspace.display_name for g in migration_state.groups]:
-                migration_info = migration_state.get_by_workspace_group_name(_item.group_name)
-                assert migration_info is not None, f"Group {_item.group_name} is not in the migration groups provider"
-                destination_group: Group = getattr(migration_info, destination)
-                _item.group_name = destination_group.display_name
-                _reqs = [
-                    AccessControlRequest(
-                        group_name=_item.group_name,
-                        service_principal_name=_item.service_principal_name,
-                        user_name=_item.user_name,
-                        permission_level=p.permission_level,
-                    )
-                    for p in _item.all_permissions
-                    if not p.inherited
-                ]
-                acl_requests.extend(_reqs)
-
-        return PermissionRequestPayload(
-            logical_object_type=item.logical_object_type,
-            request_object_type=item.request_object_type,
-            object_id=item.object_id,
-            access_control_list=acl_requests,
-        )
-
-    @staticmethod
-    def _prepare_permission_request_for_secrets_api(
-        item: PermissionsInventoryItem,
-        migration_state: GroupMigrationState,
-        destination: Literal["backup", "account"],
-    ) -> SecretsPermissionRequestPayload:
-        _existing_acl_container: AclItemsContainer = item.typed_object_permissions
-        _final_acls = []
-
-        logger.debug("Preparing the permissions for the secrets API")
-
-        for _existing_acl in _existing_acl_container.acls:
-            _new_acl = deepcopy(_existing_acl)
-
-            if _existing_acl.principal in [g.workspace.display_name for g in migration_state.groups]:
-                migration_info = migration_state.get_by_workspace_group_name(_existing_acl.principal)
-                assert (
-                    migration_info is not None
-                ), f"Group {_existing_acl.principal} is not in the migration groups provider"
-                destination_group: Group = getattr(migration_info, destination)
-                _new_acl.principal = destination_group.display_name
-                _final_acls.append(_new_acl)
-
-        _typed_acl_container = AclItemsContainer(acls=_final_acls)
-
-        return SecretsPermissionRequestPayload(
-            object_id=item.object_id,
-            access_control_list=_typed_acl_container.to_sdk(),
-        )
-
-    @staticmethod
-    def _prepare_request_for_roles_and_entitlements(
-        item: PermissionsInventoryItem, migration_state: GroupMigrationState, destination
-    ) -> RolesAndEntitlementsRequestPayload:
-        # TODO: potential BUG - why does item.object_id hold a group name and not ID?
-        migration_info = migration_state.get_by_workspace_group_name(item.object_id)
-        assert migration_info is not None, f"Group {item.object_id} is not in the migration groups provider"
-        destination_group: Group = getattr(migration_info, destination)
-        return RolesAndEntitlementsRequestPayload(payload=item.typed_object_permissions, group_id=destination_group.id)
-
-    def _prepare_new_permission_request(
-        self,
-        item: PermissionsInventoryItem,
-        migration_state: GroupMigrationState,
-        destination: Literal["backup", "account"],
-    ) -> AnyRequestPayload:
-        if isinstance(item.request_object_type, RequestObjectType) and isinstance(
-            item.typed_object_permissions, ObjectPermissions
-        ):
-            return self._prepare_request_for_permissions_api(item, migration_state, destination)
-        elif item.logical_object_type == LogicalObjectType.SECRET_SCOPE:
-            return self._prepare_permission_request_for_secrets_api(item, migration_state, destination)
-        elif item.logical_object_type in [LogicalObjectType.ROLES, LogicalObjectType.ENTITLEMENTS]:
-            return self._prepare_request_for_roles_and_entitlements(item, migration_state, destination)
-        else:
-            logger.warning(
-                f"Unsupported permissions payload for object {item.object_id} "
-                f"with logical type {item.logical_object_type}"
-            )
-
-    @retry(wait=wait_fixed(1) + wait_random(0, 2), stop=stop_after_attempt(5))
-    def _scope_permissions_applicator(self, request_payload: SecretsPermissionRequestPayload):
-        for _acl_item in request_payload.access_control_list:
-            # this request will create OR update the ACL for the given principal
-            # it means that the access_control_list should only keep records required for update
-            self._ws.secrets.put_acl(
-                scope=request_payload.object_id, principal=_acl_item.principal, permission=_acl_item.permission
-            )
-            logger.debug(f"Applied new permissions for scope {request_payload.object_id}: {_acl_item}")
-            # TODO: add mixin to SDK
-            # in-flight check for the applied permissions
-            # the api might be inconsistent, therefore we need to check that the permissions were applied
-            for _ in range(3):
-                time.sleep(random.random() * 2)
-                applied_permission = self._secret_scope_permission(
-                    scope_name=request_payload.object_id, group_name=_acl_item.principal
-                )
-                assert applied_permission, f"Failed to apply permissions for {_acl_item.principal}"
-                assert applied_permission == _acl_item.permission, (
-                    f"Failed to apply permissions for {_acl_item.principal}. "
-                    f"Expected: {_acl_item.permission}. Actual: {applied_permission}"
-                )
-
-    @sleep_and_retry
-    @limits(calls=30, period=1)
-    def _update_permissions(
-        self,
-        request_object_type: RequestObjectType,
-        request_object_id: str,
-        access_control_list: list[AccessControlRequest],
-    ):
-        return self._ws.permissions.update(
-            request_object_type=request_object_type,
-            request_object_id=request_object_id,
-            access_control_list=access_control_list,
-        )
-
-    def _standard_permissions_applicator(self, request_payload: PermissionRequestPayload):
-        self._update_permissions(
-            request_object_type=request_payload.request_object_type,
-            request_object_id=request_payload.object_id,
-            access_control_list=request_payload.access_control_list,
-        )
-
-    def applicator(self, request_payload: AnyRequestPayload):
-        if isinstance(request_payload, RolesAndEntitlementsRequestPayload):
-            self._apply_roles_and_entitlements(
-                group_id=request_payload.group_id,
-                roles=request_payload.payload.roles,
-                entitlements=request_payload.payload.entitlements,
-            )
-        elif isinstance(request_payload, PermissionRequestPayload):
-            self._standard_permissions_applicator(request_payload)
-        elif isinstance(request_payload, SecretsPermissionRequestPayload):
-            self._scope_permissions_applicator(request_payload)
-        else:
-            logger.warning(f"Unsupported payload type {type(request_payload)}")
-
-    @sleep_and_retry
-    @limits(calls=10, period=1)  # assumption
-    def _apply_roles_and_entitlements(self, group_id: str, roles: list, entitlements: list):
-        # TODO: move to other places, this won't be in SDK
-        op_schema = "urn:ietf:params:scim:api:messages:2.0:PatchOp"
-        schemas = []
-        operations = []
-
-        if entitlements:
-            schemas.append(op_schema)
-            entitlements_payload = {
-                "op": "add",
-                "path": "entitlements",
-                "value": entitlements,
-            }
-            operations.append(entitlements_payload)
-
-        if roles:
-            schemas.append(op_schema)
-            roles_payload = {
-                "op": "add",
-                "path": "roles",
-                "value": roles,
-            }
-            operations.append(roles_payload)
-
-        if operations:
-            request = {
-                "schemas": schemas,
-                "Operations": operations,
-            }
-            self._patch_workspace_group(group_id, request)
-
-    def _patch_workspace_group(self, group_id: str, payload: dict):
-        # TODO: replace usages
-        # self.groups.patch(group_id,
-        #                   schemas=[PatchSchema.URN_IETF_PARAMS_SCIM_API_MESSAGES_2_0_PATCH_OP],
-        #                   operations=[
-        #                       Patch(op=PatchOp.ADD, path='..', value='...')
-        #                   ])
-        path = f"/api/2.0/preview/scim/v2/Groups/{group_id}"
-        self._ws.api_client.do("PATCH", path, data=json.dumps(payload))
-
-    def _apply_permissions_in_parallel(
-        self,
-        requests: list[AnyRequestPayload],
-    ):
-        executables = [partial(self.applicator, payload) for payload in requests]
-        execution = ThreadedExecution[None](executables)
-        execution.run()
-
-    def apply_group_permissions(self, migration_state: GroupMigrationState, destination: Literal["backup", "account"]):
->>>>>>> c00cda70
         logger.info(f"Applying the permissions to {destination} groups")
         logger.info(f"Total groups to apply permissions: {len(migration_state.groups)}")
 
