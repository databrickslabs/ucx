import io
import json
import logging
import os
import pathlib
import shutil
import string
import subprocess
import sys
from collections.abc import Callable, Generator, MutableMapping
from datetime import datetime, timedelta, timezone
from pathlib import Path
from typing import BinaryIO

import pytest
from databricks.labs.lsql.backends import StatementExecutionBackend
from databricks.labs.blueprint.commands import CommandExecutor
from databricks.sdk import AccountClient, WorkspaceClient
from databricks.sdk.core import DatabricksError
from databricks.sdk.errors import NotFound, ResourceConflict
from databricks.sdk.retries import retried
from databricks.sdk.service import compute, iam, jobs, pipelines, sql, workspace
from databricks.sdk.service._internal import Wait
from databricks.sdk.service.catalog import (
    AwsIamRoleRequest,
    AzureServicePrincipal,
    CatalogInfo,
    DataSourceFormat,
    FunctionInfo,
    SchemaInfo,
    StorageCredentialInfo,
    TableInfo,
    TableType,
)
from databricks.sdk.service.dashboards import Dashboard as SDKDashboard
from databricks.sdk.service.ml import ModelTag
from databricks.sdk.service.serving import (
    EndpointCoreConfigInput,
    ServedModelInput,
    ServedModelInputWorkloadSize,
    ServingEndpointDetailed,
    EndpointTag,
)
from databricks.sdk.service.sql import (
    CreateWarehouseRequestWarehouseType,
    Dashboard,
    EndpointTagPair,
    EndpointTags,
    GetResponse,
    ObjectTypePlural,
    WidgetOptions,
    WidgetPosition,
    LegacyQuery,
)
from databricks.sdk.service.workspace import ImportFormat, Language

from databricks.labs.ucx.workspace_access.groups import MigratedGroup

# this file will get to databricks-labs-pytester project and be maintained/refactored there
# pylint: disable=redefined-outer-name,too-many-try-statements,import-outside-toplevel,unnecessary-lambda,too-complex,invalid-name

logger = logging.getLogger(__name__)

"""Preserve resources created during tests for at least this long."""
TEST_RESOURCE_PURGE_TIMEOUT = timedelta(hours=1)


def factory(name, create, remove):
    cleanup = []

    def inner(**kwargs):
        x = create(**kwargs)
        logger.debug(f"added {name} fixture: {x}")
        cleanup.append(x)
        return x

    yield inner
    logger.debug(f"clearing {len(cleanup)} {name} fixtures")
    for x in cleanup:
        try:
            logger.debug(f"removing {name} fixture: {x}")
            remove(x)
        except DatabricksError as e:
            # TODO: fix on the databricks-labs-pytester level
            logger.debug(f"ignoring error while {name} {x} teardown: {e}")


@pytest.fixture
def fresh_wheel_file(tmp_path) -> Path:
    this_file = Path(__file__)
    project_root = this_file.parent.parent.parent.parent.parent.parent.absolute()
    # TODO: we can dynamically determine this with python -m build .
    wheel_name = "databricks_labs_ucx"

    build_root = tmp_path / fresh_wheel_file.__name__
    shutil.copytree(project_root, build_root)
    try:
        completed_process = subprocess.run(
            [sys.executable, "-m", "pip", "wheel", "."],
            capture_output=True,
            cwd=build_root,
            check=True,
        )
        if completed_process.returncode != 0:
            raise RuntimeError(completed_process.stderr)

        found_wheels = list(build_root.glob(f"{wheel_name}-*.whl"))
        if not found_wheels:
            msg = f"cannot find {wheel_name}-*.whl"
            raise RuntimeError(msg)
        if len(found_wheels) > 1:
            conflicts = ", ".join(str(whl) for whl in found_wheels)
            msg = f"more than one wheel match: {conflicts}"
            raise RuntimeError(msg)
        wheel_file = found_wheels[0]

        return wheel_file
    except subprocess.CalledProcessError as e:
        raise RuntimeError(e.stderr) from None


@pytest.fixture
def wsfs_wheel(ws, fresh_wheel_file, make_random):
    my_user = ws.current_user.me().user_name
    workspace_location = f"/Users/{my_user}/wheels/{make_random(10)}-{get_purge_suffix()}"
    ws.workspace.mkdirs(workspace_location)

    wsfs_wheel = f"{workspace_location}/{fresh_wheel_file.name}"
    with fresh_wheel_file.open("rb") as f:
        ws.workspace.upload(wsfs_wheel, f, format=ImportFormat.AUTO)

    yield wsfs_wheel

    ws.workspace.delete(workspace_location, recursive=True)


@pytest.fixture
def make_random() -> Callable[[int], str]:
    import random

    def inner(k=16) -> str:
        charset = string.ascii_uppercase + string.ascii_lowercase + string.digits
        return "".join(random.choices(charset, k=int(k)))

    return inner


@pytest.fixture
def product_info():
    return None, None


@pytest.fixture
def ws(product_info, debug_env) -> WorkspaceClient:
    # Use variables from Unified Auth
    # See https://databricks-sdk-py.readthedocs.io/en/latest/authentication.html
    product_name, product_version = product_info
    return WorkspaceClient(host=debug_env["DATABRICKS_HOST"], product=product_name, product_version=product_version)


@pytest.fixture
def acc(product_info, debug_env) -> AccountClient:
    # Use variables from Unified Auth
    # See https://databricks-sdk-py.readthedocs.io/en/latest/authentication.html
    product_name, product_version = product_info
    logger.debug(f"Running with {len(debug_env)} env variables")
    return AccountClient(
        host=debug_env["DATABRICKS_HOST"],
        account_id=debug_env["DATABRICKS_ACCOUNT_ID"],
        product=product_name,
        product_version=product_version,
    )


def _permissions_mapping():
    from databricks.sdk.service.iam import PermissionLevel

    def _simple(_, object_id):
        return object_id

    def _path(ws, path):
        return ws.workspace.get_status(path).object_id

    return [
        ("cluster_policy", "cluster-policies", [PermissionLevel.CAN_USE], _simple),
        (
            "instance_pool",
            "instance-pools",
            [PermissionLevel.CAN_ATTACH_TO, PermissionLevel.CAN_MANAGE],
            _simple,
        ),
        (
            "cluster",
            "clusters",
            [PermissionLevel.CAN_ATTACH_TO, PermissionLevel.CAN_RESTART, PermissionLevel.CAN_MANAGE],
            _simple,
        ),
        (
            "pipeline",
            "pipelines",
            [
                PermissionLevel.CAN_VIEW,
                PermissionLevel.CAN_RUN,
                PermissionLevel.CAN_MANAGE,
                PermissionLevel.IS_OWNER,  # cannot be a group
            ],
            _simple,
        ),
        (
            "job",
            "jobs",
            [
                PermissionLevel.CAN_VIEW,
                PermissionLevel.CAN_MANAGE_RUN,
                PermissionLevel.CAN_MANAGE,
                PermissionLevel.IS_OWNER,  # cannot be a group
            ],
            _simple,
        ),
        (
            "notebook",
            "notebooks",
            [PermissionLevel.CAN_READ, PermissionLevel.CAN_RUN, PermissionLevel.CAN_EDIT, PermissionLevel.CAN_MANAGE],
            _path,
        ),
        (
            "directory",
            "directories",
            [PermissionLevel.CAN_READ, PermissionLevel.CAN_RUN, PermissionLevel.CAN_EDIT, PermissionLevel.CAN_MANAGE],
            _path,
        ),
        (
            "workspace_file",
            "files",
            [PermissionLevel.CAN_READ, PermissionLevel.CAN_RUN, PermissionLevel.CAN_EDIT, PermissionLevel.CAN_MANAGE],
            _simple,
        ),
        (
            "workspace_file_path",
            "files",
            [PermissionLevel.CAN_READ, PermissionLevel.CAN_RUN, PermissionLevel.CAN_EDIT, PermissionLevel.CAN_MANAGE],
            _path,
        ),
        (
            "repo",
            "repos",
            [PermissionLevel.CAN_READ, PermissionLevel.CAN_RUN, PermissionLevel.CAN_EDIT, PermissionLevel.CAN_MANAGE],
            _path,
        ),
        ("authorization", "authorization", [PermissionLevel.CAN_USE], _simple),
        (
            "warehouse",
            "sql/warehouses",
            [PermissionLevel.CAN_USE, PermissionLevel.CAN_MANAGE],
            _simple,
        ),
        (
            "lakeview_dashboard",
            "dashboards",
            # The `CAN_READ` permission is consistent with the documentation (see below),
            # but not with the databricks UI as it shows `CAN_VIEW` instead.
            # https://docs.databricks.com/en/dashboards/tutorials/manage-permissions.html#get-workspace-object-permission-levels
            [PermissionLevel.CAN_EDIT, PermissionLevel.CAN_RUN, PermissionLevel.CAN_MANAGE, PermissionLevel.CAN_READ],
            _simple,
        ),
        (
            "dashboard",
            "sql/dashboards",
            [PermissionLevel.CAN_EDIT, PermissionLevel.CAN_RUN, PermissionLevel.CAN_MANAGE, PermissionLevel.CAN_VIEW],
            _simple,
        ),
        (
            "alert",
            "sql/alerts",
            [PermissionLevel.CAN_EDIT, PermissionLevel.CAN_RUN, PermissionLevel.CAN_MANAGE, PermissionLevel.CAN_VIEW],
            _simple,
        ),
        (
            "query",
            "sql/queries",
            [PermissionLevel.CAN_EDIT, PermissionLevel.CAN_RUN, PermissionLevel.CAN_MANAGE, PermissionLevel.CAN_VIEW],
            _simple,
        ),
        (
            "experiment",
            "experiments",
            [PermissionLevel.CAN_READ, PermissionLevel.CAN_EDIT, PermissionLevel.CAN_MANAGE],
            _simple,
        ),
        (
            "registered_model",
            "registered-models",
            [
                PermissionLevel.CAN_READ,
                PermissionLevel.CAN_EDIT,
                PermissionLevel.CAN_MANAGE_STAGING_VERSIONS,
                PermissionLevel.CAN_MANAGE_PRODUCTION_VERSIONS,
                PermissionLevel.CAN_MANAGE,
            ],
            _simple,
        ),
        (
            "serving_endpoint",
            "serving-endpoints",
            [PermissionLevel.CAN_VIEW, PermissionLevel.CAN_MANAGE, PermissionLevel.CAN_QUERY],
            _simple,
        ),
        (
            "feature_table",
            "feature-tables",
            [PermissionLevel.CAN_VIEW_METADATA, PermissionLevel.CAN_EDIT_METADATA, PermissionLevel.CAN_MANAGE],
            _simple,
        ),
    ]


def _redash_permissions_mapping():
    def _simple(_, object_id):
        return object_id

    return [
        (
            "query",
            ObjectTypePlural.QUERIES,
            [
                sql.PermissionLevel.CAN_VIEW,
                sql.PermissionLevel.CAN_RUN,
                sql.PermissionLevel.CAN_MANAGE,
                sql.PermissionLevel.CAN_EDIT,
            ],
            _simple,
        ),
        (
            "alert",
            ObjectTypePlural.ALERTS,
            [
                sql.PermissionLevel.CAN_VIEW,
                sql.PermissionLevel.CAN_RUN,
                sql.PermissionLevel.CAN_MANAGE,
                sql.PermissionLevel.CAN_EDIT,
            ],
            _simple,
        ),
        (
            "dashboard",
            ObjectTypePlural.DASHBOARDS,
            [
                sql.PermissionLevel.CAN_VIEW,
                sql.PermissionLevel.CAN_RUN,
                sql.PermissionLevel.CAN_MANAGE,
                sql.PermissionLevel.CAN_EDIT,
            ],
            _simple,
        ),
    ]


class _PermissionsChange:
    def __init__(self, object_id: str, before: list[iam.AccessControlRequest], after: list[iam.AccessControlRequest]):
        self.object_id = object_id
        self.before = before
        self.after = after

    @staticmethod
    def _principal(acr: iam.AccessControlRequest) -> str:
        if acr.user_name is not None:
            return f"user_name {acr.user_name}"
        if acr.group_name is not None:
            return f"group_name {acr.group_name}"
        return f"service_principal_name {acr.service_principal_name}"

    def _list(self, acl: list[iam.AccessControlRequest]):
        return ", ".join(f"{self._principal(_)} {_.permission_level.value}" for _ in acl)

    def __repr__(self):
        return f"{self.object_id} [{self._list(self.before)}] -> [{self._list(self.after)}]"


class _RedashPermissionsChange:
    def __init__(self, object_id: str, before: list[sql.AccessControl], after: list[sql.AccessControl]):
        self.object_id = object_id
        self.before = before
        self.after = after

    @staticmethod
    def _principal(acr: sql.AccessControl) -> str:
        if acr.user_name is not None:
            return f"user_name {acr.user_name}"
        return f"group_name {acr.group_name}"

    def _list(self, acl: list[sql.AccessControl]):
        return ", ".join(f"{self._principal(_)} {_.permission_level.value}" for _ in acl)

    def __repr__(self):
        return f"{self.object_id} [{self._list(self.before)}] -> [{self._list(self.after)}]"


def _make_permissions_factory(name, resource_type, levels, id_retriever):
    def _non_inherited(x: iam.ObjectPermissions):
        out: list[iam.AccessControlRequest] = []
        assert x.access_control_list is not None
        for access_control in x.access_control_list:
            if not access_control.all_permissions:
                continue
            for permission in access_control.all_permissions:
                if not permission.inherited:
                    continue
                out.append(
                    iam.AccessControlRequest(
                        permission_level=permission.permission_level,
                        group_name=access_control.group_name,
                        user_name=access_control.user_name,
                        service_principal_name=access_control.service_principal_name,
                    )
                )
        return out

    def _make_permissions(ws):
        def create(
            *,
            object_id: str,
            permission_level: iam.PermissionLevel | None = None,
            group_name: str | None = None,
            user_name: str | None = None,
            service_principal_name: str | None = None,
            access_control_list: list[iam.AccessControlRequest] | None = None,
        ):
            nothing_specified = permission_level is None and access_control_list is None
            both_specified = permission_level is not None and access_control_list is not None
            if nothing_specified or both_specified:
                msg = "either permission_level or access_control_list has to be specified"
                raise ValueError(msg)

            object_id = id_retriever(ws, object_id)
            initial = _non_inherited(ws.permissions.get(resource_type, object_id))
            if access_control_list is None:
                if permission_level not in levels:
                    assert permission_level is not None
                    names = ", ".join(_.value for _ in levels)
                    msg = f"invalid permission level: {permission_level.value}. Valid levels: {names}"
                    raise ValueError(msg)

                access_control_list = []
                if group_name is not None:
                    access_control_list.append(
                        iam.AccessControlRequest(
                            group_name=group_name,
                            permission_level=permission_level,
                        )
                    )
                if user_name is not None:
                    access_control_list.append(
                        iam.AccessControlRequest(
                            user_name=user_name,
                            permission_level=permission_level,
                        )
                    )
                if service_principal_name is not None:
                    access_control_list.append(
                        iam.AccessControlRequest(
                            service_principal_name=service_principal_name,
                            permission_level=permission_level,
                        )
                    )
            ws.permissions.update(resource_type, object_id, access_control_list=access_control_list)
            return _PermissionsChange(object_id, initial, access_control_list)

        def remove(change: _PermissionsChange):
            ws.permissions.set(resource_type, change.object_id, access_control_list=change.before)

        yield from factory(f"{name} permissions", create, remove)

    return _make_permissions


def _make_redash_permissions_factory(name, resource_type, levels, id_retriever):
    def _non_inherited(x: GetResponse):
        out: list[sql.AccessControl] = []
        assert x.access_control_list is not None
        for access_control in x.access_control_list:
            out.append(
                sql.AccessControl(
                    permission_level=access_control.permission_level,
                    group_name=access_control.group_name,
                    user_name=access_control.user_name,
                )
            )
        return out

    def _make_permissions(ws):
        def create(
            *,
            object_id: str,
            permission_level: sql.PermissionLevel | None = None,
            group_name: str | None = None,
            user_name: str | None = None,
            access_control_list: list[sql.AccessControl] | None = None,
        ):
            nothing_specified = permission_level is None and access_control_list is None
            both_specified = permission_level is not None and access_control_list is not None
            if nothing_specified or both_specified:
                msg = "either permission_level or access_control_list has to be specified"
                raise ValueError(msg)

            object_id = id_retriever(ws, object_id)
            initial = _non_inherited(ws.dbsql_permissions.get(resource_type, object_id))

            if access_control_list is None:
                if permission_level not in levels:
                    assert permission_level is not None
                    names = ", ".join(_.value for _ in levels)
                    msg = f"invalid permission level: {permission_level.value}. Valid levels: {names}"
                    raise ValueError(msg)

                access_control_list = []
                if group_name is not None:
                    access_control_list.append(
                        sql.AccessControl(
                            group_name=group_name,
                            permission_level=permission_level,
                        )
                    )
                if user_name is not None:
                    access_control_list.append(
                        sql.AccessControl(
                            user_name=user_name,
                            permission_level=permission_level,
                        )
                    )

            ws.dbsql_permissions.set(resource_type, object_id, access_control_list=access_control_list)
            return _RedashPermissionsChange(object_id, initial, access_control_list)

        def remove(change: _RedashPermissionsChange):
            ws.dbsql_permissions.set(
                sql.ObjectTypePlural(resource_type), change.object_id, access_control_list=change.before
            )

        yield from factory(f"{name} permissions", create, remove)

    return _make_permissions


for name, resource_type, levels, id_retriever in _permissions_mapping():
    # wrap function factory, otherwise loop scope sticks the wrong way
    locals()[f"make_{name}_permissions"] = pytest.fixture(
        _make_permissions_factory(name, resource_type, levels, id_retriever)
    )

for name, resource_type, levels, id_retriever in _redash_permissions_mapping():
    # wrap function factory, otherwise loop scope sticks the wrong way
    locals()[f"make_{name}_permissions"] = pytest.fixture(
        _make_redash_permissions_factory(name, resource_type, levels, id_retriever)
    )


@pytest.fixture
def make_secret_scope(ws, make_random):
    def create(**kwargs):
        name = f"sdk-{make_random(4)}-{get_purge_suffix()}"
        ws.secrets.create_scope(name, **kwargs)
        return name

    yield from factory("secret scope", create, lambda scope: ws.secrets.delete_scope(scope))


@pytest.fixture
def make_secret_scope_acl(ws):
    def create(*, scope: str, principal: str, permission: workspace.AclPermission):
        ws.secrets.put_acl(scope, principal, permission)
        return scope, principal

    yield from factory("secret scope acl", create, lambda x: ws.secrets.delete_acl(x[0], x[1]))


@pytest.fixture
def make_notebook(ws, make_random):
    def create(
        *,
        path: str | Path | None = None,
        content: BinaryIO | None = None,
        language: Language = Language.PYTHON,
        format: ImportFormat = ImportFormat.SOURCE,  # pylint:  disable=redefined-builtin
        overwrite: bool = False,
    ) -> str:
        if path is None:
            path = f"/Users/{ws.current_user.me().user_name}/sdk-{make_random(4)}-{get_purge_suffix()}"
        elif isinstance(path, pathlib.Path):
            path = str(path)
        if content is None:
            content = io.BytesIO(b"print(1)")
        path = str(path)
        ws.workspace.upload(path, content, language=language, format=format, overwrite=overwrite)
        return path

    yield from factory("notebook", create, lambda x: ws.workspace.delete(x))


@pytest.fixture
def make_directory(ws, make_random):
    def create(*, path: str | None = None):
        if path is None:
            path = f"/Users/{ws.current_user.me().user_name}/sdk-{make_random(4)}-{get_purge_suffix()}"
        ws.workspace.mkdirs(path)
        return path

    yield from factory("directory", create, lambda x: ws.workspace.delete(x, recursive=True))


@pytest.fixture
def make_repo(ws, make_random):
    def create(*, url=None, provider=None, path=None, **kwargs):
        if path is None:
            path = f"/Repos/{ws.current_user.me().user_name}/sdk-{make_random(4)}-{get_purge_suffix()}"
        if url is None:
            url = "https://github.com/shreyas-goenka/empty-repo.git"
        if provider is None:
            provider = "github"
        return ws.repos.create(url, provider, path=path, **kwargs)

    yield from factory("repo", create, lambda x: ws.repos.delete(x.id))


@pytest.fixture
def make_user(ws, make_random):

    @retried(on=[ResourceConflict], timeout=timedelta(seconds=30))
    def create(**kwargs):
        user = ws.users.create(user_name=f"sdk-{make_random(4)}-{get_purge_suffix()}@example.com".lower(), **kwargs)
        return user

    yield from factory("workspace user", create, lambda item: ws.users.delete(item.id))


def _scim_values(ids: list[str]) -> list[iam.ComplexValue]:
    return [iam.ComplexValue(value=x) for x in ids]


def _make_group(name, cfg, interface, make_random):
    @retried(on=[ResourceConflict], timeout=timedelta(seconds=30))
    def create(
        *,
        members: list[str] | None = None,
        roles: list[str] | None = None,
        entitlements: list[str] | None = None,
        display_name: str | None = None,
        wait_for_provisioning: bool = False,
        **kwargs,
    ):
        kwargs["display_name"] = f"sdk-{make_random(4)}-{get_purge_suffix()}" if display_name is None else display_name
        if members is not None:
            kwargs["members"] = _scim_values(members)
        if roles is not None:
            kwargs["roles"] = _scim_values(roles)
        if entitlements is not None:
            kwargs["entitlements"] = _scim_values(entitlements)
        # TODO: REQUEST_LIMIT_EXCEEDED: GetUserPermissionsRequest RPC token bucket limit has been exceeded.
        group = interface.create(**kwargs)
        if cfg.is_account_client:
            logger.info(f"Account group {group.display_name}: {cfg.host}/users/groups/{group.id}/members")
        else:
            logger.info(f"Workspace group {group.display_name}: {cfg.host}#setting/accounts/groups/{group.id}")

        @retried(on=[NotFound], timeout=timedelta(minutes=2))
        def _wait_for_provisioning() -> None:
            interface.get(group.id)

        if wait_for_provisioning:
            _wait_for_provisioning()

        return group

    yield from factory(name, create, lambda item: interface.delete(item.id))


@pytest.fixture
def make_group(ws, make_random):
    yield from _make_group("workspace group", ws.config, ws.groups, make_random)


@pytest.fixture
def make_acc_group(acc, make_random):
    yield from _make_group("account group", acc.config, acc.groups, make_random)


@pytest.fixture
def migrated_group(acc, ws, make_group, make_acc_group):
    """Create a pair of groups in workspace and account. Assign account group to workspace."""
    ws_group = make_group()
    acc_group = make_acc_group()
    acc.workspace_assignment.update(ws.get_workspace_id(), acc_group.id, permissions=[iam.WorkspacePermission.USER])
    return MigratedGroup.partial_info(ws_group, acc_group)


@pytest.fixture
def make_cluster_policy(ws, make_random):
    def create(*, name: str | None = None, **kwargs):
        if name is None:
            name = f"sdk-{make_random(4)}-{get_purge_suffix()}"
        if "definition" not in kwargs:
            kwargs["definition"] = json.dumps(
                {
                    "spark_conf.spark.databricks.delta.preview.enabled": {"type": "fixed", "value": "true"},
                }
            )
        cluster_policy = ws.cluster_policies.create(name=name, **kwargs)
        logger.info(
            f"Cluster policy: {ws.config.host}#setting/clusters/cluster-policies/view/{cluster_policy.policy_id}"
        )
        return cluster_policy

    yield from factory("cluster policy", create, lambda item: ws.cluster_policies.delete(item.policy_id))


@pytest.fixture
def make_cluster(ws, make_random):
    def create(
        *,
        single_node: bool = False,
        cluster_name: str | None = None,
        spark_version: str | None = None,
        autotermination_minutes=10,
        **kwargs,
    ):
        if cluster_name is None:
            cluster_name = f"sdk-{make_random(4)}"
        if spark_version is None:
            spark_version = ws.clusters.select_spark_version(latest=True)
        if single_node:
            kwargs["num_workers"] = 0
            if "spark_conf" in kwargs:
                kwargs["spark_conf"] = kwargs["spark_conf"] | {
                    "spark.databricks.cluster.profile": "singleNode",
                    "spark.master": "local[*]",
                }
            else:
                kwargs["spark_conf"] = {"spark.databricks.cluster.profile": "singleNode", "spark.master": "local[*]"}
            kwargs["custom_tags"] = {"ResourceClass": "SingleNode"}
        if "instance_pool_id" not in kwargs:
            kwargs["node_type_id"] = ws.clusters.select_node_type(local_disk=True, min_memory_gb=16)

        if "custom_tags" not in kwargs:
            kwargs["custom_tags"] = {"RemoveAfter": get_test_purge_time()}
        else:
            kwargs["custom_tags"]["RemoveAfter"] = get_test_purge_time()
        return ws.clusters.create(
            cluster_name=cluster_name,
            spark_version=spark_version,
            autotermination_minutes=autotermination_minutes,
            **kwargs,
        )

    yield from factory("cluster", create, lambda item: ws.clusters.permanent_delete(item.cluster_id))


@pytest.fixture
def make_experiment(ws, make_random):
    def create(
        *,
        path: str | None = None,
        experiment_name: str | None = None,
        **kwargs,
    ):
        if path is None:
            path = f"/Users/{ws.current_user.me().user_name}/{make_random(4)}-{get_purge_suffix()}"
        if experiment_name is None:
            # The purge suffix is needed here as well, just in case the path was supplied.
            experiment_name = f"sdk-{make_random(4)}-{get_purge_suffix()}"

        try:
            ws.workspace.mkdirs(path)
        except DatabricksError:
            pass

        return ws.experiments.create_experiment(name=f"{path}/{experiment_name}", **kwargs)

    yield from factory("experiment", create, lambda item: ws.experiments.delete_experiment(item.experiment_id))


@pytest.fixture
def make_instance_pool(ws, make_random):
    def create(*, instance_pool_name=None, node_type_id=None, **kwargs):
        if instance_pool_name is None:
            instance_pool_name = f"sdk-{make_random(4)}"
        if node_type_id is None:
            node_type_id = ws.clusters.select_node_type(local_disk=True, min_memory_gb=16)
        return ws.instance_pools.create(
            instance_pool_name, node_type_id, custom_tags={"RemoveAfter": get_test_purge_time()}, **kwargs
        )

    yield from factory("instance pool", create, lambda item: ws.instance_pools.delete(item.instance_pool_id))


@pytest.fixture
def make_job(ws, make_random, make_notebook):
    def create(notebook_path: str | Path | None = None, **kwargs):
        if "name" not in kwargs:
            kwargs["name"] = f"sdk-{make_random(4)}"
        task_spark_conf = kwargs.pop("spark_conf", None)
        libraries = kwargs.pop("libraries", None)
        if isinstance(notebook_path, pathlib.Path):
            notebook_path = str(notebook_path)
        if not notebook_path:
            notebook_path = make_notebook()
        assert notebook_path is not None
        if "tasks" not in kwargs:
            kwargs["tasks"] = [
                jobs.Task(
                    task_key=make_random(4),
                    description=make_random(4),
                    new_cluster=compute.ClusterSpec(
                        num_workers=1,
                        node_type_id=ws.clusters.select_node_type(local_disk=True, min_memory_gb=16),
                        spark_version=ws.clusters.select_spark_version(latest=True),
                        spark_conf=task_spark_conf,
                    ),
                    notebook_task=jobs.NotebookTask(notebook_path=str(notebook_path)),
                    libraries=libraries,
                    timeout_seconds=0,
                )
            ]

        # add RemoveAfter tag for test job cleanup
        date_to_remove = get_test_purge_time()
        remove_after_tag = {"key": "RemoveAfter", "value": date_to_remove}

        if 'tags' not in kwargs:
            kwargs["tags"] = [remove_after_tag]
        else:
            kwargs["tags"].append(remove_after_tag)

        job = ws.jobs.create(**kwargs)
        logger.info(f"Job: {ws.config.host}#job/{job.job_id}")
        return job

    yield from factory("job", create, lambda item: ws.jobs.delete(item.job_id))


@pytest.fixture
def make_model(ws, make_random):
    def create(
        *,
        model_name: str | None = None,
        **kwargs,
    ):
        if model_name is None:
            model_name = f"sdk-{make_random(4)}"
        remove_after_tag = ModelTag(key="RemoveAfter", value=get_test_purge_time())
        if 'tags' not in kwargs:
            kwargs["tags"] = [remove_after_tag]
        else:
            kwargs["tags"].append(remove_after_tag)

        created_model = ws.model_registry.create_model(model_name, **kwargs)
        model = ws.model_registry.get_model(created_model.registered_model.name)
        return model.registered_model_databricks

    yield from factory("model", create, lambda item: ws.model_registry.delete_model(item.id))


@pytest.fixture
def make_pipeline(ws, make_random, make_notebook):
    def create(**kwargs) -> pipelines.CreatePipelineResponse:
        if "name" not in kwargs:
            kwargs["name"] = f"sdk-{make_random(4)}-{get_purge_suffix()}"
        if "libraries" not in kwargs:
            kwargs["libraries"] = [pipelines.PipelineLibrary(notebook=pipelines.NotebookLibrary(path=make_notebook()))]
        if "clusters" not in kwargs:
            kwargs["clusters"] = [
                pipelines.PipelineCluster(
                    node_type_id=ws.clusters.select_node_type(local_disk=True, min_memory_gb=16),
                    label="default",
                    num_workers=1,
                    custom_tags={"cluster_type": "default", "RemoveAfter": get_test_purge_time()},
                )
            ]
        return ws.pipelines.create(continuous=False, **kwargs)

    yield from factory("delta live table", create, lambda item: ws.pipelines.delete(item.pipeline_id))


@pytest.fixture
def make_warehouse(ws, make_random):
    def create(
        *,
        warehouse_name: str | None = None,
        warehouse_type: CreateWarehouseRequestWarehouseType | None = None,
        cluster_size: str | None = None,
        max_num_clusters: int = 1,
        enable_serverless_compute: bool = False,
        **kwargs,
    ):
        if warehouse_name is None:
            warehouse_name = f"sdk-{make_random(4)}"
        if warehouse_type is None:
            warehouse_type = CreateWarehouseRequestWarehouseType.PRO
        if cluster_size is None:
            cluster_size = "2X-Small"

        remove_after_tags = EndpointTags(custom_tags=[EndpointTagPair(key="RemoveAfter", value=get_test_purge_time())])
        return ws.warehouses.create(
            name=warehouse_name,
            cluster_size=cluster_size,
            warehouse_type=warehouse_type,
            max_num_clusters=max_num_clusters,
            enable_serverless_compute=enable_serverless_compute,
            tags=remove_after_tags,
            **kwargs,
        )

    yield from factory("warehouse", create, lambda item: ws.warehouses.delete(item.id))


def _is_in_debug() -> bool:
    return os.path.basename(sys.argv[0]) in {"_jb_pytest_runner.py", "testlauncher.py"}


@pytest.fixture
def debug_env_name():
    # Alternatively, we could use @pytest.mark.xxx, but
    # not sure how reusable it becomes then.
    #
    # we don't use scope=session, as monkeypatch.setenv
    # doesn't work on a session level
    return "UNKNOWN"


@pytest.fixture
def debug_env(monkeypatch, debug_env_name) -> MutableMapping[str, str]:
    if not _is_in_debug():
        return os.environ
    conf_file = pathlib.Path.home() / ".databricks/debug-env.json"
    if not conf_file.exists():
        return os.environ
    with conf_file.open("r") as f:
        conf = json.load(f)
        if debug_env_name not in conf:
            sys.stderr.write(f"""{debug_env_name} not found in ~/.databricks/debug-env.json""")
            msg = f"{debug_env_name} not found in ~/.databricks/debug-env.json"
            raise KeyError(msg)
        for k, v in conf[debug_env_name].items():
            monkeypatch.setenv(k, v)
    return os.environ


@pytest.fixture
def env_or_skip(debug_env) -> Callable[[str], str]:
    skip = pytest.skip
    if _is_in_debug():
        skip = pytest.fail  # type: ignore[assignment]

    def inner(var: str) -> str:
        if var not in debug_env:
            skip(f"Environment variable {var} is missing")
        return debug_env[var]

    return inner


@pytest.fixture
def sql_backend(ws, env_or_skip) -> StatementExecutionBackend:
    warehouse_id = env_or_skip("TEST_DEFAULT_WAREHOUSE_ID")
    return StatementExecutionBackend(ws, warehouse_id)


@pytest.fixture
def inventory_schema(make_schema):
    return make_schema(catalog_name="hive_metastore").name


@pytest.fixture
def make_catalog(ws, sql_backend, make_random) -> Generator[Callable[..., CatalogInfo], None, None]:
    def create() -> CatalogInfo:
        name = f"ucx_c{make_random(4).lower()}_{get_purge_suffix()}"
        sql_backend.execute(f"CREATE CATALOG {name}")
        catalog_info = ws.catalogs.get(name)
        return catalog_info

    yield from factory(
        "catalog",
        create,
        lambda catalog_info: ws.catalogs.delete(catalog_info.full_name, force=True),
    )


@pytest.fixture
def make_schema(ws, sql_backend, make_random) -> Generator[Callable[..., SchemaInfo], None, None]:
    def create(*, catalog_name: str = "hive_metastore", name: str | None = None) -> SchemaInfo:
        if name is None:
            name = f"ucx_S{make_random(4)}".lower()
        full_name = f"{catalog_name}.{name}".lower()
        sql_backend.execute(f"CREATE SCHEMA {full_name} WITH DBPROPERTIES (RemoveAfter={get_test_purge_time()})")
        schema_info = SchemaInfo(catalog_name=catalog_name, name=name, full_name=full_name)
        logger.info(
            f"Schema {schema_info.full_name}: "
            f"{ws.config.host}/explore/data/{schema_info.catalog_name}/{schema_info.name}"
        )
        return schema_info

    def remove(schema_info: SchemaInfo):
        try:
            sql_backend.execute(f"DROP SCHEMA IF EXISTS {schema_info.full_name} CASCADE")
        except RuntimeError as e:
            if "SCHEMA_NOT_FOUND" in str(e):
                logger.warning("Schema was already dropped while executing the test", exc_info=e)
            else:
                raise e

    yield from factory("schema", create, remove)


@pytest.fixture
# pylint: disable-next=too-many-statements
def make_table(ws, sql_backend, make_schema, make_random) -> Generator[Callable[..., TableInfo], None, None]:
    def create(  # pylint: disable=too-many-locals,too-many-arguments,too-many-statements
        *,
        catalog_name="hive_metastore",
        schema_name: str | None = None,
        name: str | None = None,
        ctas: str | None = None,
        non_delta: bool = False,
        external: bool = False,
        external_csv: str | None = None,
        external_delta: str | None = None,
        view: bool = False,
        tbl_properties: dict[str, str] | None = None,
        hiveserde_ddl: str | None = None,
        storage_override: str | None = None,
    ) -> TableInfo:
        if schema_name is None:
            schema = make_schema(catalog_name=catalog_name)
            catalog_name = schema.catalog_name
            schema_name = schema.name
        if name is None:
            name = f"ucx_T{make_random(4)}".lower()
        table_type: TableType | None = None
        data_source_format = None
        storage_location = None
        view_text = None
        full_name = f"{catalog_name}.{schema_name}.{name}".lower()
        ddl = f'CREATE {"VIEW" if view else "TABLE"} {full_name}'
        if view:
            table_type = TableType.VIEW
            view_text = ctas
        if ctas is not None:
            # temporary (if not view)
            ddl = f"{ddl} AS {ctas}"
        elif non_delta:
            table_type = TableType.EXTERNAL  # pylint: disable=redefined-variable-type
            data_source_format = DataSourceFormat.JSON
            storage_location = f"dbfs:/tmp/ucx_test_{make_random(4)}_{get_purge_suffix()}"
            # Modified, otherwise it will identify the table as a DB Dataset
            ddl = (
                f"{ddl} USING json location '{storage_location}' as SELECT * FROM "
                f"JSON.`dbfs:/databricks-datasets/iot-stream/data-device`"
            )
        elif external_csv is not None:
            table_type = TableType.EXTERNAL
            data_source_format = DataSourceFormat.CSV
            storage_location = external_csv
            ddl = f"{ddl} USING CSV OPTIONS (header=true) LOCATION '{storage_location}'"
        elif external_delta is not None:
            table_type = TableType.EXTERNAL
            data_source_format = DataSourceFormat.DELTA
            storage_location = external_delta
            ddl = f"{ddl} (id string) LOCATION '{storage_location}'"
        elif external:
            # external table
            table_type = TableType.EXTERNAL
            data_source_format = DataSourceFormat.DELTASHARING
            url = "s3a://databricks-datasets-oregon/delta-sharing/share/open-datasets.share"
            storage_location = f"{url}#delta_sharing.default.lending_club"
            ddl = f"{ddl} USING deltaSharing LOCATION '{storage_location}'"
        else:
            # managed table
            table_type = TableType.MANAGED
            data_source_format = DataSourceFormat.DELTA
            # TODO: Do we need a purge suffix to protect this location? Either comment on why not, or add it in.
            storage_location = f"dbfs:/user/hive/warehouse/{schema_name}/{name}"
            ddl = f"{ddl} (id INT, value STRING)"
        if tbl_properties:
            tbl_properties.update({"RemoveAfter": get_test_purge_time()})
        else:
            tbl_properties = {"RemoveAfter": get_test_purge_time()}

        str_properties = ",".join([f" '{k}' = '{v}' " for k, v in tbl_properties.items()])

        # table properties fails with CTAS statements
        alter_table_tbl_properties = ""
        if ctas or non_delta:
            alter_table_tbl_properties = (
                f'ALTER {"VIEW" if view else "TABLE"} {full_name} SET TBLPROPERTIES ({str_properties})'
            )
        else:
            ddl = f"{ddl} TBLPROPERTIES ({str_properties})"

        if hiveserde_ddl:
            ddl = hiveserde_ddl
            data_source_format = None
            table_type = TableType.EXTERNAL
            storage_location = storage_override

        sql_backend.execute(ddl)

        # CTAS AND NON_DELTA does not support TBLPROPERTIES
        if ctas or non_delta:
            sql_backend.execute(alter_table_tbl_properties)

        table_info = TableInfo(
            catalog_name=catalog_name,
            schema_name=schema_name,
            name=name,
            full_name=full_name,
            properties=tbl_properties,
            storage_location=storage_location,
            table_type=table_type,
            view_definition=view_text,
            data_source_format=data_source_format,
        )
        logger.info(
            f"Table {table_info.full_name}: "
            f"{ws.config.host}/explore/data/{table_info.catalog_name}/{table_info.schema_name}/{table_info.name}"
        )
        return table_info

    def remove(table_info: TableInfo):
        try:
            sql_backend.execute(f"DROP TABLE IF EXISTS {table_info.full_name}")
        except RuntimeError as e:
            if "Cannot drop a view" in str(e):
                sql_backend.execute(f"DROP VIEW IF EXISTS {table_info.full_name}")
            elif "SCHEMA_NOT_FOUND" in str(e):
                logger.warning("Schema was already dropped while executing the test", exc_info=e)
            else:
                raise e

    yield from factory("table", create, remove)


@pytest.fixture
def make_udf(
    ws,
    env_or_skip,
    sql_backend,
    make_schema,
    make_random,
) -> Generator[Callable[..., FunctionInfo], None, None]:
    def create(
        *,
        catalog_name="hive_metastore",
        schema_name: str | None = None,
        name: str | None = None,
        hive_udf: bool = False,
    ) -> FunctionInfo:
        if schema_name is None:
            schema = make_schema(catalog_name=catalog_name)
            catalog_name = schema.catalog_name
            schema_name = schema.name

        if name is None:
            name = f"ucx_t{make_random(4).lower()}_{get_purge_suffix()}"

        full_name = f"{catalog_name}.{schema_name}.{name}".lower()
        if hive_udf:
            cmd_exec = CommandExecutor(
                ws.clusters,
                ws.command_execution,
                lambda: env_or_skip("TEST_DEFAULT_CLUSTER_ID"),
                language=compute.Language.SQL,
            )
            ddl = f"CREATE FUNCTION {full_name} AS 'org.apache.hadoop.hive.ql.udf.generic.GenericUDFAbs';"
            cmd_exec.run(ddl)
        else:
            ddl = f"CREATE FUNCTION {full_name}(x INT) RETURNS FLOAT CONTAINS SQL DETERMINISTIC RETURN 0;"
            sql_backend.execute(ddl)
        udf_info = FunctionInfo(
            catalog_name=catalog_name,
            schema_name=schema_name,
            name=name,
            full_name=full_name,
        )

        logger.info(f"Function {udf_info.full_name} crated")
        return udf_info

    def remove(udf_info: FunctionInfo):
        try:
            sql_backend.execute(f"DROP FUNCTION IF EXISTS {udf_info.full_name}")
        except NotFound as e:
            if "SCHEMA_NOT_FOUND" in str(e):
                logger.warning("Schema was already dropped while executing the test", exc_info=e)
            else:
                raise e

    yield from factory("table", create, remove)


@pytest.fixture
def make_query(ws, make_table, make_random) -> Generator[LegacyQuery, None, None]:
    def create() -> LegacyQuery:
        table = make_table()
<<<<<<< HEAD
        query_name = f"ucx_query_Q{make_random(4)}_{get_purge_suffix()}"
        query = ws.queries.create(
=======
        query_name = f"ucx_query_Q{make_random(4)}"
        query = ws.queries_legacy.create(
>>>>>>> 622ed834
            name=query_name,
            description="TEST QUERY FOR UCX",
            query=f"SELECT * FROM {table.schema_name}.{table.name}",
            tags=["original_query_tag"],
        )
        logger.info(f"Query Created {query_name}: {ws.config.host}/sql/editor/{query.id}")
        return query

    def remove(query: LegacyQuery):
        try:
            ws.queries_legacy.delete(query_id=query.id)
        except RuntimeError as e:
            logger.info(f"Can't drop query {e}")

    yield from factory("query", create, remove)


@pytest.fixture
def make_storage_credential(ws):
    def create(
        *,
        credential_name: str,
        application_id: str = "",
        client_secret: str = "",
        directory_id: str = "",
        aws_iam_role_arn: str = "",
        read_only=False,
    ) -> StorageCredentialInfo:
        if aws_iam_role_arn != "":
            storage_credential = ws.storage_credentials.create(
                credential_name, aws_iam_role=AwsIamRoleRequest(role_arn=aws_iam_role_arn), read_only=read_only
            )
        else:
            azure_service_principal = AzureServicePrincipal(directory_id, application_id, client_secret)
            storage_credential = ws.storage_credentials.create(
                credential_name, azure_service_principal=azure_service_principal, read_only=read_only
            )
        return storage_credential

    def remove(storage_credential: StorageCredentialInfo):
        ws.storage_credentials.delete(storage_credential.name, force=True)

    yield from factory("storage_credential", create, remove)


@pytest.fixture
def make_serving_endpoint(ws, make_random, make_model):
    def create() -> Wait[ServingEndpointDetailed]:
        endpoint_name = make_random(4)
        model = make_model()
        endpoint = ws.serving_endpoints.create(
            endpoint_name,
            EndpointCoreConfigInput(
                served_models=[
                    ServedModelInput(model.name, "1", ServedModelInputWorkloadSize.SMALL, scale_to_zero_enabled=True)
                ]
            ),
            tags=[EndpointTag(key="RemoveAfter", value=get_test_purge_time())],
        )
        return endpoint

    def remove(endpoint_name: str):
        try:
            ws.serving_endpoints.delete(endpoint_name)
        except RuntimeError as e:
            logger.info(f"Can't remove endpoint {e}")

    yield from factory("Serving endpoint", create, remove)


@pytest.fixture
def make_feature_table(ws, make_random):
    def create():
        feature_table_name = make_random(6) + "." + make_random(6)
        table = ws.api_client.do(
            "POST",
            "/api/2.0/feature-store/feature-tables/create",
            body={"name": feature_table_name, "primary_keys": [{"name": "pk", "data_type": "string"}]},
        )
        return table['feature_table']

    def remove(table: dict):
        try:
            ws.api_client.do("DELETE", "/api/2.0/feature-store/feature-tables/delete", body={"name": table["name"]})
        except RuntimeError as e:
            logger.info(f"Can't remove feature table {e}")

    yield from factory("Feature table", create, remove)


@pytest.fixture
def make_dbfs_data_copy(ws, make_cluster, env_or_skip):
    _ = make_cluster  # Need cluster to copy data
    if ws.config.is_aws:
        cmd_exec = CommandExecutor(ws.clusters, ws.command_execution, lambda: env_or_skip("TEST_WILDCARD_CLUSTER_ID"))

    def create(*, src_path: str, dst_path: str, wait_for_provisioning=True):
        @retried(on=[NotFound], timeout=timedelta(minutes=2))
        def _wait_for_provisioning(path) -> None:
            if not ws.dbfs.exists(path):
                raise NotFound(f"Location not found: {path}")

        if ws.config.is_aws:
            cmd_exec.run(f"dbutils.fs.cp('{src_path}', '{dst_path}', recurse=True)")
        else:
            ws.dbfs.copy(src_path, dst_path, recursive=True)
            if wait_for_provisioning:
                _wait_for_provisioning(dst_path)
        return dst_path

    def remove(dst_path: str):
        if ws.config.is_aws:
            cmd_exec.run(f"dbutils.fs.rm('{dst_path}', recurse=True)")
        else:
            ws.dbfs.delete(dst_path, recursive=True)

    yield from factory("make_dbfs_data_copy", create, remove)


@pytest.fixture
def make_mounted_location(make_random, make_dbfs_data_copy, env_or_skip):
    """Make a copy of source data to a new location

    Use the fixture to avoid overlapping UC table path that will fail other external table migration tests.

    Note:
        This fixture is different to the other `make_` fixtures as it does not return a `Callable` to make the mounted
        location; the mounted location is made with fixture setup already.
    """
    existing_mounted_location = f'dbfs:/mnt/{env_or_skip("TEST_MOUNT_NAME")}/a/b/c'
    new_mounted_location = f'dbfs:/mnt/{env_or_skip("TEST_MOUNT_NAME")}/a/b/{make_random(4)}-{get_purge_suffix()}'
    make_dbfs_data_copy(src_path=existing_mounted_location, dst_path=new_mounted_location)
    return new_mounted_location


@pytest.fixture
def make_storage_dir(ws, env_or_skip):
    if ws.config.is_aws:
        cmd_exec = CommandExecutor(ws.clusters, ws.command_execution, lambda: env_or_skip("TEST_WILDCARD_CLUSTER_ID"))

    def create(*, path: str):
        if ws.config.is_aws:
            cmd_exec.run(f"dbutils.fs.mkdirs('{path}')")
        else:
            ws.dbfs.mkdirs(path)
        return path

    def remove(path: str):
        if ws.config.is_aws:
            cmd_exec.run(f"dbutils.fs.rm('{path}', recurse=True)")
        else:
            ws.dbfs.delete(path, recursive=True)

    yield from factory("make_storage_dir", create, remove)


@pytest.fixture
def make_dashboard(ws: WorkspaceClient, make_random: Callable[[int], str], make_query):
    """Create a legacy dashboard.

    This fixture is used to test migrating legacy dashboards to Lakeview.
    """

    def create() -> Dashboard:
        query = make_query()
        viz = ws.query_visualizations_legacy.create(
            type="table",
            query_id=query.id,
            options={
                "itemsPerPage": 1,
                "condensed": True,
                "withRowNumber": False,
                "version": 2,
                "columns": [
                    {"name": "id", "title": "id", "allowSearch": True},
                ],
            },
        )

        dashboard_name = f"ucx_D{make_random(4)}_{get_purge_suffix()}"
        dashboard = ws.dashboards.create(name=dashboard_name, tags=["original_dashboard_tag"])
        assert dashboard.id is not None
        ws.dashboard_widgets.create(
            dashboard_id=dashboard.id,
            visualization_id=viz.id,
            width=1,
            options=WidgetOptions(
                title="",
                position=WidgetPosition(
                    col=0,
                    row=0,
                    size_x=3,
                    size_y=3,
                ),
            ),
        )
        logger.info(f"Dashboard Created {dashboard_name}: {ws.config.host}/sql/dashboards/{dashboard.id}")
        return dashboard

    def remove(dashboard: Dashboard) -> None:
        try:
            assert dashboard.id is not None
            ws.dashboards.delete(dashboard_id=dashboard.id)
        except RuntimeError as e:
            logger.info(f"Can't delete dashboard {e}")

    yield from factory("dashboard", create, remove)


@pytest.fixture
def make_lakeview_dashboard(ws, make_random, env_or_skip):
    """Create a lakeview dashboard."""
    warehouse_id = env_or_skip("TEST_DEFAULT_WAREHOUSE_ID")
    serialized_dashboard = {
        "datasets": [{"name": "fourtytwo", "displayName": "count", "query": "SELECT 42 AS count"}],
        "pages": [
            {
                "name": "count",
                "displayName": "Counter",
                "layout": [
                    {
                        "widget": {
                            "name": "counter",
                            "queries": [
                                {
                                    "name": "main_query",
                                    "query": {
                                        "datasetName": "fourtytwo",
                                        "fields": [{"name": "count", "expression": "`count`"}],
                                        "disaggregated": True,
                                    },
                                }
                            ],
                            "spec": {
                                "version": 2,
                                "widgetType": "counter",
                                "encodings": {"value": {"fieldName": "count", "displayName": "count"}},
                            },
                        },
                        "position": {"x": 0, "y": 0, "width": 1, "height": 3},
                    }
                ],
            }
        ],
    }

    def create(display_name: str = "") -> SDKDashboard:
        if display_name:
            display_name = f"{display_name} ({make_random()})"
        else:
            display_name = f"created_by_ucx_{make_random()}_{get_purge_suffix()}"
        dashboard = ws.lakeview.create(
            display_name,
            serialized_dashboard=json.dumps(serialized_dashboard),
            warehouse_id=warehouse_id,
        )
        ws.lakeview.publish(dashboard.dashboard_id)
        return dashboard

    def delete(dashboard: SDKDashboard) -> None:
        ws.lakeview.trash(dashboard.dashboard_id)

    yield from factory("dashboard", create, delete)


def get_test_purge_time(timeout: timedelta = TEST_RESOURCE_PURGE_TIMEOUT) -> str:
    """Purge time for test objects, representing the (UTC-based) hour from which objects may be purged."""
    # Note: this code is duplicated in the workflow installer (WorkflowsDeployment) so that it can avoid the
    # transitive pytest deployment from this module.
    now = datetime.now(timezone.utc)
    purge_deadline = now + timeout
    # Round UP to the next hour boundary: that is when resources will be deleted.
    purge_hour = purge_deadline + (datetime.min.replace(tzinfo=timezone.utc) - purge_deadline) % timedelta(hours=1)
    return purge_hour.strftime("%Y%m%d%H")


def get_purge_suffix() -> str:
    """HEX-encoded purge time suffix for test objects."""
    return f'ra{int(get_test_purge_time()):x}'<|MERGE_RESOLUTION|>--- conflicted
+++ resolved
@@ -1199,13 +1199,8 @@
 def make_query(ws, make_table, make_random) -> Generator[LegacyQuery, None, None]:
     def create() -> LegacyQuery:
         table = make_table()
-<<<<<<< HEAD
         query_name = f"ucx_query_Q{make_random(4)}_{get_purge_suffix()}"
-        query = ws.queries.create(
-=======
-        query_name = f"ucx_query_Q{make_random(4)}"
         query = ws.queries_legacy.create(
->>>>>>> 622ed834
             name=query_name,
             description="TEST QUERY FOR UCX",
             query=f"SELECT * FROM {table.schema_name}.{table.name}",
