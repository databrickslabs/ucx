import io
import json
import logging
import os
import pathlib
import shutil
import string
import subprocess
import sys
from collections.abc import Callable, Generator, MutableMapping
from datetime import timedelta
from pathlib import Path
from typing import BinaryIO

import pytest
from databricks.sdk import AccountClient, WorkspaceClient
from databricks.sdk.core import DatabricksError
from databricks.sdk.errors import NotFound, ResourceConflict
from databricks.sdk.retries import retried
from databricks.sdk.service import compute, iam, jobs, pipelines, sql, workspace
from databricks.sdk.service._internal import Wait
from databricks.sdk.service.catalog import (
    AwsIamRole,
    AzureServicePrincipal,
    CatalogInfo,
    DataSourceFormat,
    FunctionInfo,
    SchemaInfo,
    StorageCredentialInfo,
    TableInfo,
    TableType,
)
from databricks.sdk.service.serving import (
    EndpointCoreConfigInput,
    ServedModelInput,
    ServedModelInputWorkloadSize,
    ServingEndpointDetailed,
)
from databricks.sdk.service.sql import (
    CreateWarehouseRequestWarehouseType,
    GetResponse,
    ObjectTypePlural,
    Query,
    QueryInfo,
)
from databricks.sdk.service.workspace import ImportFormat

from databricks.labs.ucx.framework.crawlers import StatementExecutionBackend

# this file will get to databricks-labs-pytester project and be maintained/refactored there
# pylint: disable=redefined-outer-name,too-many-try-statements,import-outside-toplevel,unnecessary-lambda,too-complex,invalid-name

logger = logging.getLogger(__name__)


def factory(name, create, remove):
    cleanup = []

    def inner(**kwargs):
        x = create(**kwargs)
        logger.debug(f"added {name} fixture: {x}")
        cleanup.append(x)
        return x

    yield inner
    logger.debug(f"clearing {len(cleanup)} {name} fixtures")
    for x in cleanup:
        try:
            logger.debug(f"removing {name} fixture: {x}")
            remove(x)
        except DatabricksError as e:
            # TODO: fix on the databricks-labs-pytester level
            logger.debug(f"ignoring error while {name} {x} teardown: {e}")


@pytest.fixture
def fresh_wheel_file(tmp_path) -> Path:
    this_file = Path(__file__)
    project_root = this_file.parent.parent.parent.parent.parent.parent.absolute()
    # TODO: we can dynamically determine this with python -m build .
    wheel_name = "databricks_labs_ucx"

    build_root = tmp_path / fresh_wheel_file.__name__
    shutil.copytree(project_root, build_root)
    try:
        completed_process = subprocess.run(
            [sys.executable, "-m", "pip", "wheel", "."],
            capture_output=True,
            cwd=build_root,
            check=True,
        )
        if completed_process.returncode != 0:
            raise RuntimeError(completed_process.stderr)

        found_wheels = list(build_root.glob(f"{wheel_name}-*.whl"))
        if not found_wheels:
            msg = f"cannot find {wheel_name}-*.whl"
            raise RuntimeError(msg)
        if len(found_wheels) > 1:
            conflicts = ", ".join(str(whl) for whl in found_wheels)
            msg = f"more than one wheel match: {conflicts}"
            raise RuntimeError(msg)
        wheel_file = found_wheels[0]

        return wheel_file
    except subprocess.CalledProcessError as e:
        raise RuntimeError(e.stderr) from None


@pytest.fixture
def wsfs_wheel(ws, fresh_wheel_file, make_random):
    my_user = ws.current_user.me().user_name
    workspace_location = f"/Users/{my_user}/wheels/{make_random(10)}"
    ws.workspace.mkdirs(workspace_location)

    wsfs_wheel = f"{workspace_location}/{fresh_wheel_file.name}"
    with fresh_wheel_file.open("rb") as f:
        ws.workspace.upload(wsfs_wheel, f, format=ImportFormat.AUTO)

    yield wsfs_wheel

    ws.workspace.delete(workspace_location, recursive=True)


@pytest.fixture
def make_random():
    import random

    def inner(k=16) -> str:
        charset = string.ascii_uppercase + string.ascii_lowercase + string.digits
        return "".join(random.choices(charset, k=int(k)))

    return inner


@pytest.fixture
def product_info():
    return None, None


@pytest.fixture
def ws(product_info, debug_env) -> WorkspaceClient:
    # Use variables from Unified Auth
    # See https://databricks-sdk-py.readthedocs.io/en/latest/authentication.html
    product_name, product_version = product_info
    return WorkspaceClient(host=debug_env["DATABRICKS_HOST"], product=product_name, product_version=product_version)


@pytest.fixture
def acc(product_info, debug_env) -> AccountClient:
    # Use variables from Unified Auth
    # See https://databricks-sdk-py.readthedocs.io/en/latest/authentication.html
    product_name, product_version = product_info
    logger.debug(f"Running with {len(debug_env)} env variables")
    return AccountClient(
        host=debug_env["DATABRICKS_HOST"],
        account_id=debug_env["DATABRICKS_ACCOUNT_ID"],
        product=product_name,
        product_version=product_version,
    )


def _permissions_mapping():
    from databricks.sdk.service.iam import PermissionLevel

    def _simple(_, object_id):
        return object_id

    def _path(ws, path):
        return ws.workspace.get_status(path).object_id

    return [
        ("cluster_policy", "cluster-policies", [PermissionLevel.CAN_USE], _simple),
        (
            "instance_pool",
            "instance-pools",
            [PermissionLevel.CAN_ATTACH_TO, PermissionLevel.CAN_MANAGE],
            _simple,
        ),
        (
            "cluster",
            "clusters",
            [PermissionLevel.CAN_ATTACH_TO, PermissionLevel.CAN_RESTART, PermissionLevel.CAN_MANAGE],
            _simple,
        ),
        (
            "pipeline",
            "pipelines",
            [
                PermissionLevel.CAN_VIEW,
                PermissionLevel.CAN_RUN,
                PermissionLevel.CAN_MANAGE,
                PermissionLevel.IS_OWNER,  # cannot be a group
            ],
            _simple,
        ),
        (
            "job",
            "jobs",
            [
                PermissionLevel.CAN_VIEW,
                PermissionLevel.CAN_MANAGE_RUN,
                PermissionLevel.CAN_MANAGE,
                PermissionLevel.IS_OWNER,  # cannot be a group
            ],
            _simple,
        ),
        (
            "notebook",
            "notebooks",
            [PermissionLevel.CAN_READ, PermissionLevel.CAN_RUN, PermissionLevel.CAN_EDIT, PermissionLevel.CAN_MANAGE],
            _path,
        ),
        (
            "directory",
            "directories",
            [PermissionLevel.CAN_READ, PermissionLevel.CAN_RUN, PermissionLevel.CAN_EDIT, PermissionLevel.CAN_MANAGE],
            _path,
        ),
        (
            "workspace_file",
            "files",
            [PermissionLevel.CAN_READ, PermissionLevel.CAN_RUN, PermissionLevel.CAN_EDIT, PermissionLevel.CAN_MANAGE],
            _simple,
        ),
        (
            "workspace_file_path",
            "files",
            [PermissionLevel.CAN_READ, PermissionLevel.CAN_RUN, PermissionLevel.CAN_EDIT, PermissionLevel.CAN_MANAGE],
            _path,
        ),
        (
            "repo",
            "repos",
            [PermissionLevel.CAN_READ, PermissionLevel.CAN_RUN, PermissionLevel.CAN_EDIT, PermissionLevel.CAN_MANAGE],
            _path,
        ),
        ("authorization", "authorization", [PermissionLevel.CAN_USE], _simple),
        (
            "warehouse",
            "sql/warehouses",
            [PermissionLevel.CAN_USE, PermissionLevel.CAN_MANAGE],
            _simple,
        ),
        (
            "dashboard",
            "sql/dashboards",
            [PermissionLevel.CAN_EDIT, PermissionLevel.CAN_RUN, PermissionLevel.CAN_MANAGE, PermissionLevel.CAN_VIEW],
            _simple,
        ),
        (
            "alert",
            "sql/alerts",
            [PermissionLevel.CAN_EDIT, PermissionLevel.CAN_RUN, PermissionLevel.CAN_MANAGE, PermissionLevel.CAN_VIEW],
            _simple,
        ),
        (
            "query",
            "sql/queries",
            [PermissionLevel.CAN_EDIT, PermissionLevel.CAN_RUN, PermissionLevel.CAN_MANAGE, PermissionLevel.CAN_VIEW],
            _simple,
        ),
        (
            "experiment",
            "experiments",
            [PermissionLevel.CAN_READ, PermissionLevel.CAN_EDIT, PermissionLevel.CAN_MANAGE],
            _simple,
        ),
        (
            "registered_model",
            "registered-models",
            [
                PermissionLevel.CAN_READ,
                PermissionLevel.CAN_EDIT,
                PermissionLevel.CAN_MANAGE_STAGING_VERSIONS,
                PermissionLevel.CAN_MANAGE_PRODUCTION_VERSIONS,
                PermissionLevel.CAN_MANAGE,
            ],
            _simple,
        ),
        (
            "serving_endpoint",
            "serving-endpoints",
            [PermissionLevel.CAN_VIEW, PermissionLevel.CAN_MANAGE],
            _simple,
        ),
        (
            "feature_table",
            "feature-tables",
            [PermissionLevel.CAN_VIEW_METADATA, PermissionLevel.CAN_EDIT_METADATA, PermissionLevel.CAN_MANAGE],
            _simple,
        ),
    ]


def _redash_permissions_mapping():
    def _simple(_, object_id):
        return object_id

    return [
        (
            "query",
            ObjectTypePlural.QUERIES,
            [
                sql.PermissionLevel.CAN_VIEW,
                sql.PermissionLevel.CAN_RUN,
                sql.PermissionLevel.CAN_MANAGE,
                sql.PermissionLevel.CAN_EDIT,
            ],
            _simple,
        ),
        (
            "alert",
            ObjectTypePlural.ALERTS,
            [
                sql.PermissionLevel.CAN_VIEW,
                sql.PermissionLevel.CAN_RUN,
                sql.PermissionLevel.CAN_MANAGE,
                sql.PermissionLevel.CAN_EDIT,
            ],
            _simple,
        ),
        (
            "dashboard",
            ObjectTypePlural.DASHBOARDS,
            [
                sql.PermissionLevel.CAN_VIEW,
                sql.PermissionLevel.CAN_RUN,
                sql.PermissionLevel.CAN_MANAGE,
                sql.PermissionLevel.CAN_EDIT,
            ],
            _simple,
        ),
    ]


class _PermissionsChange:
    def __init__(self, object_id: str, before: list[iam.AccessControlRequest], after: list[iam.AccessControlRequest]):
        self.object_id = object_id
        self.before = before
        self.after = after

    @staticmethod
    def _principal(acr: iam.AccessControlRequest) -> str:
        if acr.user_name is not None:
            return f"user_name {acr.user_name}"
        if acr.group_name is not None:
            return f"group_name {acr.group_name}"
        return f"service_principal_name {acr.service_principal_name}"

    def _list(self, acl: list[iam.AccessControlRequest]):
        return ", ".join(f"{self._principal(_)} {_.permission_level.value}" for _ in acl)

    def __repr__(self):
        return f"{self.object_id} [{self._list(self.before)}] -> [{self._list(self.after)}]"


class _RedashPermissionsChange:
    def __init__(self, object_id: str, before: list[sql.AccessControl], after: list[sql.AccessControl]):
        self.object_id = object_id
        self.before = before
        self.after = after

    @staticmethod
    def _principal(acr: sql.AccessControl) -> str:
        if acr.user_name is not None:
            return f"user_name {acr.user_name}"
        return f"group_name {acr.group_name}"

    def _list(self, acl: list[sql.AccessControl]):
        return ", ".join(f"{self._principal(_)} {_.permission_level.value}" for _ in acl)

    def __repr__(self):
        return f"{self.object_id} [{self._list(self.before)}] -> [{self._list(self.after)}]"


def _make_permissions_factory(name, resource_type, levels, id_retriever):
    def _non_inherited(x: iam.ObjectPermissions):
        out: list[iam.AccessControlRequest] = []
        assert x.access_control_list is not None
        for access_control in x.access_control_list:
            if not access_control.all_permissions:
                continue
            for permission in access_control.all_permissions:
                if not permission.inherited:
                    continue
                out.append(
                    iam.AccessControlRequest(
                        permission_level=permission.permission_level,
                        group_name=access_control.group_name,
                        user_name=access_control.user_name,
                        service_principal_name=access_control.service_principal_name,
                    )
                )
        return out

    def _make_permissions(ws):
        def create(
            *,
            object_id: str,
            permission_level: iam.PermissionLevel | None = None,
            group_name: str | None = None,
            user_name: str | None = None,
            service_principal_name: str | None = None,
            access_control_list: list[iam.AccessControlRequest] | None = None,
        ):
            nothing_specified = permission_level is None and access_control_list is None
            both_specified = permission_level is not None and access_control_list is not None
            if nothing_specified or both_specified:
                msg = "either permission_level or access_control_list has to be specified"
                raise ValueError(msg)

            object_id = id_retriever(ws, object_id)
            initial = _non_inherited(ws.permissions.get(resource_type, object_id))
            if access_control_list is None:
                if permission_level not in levels:
                    assert permission_level is not None
                    names = ", ".join(_.value for _ in levels)
                    msg = f"invalid permission level: {permission_level.value}. Valid levels: {names}"
                    raise ValueError(msg)

                access_control_list = []
                if group_name is not None:
                    access_control_list.append(
                        iam.AccessControlRequest(
                            group_name=group_name,
                            permission_level=permission_level,
                        )
                    )
                if user_name is not None:
                    access_control_list.append(
                        iam.AccessControlRequest(
                            user_name=user_name,
                            permission_level=permission_level,
                        )
                    )
                if service_principal_name is not None:
                    access_control_list.append(
                        iam.AccessControlRequest(
                            service_principal_name=service_principal_name,
                            permission_level=permission_level,
                        )
                    )
            ws.permissions.update(resource_type, object_id, access_control_list=access_control_list)
            return _PermissionsChange(object_id, initial, access_control_list)

        def remove(change: _PermissionsChange):
            ws.permissions.set(resource_type, change.object_id, access_control_list=change.before)

        yield from factory(f"{name} permissions", create, remove)

    return _make_permissions


def _make_redash_permissions_factory(name, resource_type, levels, id_retriever):
    def _non_inherited(x: GetResponse):
        out: list[sql.AccessControl] = []
        assert x.access_control_list is not None
        for access_control in x.access_control_list:
            out.append(
                sql.AccessControl(
                    permission_level=access_control.permission_level,
                    group_name=access_control.group_name,
                    user_name=access_control.user_name,
                )
            )
        return out

    def _make_permissions(ws):
        def create(
            *,
            object_id: str,
            permission_level: sql.PermissionLevel | None = None,
            group_name: str | None = None,
            user_name: str | None = None,
            access_control_list: list[sql.AccessControl] | None = None,
        ):
            nothing_specified = permission_level is None and access_control_list is None
            both_specified = permission_level is not None and access_control_list is not None
            if nothing_specified or both_specified:
                msg = "either permission_level or access_control_list has to be specified"
                raise ValueError(msg)

            object_id = id_retriever(ws, object_id)
            initial = _non_inherited(ws.dbsql_permissions.get(resource_type, object_id))

            if access_control_list is None:
                if permission_level not in levels:
                    assert permission_level is not None
                    names = ", ".join(_.value for _ in levels)
                    msg = f"invalid permission level: {permission_level.value}. Valid levels: {names}"
                    raise ValueError(msg)

                access_control_list = []
                if group_name is not None:
                    access_control_list.append(
                        sql.AccessControl(
                            group_name=group_name,
                            permission_level=permission_level,
                        )
                    )
                if user_name is not None:
                    access_control_list.append(
                        sql.AccessControl(
                            user_name=user_name,
                            permission_level=permission_level,
                        )
                    )

            ws.dbsql_permissions.set(resource_type, object_id, access_control_list=access_control_list)
            return _RedashPermissionsChange(object_id, initial, access_control_list)

        def remove(change: _RedashPermissionsChange):
            ws.dbsql_permissions.set(
                sql.ObjectTypePlural(resource_type), change.object_id, access_control_list=change.before
            )

        yield from factory(f"{name} permissions", create, remove)

    return _make_permissions


for name, resource_type, levels, id_retriever in _permissions_mapping():
    # wrap function factory, otherwise loop scope sticks the wrong way
    locals()[f"make_{name}_permissions"] = pytest.fixture(
        _make_permissions_factory(name, resource_type, levels, id_retriever)
    )

for name, resource_type, levels, id_retriever in _redash_permissions_mapping():
    # wrap function factory, otherwise loop scope sticks the wrong way
    locals()[f"make_{name}_permissions"] = pytest.fixture(
        _make_redash_permissions_factory(name, resource_type, levels, id_retriever)
    )


@pytest.fixture
def make_secret_scope(ws, make_random):
    def create(**kwargs):
        name = f"sdk-{make_random(4)}"
        ws.secrets.create_scope(name, **kwargs)
        return name

    yield from factory("secret scope", create, lambda scope: ws.secrets.delete_scope(scope))


@pytest.fixture
def make_secret_scope_acl(ws):
    def create(*, scope: str, principal: str, permission: workspace.AclPermission):
        ws.secrets.put_acl(scope, principal, permission)
        return scope, principal

    yield from factory("secret scope acl", create, lambda x: ws.secrets.delete_acl(x[0], x[1]))


@pytest.fixture
def make_notebook(ws, make_random):
    def create(*, path: str | None = None, content: BinaryIO | None = None, **kwargs):
        if path is None:
            path = f"/Users/{ws.current_user.me().user_name}/sdk-{make_random(4)}.py"
        if content is None:
            content = io.BytesIO(b"print(1)")
        ws.workspace.upload(path, content, **kwargs)
        return path

    yield from factory("notebook", create, lambda x: ws.workspace.delete(x))


@pytest.fixture
def make_directory(ws, make_random):
    def create(*, path: str | None = None):
        if path is None:
            path = f"/Users/{ws.current_user.me().user_name}/sdk-{make_random(4)}"
        ws.workspace.mkdirs(path)
        return path

    yield from factory("directory", create, lambda x: ws.workspace.delete(x, recursive=True))


@pytest.fixture
def make_repo(ws, make_random):
    def create(*, url=None, provider=None, path=None, **kwargs):
        if path is None:
            path = f"/Repos/{ws.current_user.me().user_name}/sdk-{make_random(4)}"
        if url is None:
            url = "https://github.com/shreyas-goenka/empty-repo.git"
        if provider is None:
            provider = "github"
        return ws.repos.create(url, provider, path=path, **kwargs)

    yield from factory("repo", create, lambda x: ws.repos.delete(x.id))


@pytest.fixture
def make_user(ws, make_random):
    yield from factory(
        "workspace user",
        lambda **kwargs: ws.users.create(user_name=f"sdk-{make_random(4)}@example.com".lower(), **kwargs),
        lambda item: ws.users.delete(item.id),
    )


def _scim_values(ids: list[str]) -> list[iam.ComplexValue]:
    return [iam.ComplexValue(value=x) for x in ids]


def _make_group(name, cfg, interface, make_random):
    @retried(on=[ResourceConflict], timeout=timedelta(seconds=30))
    def create(
        *,
        members: list[str] | None = None,
        roles: list[str] | None = None,
        entitlements: list[str] | None = None,
        display_name: str | None = None,
        **kwargs,
    ):
        kwargs["display_name"] = f"sdk-{make_random(4)}" if display_name is None else display_name
        if members is not None:
            kwargs["members"] = _scim_values(members)
        if roles is not None:
            kwargs["roles"] = _scim_values(roles)
        if entitlements is not None:
            kwargs["entitlements"] = _scim_values(entitlements)
        # TODO: REQUEST_LIMIT_EXCEEDED: GetUserPermissionsRequest RPC token bucket limit has been exceeded.
        group = interface.create(**kwargs)
        if cfg.is_account_client:
            logger.info(f"Account group {group.display_name}: {cfg.host}/users/groups/{group.id}/members")
        else:
            logger.info(f"Workspace group {group.display_name}: {cfg.host}#setting/accounts/groups/{group.id}")
        return group

    yield from factory(name, create, lambda item: interface.delete(item.id))


@pytest.fixture
def make_group(ws, make_random):
    yield from _make_group("workspace group", ws.config, ws.groups, make_random)


@pytest.fixture
def make_acc_group(acc, make_random):
    yield from _make_group("account group", acc.config, acc.groups, make_random)


@pytest.fixture
def make_cluster_policy(ws, make_random):
    def create(*, name: str | None = None, **kwargs):
        if name is None:
            name = f"sdk-{make_random(4)}"
        if "definition" not in kwargs:
            kwargs["definition"] = json.dumps(
                {"spark_conf.spark.databricks.delta.preview.enabled": {"type": "fixed", "value": "true"}}
            )
        cluster_policy = ws.cluster_policies.create(name, **kwargs)
        logger.info(
            f"Cluster policy: {ws.config.host}#setting/clusters/cluster-policies/view/{cluster_policy.policy_id}"
        )
        return cluster_policy

    yield from factory("cluster policy", create, lambda item: ws.cluster_policies.delete(item.policy_id))


@pytest.fixture
def make_cluster(ws, make_random):
    def create(
        *,
        single_node: bool = False,
        cluster_name: str | None = None,
        spark_version: str | None = None,
        autotermination_minutes=10,
        **kwargs,
    ):
        if cluster_name is None:
            cluster_name = f"sdk-{make_random(4)}"
        if spark_version is None:
            spark_version = ws.clusters.select_spark_version(latest=True)
        if single_node:
            kwargs["num_workers"] = 0
            if "spark_conf" in kwargs:
                kwargs["spark_conf"] = kwargs["spark_conf"] | {
                    "spark.databricks.cluster.profile": "singleNode",
                    "spark.master": "local[*]",
                }
            else:
                kwargs["spark_conf"] = {"spark.databricks.cluster.profile": "singleNode", "spark.master": "local[*]"}
            kwargs["custom_tags"] = {"ResourceClass": "SingleNode"}
        if "instance_pool_id" not in kwargs:
            kwargs["node_type_id"] = ws.clusters.select_node_type(local_disk=True)

        return ws.clusters.create(
            cluster_name=cluster_name,
            spark_version=spark_version,
            autotermination_minutes=autotermination_minutes,
            **kwargs,
        )

    yield from factory("cluster", create, lambda item: ws.clusters.permanent_delete(item.cluster_id))


@pytest.fixture
def make_experiment(ws, make_random):
    def create(
        *,
        path: str | None = None,
        experiment_name: str | None = None,
        **kwargs,
    ):
        if path is None:
            path = f"/Users/{ws.current_user.me().user_name}/{make_random(4)}"
        if experiment_name is None:
            experiment_name = f"sdk-{make_random(4)}"

        try:
            ws.workspace.mkdirs(path)
        except DatabricksError:
            pass

        return ws.experiments.create_experiment(name=f"{path}/{experiment_name}", **kwargs)

    yield from factory("experiment", create, lambda item: ws.experiments.delete_experiment(item.experiment_id))


@pytest.fixture
def make_instance_pool(ws, make_random):
    def create(*, instance_pool_name=None, node_type_id=None, **kwargs):
        if instance_pool_name is None:
            instance_pool_name = f"sdk-{make_random(4)}"
        if node_type_id is None:
            node_type_id = ws.clusters.select_node_type(local_disk=True)
        return ws.instance_pools.create(instance_pool_name, node_type_id, **kwargs)

    yield from factory("instance pool", create, lambda item: ws.instance_pools.delete(item.instance_pool_id))


@pytest.fixture
def make_job(ws, make_random, make_notebook):
    def create(**kwargs):
        task_spark_conf = None
        if "name" not in kwargs:
            kwargs["name"] = f"sdk-{make_random(4)}"
        if "spark_conf" in kwargs:
            task_spark_conf = kwargs["spark_conf"]
            kwargs.pop("spark_conf")
        if "tasks" not in kwargs:
            if task_spark_conf:
                kwargs["tasks"] = [
                    jobs.Task(
                        task_key=make_random(4),
                        description=make_random(4),
                        new_cluster=compute.ClusterSpec(
                            num_workers=1,
                            node_type_id=ws.clusters.select_node_type(local_disk=True),
                            spark_version=ws.clusters.select_spark_version(latest=True),
                            spark_conf=task_spark_conf,
                        ),
                        notebook_task=jobs.NotebookTask(notebook_path=make_notebook()),
                        timeout_seconds=0,
                    )
                ]
            else:
                kwargs["tasks"] = [
                    jobs.Task(
                        task_key=make_random(4),
                        description=make_random(4),
                        new_cluster=compute.ClusterSpec(
                            num_workers=1,
                            node_type_id=ws.clusters.select_node_type(local_disk=True),
                            spark_version=ws.clusters.select_spark_version(latest=True),
                        ),
                        notebook_task=jobs.NotebookTask(notebook_path=make_notebook()),
                        timeout_seconds=0,
                    )
                ]
        job = ws.jobs.create(**kwargs)
        logger.info(f"Job: {ws.config.host}#job/{job.job_id}")
        return job

    yield from factory("job", create, lambda item: ws.jobs.delete(item.job_id))


@pytest.fixture
def make_model(ws, make_random):
    def create(
        *,
        model_name: str | None = None,
        **kwargs,
    ):
        if model_name is None:
            model_name = f"sdk-{make_random(4)}"

        created_model = ws.model_registry.create_model(model_name, **kwargs)
        model = ws.model_registry.get_model(created_model.registered_model.name)
        return model.registered_model_databricks

    yield from factory("model", create, lambda item: ws.model_registry.delete_model(item.id))


@pytest.fixture
def make_pipeline(ws, make_random, make_notebook):
    def create(**kwargs) -> pipelines.CreatePipelineResponse:
        if "name" not in kwargs:
            kwargs["name"] = f"sdk-{make_random(4)}"
        if "libraries" not in kwargs:
            kwargs["libraries"] = [pipelines.PipelineLibrary(notebook=pipelines.NotebookLibrary(path=make_notebook()))]
        if "clusters" not in kwargs:
            kwargs["clusters"] = [
                pipelines.PipelineCluster(
                    node_type_id=ws.clusters.select_node_type(local_disk=True),
                    label="default",
                    num_workers=1,
                    custom_tags={
                        "cluster_type": "default",
                    },
                )
            ]
        return ws.pipelines.create(continuous=False, **kwargs)

    yield from factory("delta live table", create, lambda item: ws.pipelines.delete(item.pipeline_id))


@pytest.fixture
def make_warehouse(ws, make_random):
    def create(
        *,
        warehouse_name: str | None = None,
        warehouse_type: CreateWarehouseRequestWarehouseType | None = None,
        cluster_size: str | None = None,
        max_num_clusters: int = 1,
        enable_serverless_compute: bool = False,
        **kwargs,
    ):
        if warehouse_name is None:
            warehouse_name = f"sdk-{make_random(4)}"
        if warehouse_type is None:
            warehouse_type = CreateWarehouseRequestWarehouseType.PRO
        if cluster_size is None:
            cluster_size = "2X-Small"

        return ws.warehouses.create(
            name=warehouse_name,
            cluster_size=cluster_size,
            warehouse_type=warehouse_type,
            max_num_clusters=max_num_clusters,
            enable_serverless_compute=enable_serverless_compute,
            **kwargs,
        )

    yield from factory("warehouse", create, lambda item: ws.warehouses.delete(item.id))


def _is_in_debug() -> bool:
    return os.path.basename(sys.argv[0]) in {"_jb_pytest_runner.py", "testlauncher.py"}


@pytest.fixture
def debug_env_name():
    # Alternatively, we could use @pytest.mark.xxx, but
    # not sure how reusable it becomes then.
    #
    # we don't use scope=session, as monkeypatch.setenv
    # doesn't work on a session level
    return "UNKNOWN"


@pytest.fixture
def debug_env(monkeypatch, debug_env_name) -> MutableMapping[str, str]:
    if not _is_in_debug():
        return os.environ
    conf_file = pathlib.Path.home() / ".databricks/debug-env.json"
    if not conf_file.exists():
        return os.environ
    with conf_file.open("r") as f:
        conf = json.load(f)
        if debug_env_name not in conf:
            sys.stderr.write(f"""{debug_env_name} not found in ~/.databricks/debug-env.json""")
            msg = f"{debug_env_name} not found in ~/.databricks/debug-env.json"
            raise KeyError(msg)
        for k, v in conf[debug_env_name].items():
            monkeypatch.setenv(k, v)
    return os.environ


@pytest.fixture
def env_or_skip(debug_env) -> Callable[[str], str]:
    skip = pytest.skip
    if _is_in_debug():
        skip = pytest.fail  # type: ignore[assignment]

    def inner(var: str) -> str:
        if var not in debug_env:
            skip(f"Environment variable {var} is missing")
        return debug_env[var]

    return inner


@pytest.fixture
def sql_backend(ws, env_or_skip) -> StatementExecutionBackend:
    warehouse_id = env_or_skip("TEST_DEFAULT_WAREHOUSE_ID")
    return StatementExecutionBackend(ws, warehouse_id)


@pytest.fixture
def inventory_schema(make_schema):
    return make_schema(catalog_name="hive_metastore").name


@pytest.fixture
def make_catalog(ws, sql_backend, make_random) -> Generator[Callable[..., CatalogInfo], None, None]:
    def create() -> CatalogInfo:
        name = f"ucx_C{make_random(4)}".lower()
        sql_backend.execute(f"CREATE CATALOG {name}")
        catalog_info = ws.catalogs.get(name)
        return catalog_info

    yield from factory(
        "catalog",
        create,
        lambda catalog_info: ws.catalogs.delete(catalog_info.full_name, force=True),
    )


@pytest.fixture
def make_schema(ws, sql_backend, make_random) -> Generator[Callable[..., SchemaInfo], None, None]:
    def create(*, catalog_name: str = "hive_metastore", name: str | None = None) -> SchemaInfo:
        if name is None:
            name = f"ucx_S{make_random(4)}".lower()
        full_name = f"{catalog_name}.{name}".lower()
        sql_backend.execute(f"CREATE SCHEMA {full_name}")
        schema_info = SchemaInfo(catalog_name=catalog_name, name=name, full_name=full_name)
        logger.info(
            f"Schema {schema_info.full_name}: "
            f"{ws.config.host}/explore/data/{schema_info.catalog_name}/{schema_info.name}"
        )
        return schema_info

    yield from factory(
        "schema",
        create,
        lambda schema_info: sql_backend.execute(f"DROP SCHEMA IF EXISTS {schema_info.full_name} CASCADE"),
    )


@pytest.fixture
# pylint: disable-next=too-many-statements
def make_table(ws, sql_backend, make_schema, make_random) -> Generator[Callable[..., TableInfo], None, None]:
    def create(
        *,
        catalog_name="hive_metastore",
        schema_name: str | None = None,
        name: str | None = None,
        ctas: str | None = None,
        non_delta: bool = False,
        external: bool = False,
        external_csv: str | None = None,
        view: bool = False,
        tbl_properties: dict[str, str] | None = None,
    ) -> TableInfo:
        if schema_name is None:
            schema = make_schema(catalog_name=catalog_name)
            catalog_name = schema.catalog_name
            schema_name = schema.name
        if name is None:
            name = f"ucx_T{make_random(4)}".lower()
        table_type: TableType | None = None
        data_source_format = None
        storage_location = None
        full_name = f"{catalog_name}.{schema_name}.{name}".lower()
        ddl = f'CREATE {"VIEW" if view else "TABLE"} {full_name}'
        if view:
            table_type = TableType.VIEW
        if ctas is not None:
            # temporary (if not view)
            ddl = f"{ddl} AS {ctas}"
        elif non_delta:
            table_type = TableType.MANAGED  # pylint: disable=redefined-variable-type
            data_source_format = DataSourceFormat.JSON
            storage_location = "dbfs:/databricks-datasets/iot-stream/data-device"
            ddl = f"{ddl} USING json LOCATION '{storage_location}'"
        elif external_csv is not None:
            table_type = TableType.EXTERNAL
            data_source_format = DataSourceFormat.CSV
            storage_location = external_csv
            ddl = f"{ddl} USING CSV OPTIONS (header=true) LOCATION '{storage_location}'"
        elif external:
            # external table
            table_type = TableType.EXTERNAL
            data_source_format = DataSourceFormat.DELTASHARING
            url = "s3a://databricks-datasets-oregon/delta-sharing/share/open-datasets.share"
            storage_location = f"{url}#delta_sharing.default.lending_club"
            ddl = f"{ddl} USING deltaSharing LOCATION '{storage_location}'"
        else:
            # managed table
            table_type = TableType.MANAGED
            data_source_format = DataSourceFormat.DELTA
            storage_location = f"dbfs:/user/hive/warehouse/{schema_name}/{name}"
            ddl = f"{ddl} (id INT, value STRING)"
        if tbl_properties:
            str_properties = ",".join([f" '{k}' = '{v}' " for k, v in tbl_properties.items()])
            ddl = f"{ddl} TBLPROPERTIES ({str_properties})"

        sql_backend.execute(ddl)
        table_info = TableInfo(
            catalog_name=catalog_name,
            schema_name=schema_name,
            name=name,
            full_name=full_name,
            properties=tbl_properties,
            storage_location=storage_location,
            table_type=table_type,
            data_source_format=data_source_format,
        )
        logger.info(
            f"Table {table_info.full_name}: "
            f"{ws.config.host}/explore/data/{table_info.catalog_name}/{table_info.schema_name}/{table_info.name}"
        )
        return table_info

    def remove(table_info: TableInfo):
        try:
            sql_backend.execute(f"DROP TABLE IF EXISTS {table_info.full_name}")
        except RuntimeError as e:
            if "Cannot drop a view" in str(e):
                sql_backend.execute(f"DROP VIEW IF EXISTS {table_info.full_name}")
            elif "SCHEMA_NOT_FOUND" in str(e):
                logger.warning("Schema was already dropped while executing the test", exc_info=e)
            else:
                raise e

    yield from factory("table", create, remove)


@pytest.fixture
def make_udf(sql_backend, make_schema, make_random) -> Generator[Callable[..., FunctionInfo], None, None]:
    def create(
        *, catalog_name="hive_metastore", schema_name: str | None = None, name: str | None = None
    ) -> FunctionInfo:
        if schema_name is None:
            schema = make_schema(catalog_name=catalog_name)
            catalog_name = schema.catalog_name
            schema_name = schema.name

        if name is None:
            name = f"ucx_T{make_random(4)}".lower()

        full_name = f"{catalog_name}.{schema_name}.{name}".lower()
        ddl = f"CREATE FUNCTION {full_name}(x INT) RETURNS FLOAT CONTAINS SQL DETERMINISTIC RETURN 0;"

        sql_backend.execute(ddl)
        udf_info = FunctionInfo(
            catalog_name=catalog_name,
            schema_name=schema_name,
            name=name,
            full_name=full_name,
        )

        logger.info(f"Function {udf_info.full_name} crated")
        return udf_info

    def remove(udf_info: FunctionInfo):
        try:
            sql_backend.execute(f"DROP FUNCTION IF EXISTS {udf_info.full_name}")
        except NotFound as e:
            if "SCHEMA_NOT_FOUND" in str(e):
                logger.warning("Schema was already dropped while executing the test", exc_info=e)
            else:
                raise e

    yield from factory("table", create, remove)


@pytest.fixture
def make_query(ws, make_table, make_random):
    def create() -> QueryInfo:
        table = make_table()
        query_name = f"ucx_query_Q{make_random(4)}"
        query = ws.queries.create(
            name=f"{query_name}",
            description="TEST QUERY FOR UCX",
            query=f"SELECT * FROM {table.schema_name}.{table.name}",
        )
        logger.info(f"Query Created {query_name}: {ws.config.host}/sql/editor/{query.id}")
        return query

    def remove(query: Query):
        try:
            ws.queries.delete(query_id=query.id)
        except RuntimeError as e:
            logger.info(f"Can't drop query {e}")

    yield from factory("query", create, remove)


@pytest.fixture
def make_storage_credential(ws):
    def create(
        *,
        credential_name: str,
        aws_iam_role_arn: str | None = None,
        application_id: str | None = None,
        client_secret: str | None = None,
        directory_id: str | None = None,
        read_only=False,
    ) -> StorageCredentialInfo:
        if application_id is not None and client_secret is not None and directory_id is not None:
            azure_service_principal = AzureServicePrincipal(
                directory_id,
                application_id,
                client_secret,
            )
            return ws.storage_credentials.create(
                credential_name, azure_service_principal=azure_service_principal, read_only=read_only
            )
        if aws_iam_role_arn is not None:
            aws_iam_role = AwsIamRole(aws_iam_role_arn)
            return ws.storage_credentials.create(credential_name, aws_iam_role=aws_iam_role, read_only=read_only)
        return StorageCredentialInfo()

    def remove(storage_credential: StorageCredentialInfo):
        ws.storage_credentials.delete(storage_credential.name, force=True)

<<<<<<< HEAD
    yield from factory("storage_credential", create, remove)
=======
    yield from factory("storage_credential_from_spn", create, remove)
>>>>>>> 6a8e14b5


@pytest.fixture
def make_serving_endpoint(ws, make_random, make_model):
    def create() -> Wait[ServingEndpointDetailed]:
        endpoint_name = make_random(4)
        model = make_model()
        endpoint = ws.serving_endpoints.create(
            endpoint_name,
            EndpointCoreConfigInput(
                served_models=[
                    ServedModelInput(model.name, "1", ServedModelInputWorkloadSize.SMALL, scale_to_zero_enabled=True)
                ]
            ),
        )
        return endpoint

    def remove(endpoint_name: str):
        try:
            ws.serving_endpoints.delete(endpoint_name)
        except RuntimeError as e:
            logger.info(f"Can't remove endpoint {e}")

    yield from factory("Serving endpoint", create, remove)


@pytest.fixture
def make_feature_table(ws, make_random):
    def create():
        feature_table_name = make_random(6) + "." + make_random(6)
        table = ws.api_client.do(
            "POST",
            "/api/2.0/feature-store/feature-tables/create",
            body={"name": feature_table_name, "primary_keys": [{"name": "pk", "data_type": "string"}]},
        )
        return table['feature_table']

    def remove(table: dict):
        try:
            ws.api_client.do("DELETE", "/api/2.0/feature-store/feature-tables/delete", body={"name": table["name"]})
        except RuntimeError as e:
            logger.info(f"Can't remove feature table {e}")

    yield from factory("Feature table", create, remove)<|MERGE_RESOLUTION|>--- conflicted
+++ resolved
@@ -20,7 +20,6 @@
 from databricks.sdk.service import compute, iam, jobs, pipelines, sql, workspace
 from databricks.sdk.service._internal import Wait
 from databricks.sdk.service.catalog import (
-    AwsIamRole,
     AzureServicePrincipal,
     CatalogInfo,
     DataSourceFormat,
@@ -1091,38 +1090,24 @@
 
 
 @pytest.fixture
-def make_storage_credential(ws):
+def make_storage_credential_spn(ws):
     def create(
-        *,
-        credential_name: str,
-        aws_iam_role_arn: str | None = None,
-        application_id: str | None = None,
-        client_secret: str | None = None,
-        directory_id: str | None = None,
-        read_only=False,
+        *, credential_name: str, application_id: str, client_secret: str, directory_id: str, read_only=False
     ) -> StorageCredentialInfo:
-        if application_id is not None and client_secret is not None and directory_id is not None:
-            azure_service_principal = AzureServicePrincipal(
-                directory_id,
-                application_id,
-                client_secret,
-            )
-            return ws.storage_credentials.create(
-                credential_name, azure_service_principal=azure_service_principal, read_only=read_only
-            )
-        if aws_iam_role_arn is not None:
-            aws_iam_role = AwsIamRole(aws_iam_role_arn)
-            return ws.storage_credentials.create(credential_name, aws_iam_role=aws_iam_role, read_only=read_only)
-        return StorageCredentialInfo()
+        azure_service_principal = AzureServicePrincipal(
+            directory_id,
+            application_id,
+            client_secret,
+        )
+        storage_credential = ws.storage_credentials.create(
+            credential_name, azure_service_principal=azure_service_principal, read_only=read_only
+        )
+        return storage_credential
 
     def remove(storage_credential: StorageCredentialInfo):
         ws.storage_credentials.delete(storage_credential.name, force=True)
 
-<<<<<<< HEAD
-    yield from factory("storage_credential", create, remove)
-=======
     yield from factory("storage_credential_from_spn", create, remove)
->>>>>>> 6a8e14b5
 
 
 @pytest.fixture
