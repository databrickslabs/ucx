import functools
import json
import logging
import typing
from dataclasses import dataclass

from databricks.sdk import WorkspaceClient
from databricks.sdk.core import DatabricksError
from databricks.sdk.retries import retried
from databricks.sdk.service import iam

from databricks.labs.ucx.framework.crawlers import CrawlerBase, SqlBackend
from databricks.labs.ucx.framework.parallel import Threads
from databricks.labs.ucx.mixins.hardening import rate_limited

logger = logging.getLogger(__name__)


# TODO: This class is used to persist MigrationGroupInfo, but Group is a not supported type for backend.save_table()
@dataclass
class MigrationGroupInfoMock:
    workspace: str = None
    backup: str = None
    account: str = None


@dataclass
class MigratedGroup:
    id_in_workspace: str
    name_in_workspace: str
    name_in_account: str
    temporary_name: str
    members: str = None
    entitlements: str = None
    external_id: str = None
    roles: str = None


class MigrationState:
    """Holds migration state of workspace-to-account groups"""

    def __init__(self, groups: list[MigratedGroup]):
        self._name_to_group: dict[str, MigratedGroup] = {_.name_in_workspace: _ for _ in groups}
        self._id_to_group: dict[str, MigratedGroup] = {_.id_in_workspace: _ for _ in groups}
        self.groups: list[MigratedGroup] = groups

    def get_target_principal(self, name: str) -> str | None:
        mg = self._name_to_group.get(name)
        if mg is None:
            return None
        return mg.name_in_account

    def is_in_scope(self, name: str) -> bool:
        if name is None:
            return False
        else:
            return name in self._name_to_group

    def get_target_id(self, group_id: str) -> str | None:
        group = self._id_to_group.get(group_id)
        if group:
            return group.external_id
        else:
            return None

    def __len__(self):
        return len(self._name_to_group)


class GroupManager(CrawlerBase):
    _SYSTEM_GROUPS: typing.ClassVar[list[str]] = ["users", "admins", "account users"]

    def __init__(
        self,
        sql_backend: SqlBackend,
        ws: WorkspaceClient,
        inventory_database: str,
        include_group_names: list[str] | None = None,
        renamed_group_prefix: str = "ucx-renamed-",
    ):
        super().__init__(sql_backend, "hive_metastore", inventory_database, "groups", MigratedGroup)
        self._ws = ws
        self._include_group_names = include_group_names
        self._renamed_group_prefix = renamed_group_prefix

    def snapshot(self) -> list[MigratedGroup]:
        return self._snapshot(self._fetcher, self._crawler)

    def has_groups(self) -> bool:
        return len(self.snapshot()) > 0

    def rename_groups(self):
        tasks = []
        account_groups_in_workspace = self._account_groups_in_workspace()
        workspace_groups_in_workspace = self._workspace_groups_in_workspace()
        groups_to_migrate = self.get_migration_state().groups

        for mg in groups_to_migrate:
            if mg.name_in_account in account_groups_in_workspace:
                logger.info(f"Skipping {mg.name_in_account}: already in workspace")
                continue
            if mg.temporary_name in workspace_groups_in_workspace:
                logger.info(f"Skipping {mg.name_in_workspace}: already renamed")
                continue
            logger.info(f"Renaming: {mg.name_in_workspace} -> {mg.temporary_name}")
            tasks.append(functools.partial(self._rename_group, mg.id_in_workspace, mg.temporary_name))
        _, errors = Threads.gather("rename groups in the workspace", tasks)
        if len(errors) > 0:
            msg = f"During rename of workspace groups got {len(errors)} errors. See debug logs"
            raise RuntimeWarning(msg)

    def _rename_group(self, group_id: str, new_group_name: str):
        ops = [iam.Patch(iam.PatchOp.REPLACE, "displayName", new_group_name)]
        self._ws.groups.patch(group_id, operations=ops)
        return True

    def reflect_account_groups_on_workspace(self):
        tasks = []
        account_groups_in_account = self._account_groups_in_account()
        account_groups_in_workspace = self._account_groups_in_workspace()
        groups_to_migrate = self.get_migration_state().groups

        for mg in groups_to_migrate:
            if mg.name_in_account in account_groups_in_workspace:
                logger.info(f"Skipping {mg.name_in_account}: already in workspace")
                continue
            if mg.name_in_account not in account_groups_in_account:
                logger.warning(f"Skipping {mg.name_in_account}: not in account")
                continue
            group_id = account_groups_in_account[mg.name_in_account]
            tasks.append(functools.partial(self._reflect_account_group_to_workspace, group_id))
        _, errors = Threads.gather("reflect account groups on this workspace", tasks)
        if len(errors) > 0:
            msg = f"During account-to-workspace reflection got {len(errors)} errors. See debug logs"
            raise RuntimeWarning(msg)

    def get_migration_state(self) -> MigrationState:
        return MigrationState(self.snapshot())

    def delete_original_workspace_groups(self):
        tasks = []
        workspace_groups_in_workspace = self._workspace_groups_in_workspace()
        account_groups_in_workspace = self._account_groups_in_workspace()
        for mg in self.snapshot():
            if mg.temporary_name not in workspace_groups_in_workspace:
                logger.info(f"Skipping {mg.name_in_workspace}: no longer in workspace")
                continue
            if mg.name_in_account not in account_groups_in_workspace:
                logger.info(f"Skipping {mg.name_in_account}: not reflected in workspace")
                continue
            tasks.append(functools.partial(self._delete_workspace_group, mg.id_in_workspace))
        _, errors = Threads.gather("removing original workspace groups", tasks)
        if len(errors) > 0:
            msg = f"During account-to-workspace reflection got {len(errors)} errors. See debug logs"
            raise RuntimeWarning(msg)

    def _fetcher(self) -> typing.Iterator[MigratedGroup]:
        for row in self._backend.fetch(f"SELECT * FROM {self._full_name}"):
            yield MigratedGroup(*row)

    def _crawler(self) -> typing.Iterator[MigratedGroup]:
        attributes = "id,displayName,meta,members,roles,entitlements"
        workspace_groups = self._list_workspace_groups("WorkspaceGroup", attributes)
        account_groups_in_account = self._account_groups_in_account()
        names_in_scope = self._get_valid_group_names_to_migrate(workspace_groups, account_groups_in_account)
        for g in workspace_groups:
            if g.display_name not in names_in_scope:
                logger.info(f"Skipping {g.display_name}: out of scope")
                continue
            temporary_name = f"{self._renamed_group_prefix}{g.display_name}"
            yield MigratedGroup(
                id_in_workspace=g.id,
                name_in_workspace=g.display_name,
                name_in_account=g.display_name,
                temporary_name=temporary_name,
                external_id=account_groups_in_account[g.display_name],
                members=json.dumps([gg.as_dict() for gg in g.members]) if g.members else None,
                roles=json.dumps([gg.as_dict() for gg in g.roles]) if g.roles else None,
                entitlements=json.dumps([gg.as_dict() for gg in g.entitlements]) if g.entitlements else None,
            )

    def _workspace_groups_in_workspace(self) -> dict[str, str]:
        by_name = {}
        for g in self._list_workspace_groups("WorkspaceGroup", "id,displayName,meta"):
            by_name[g.display_name] = g.id
        return by_name

    def _account_groups_in_workspace(self) -> dict[str, str]:
        by_name = {}
        for g in self._list_workspace_groups("Group", "id,displayName,meta"):
            by_name[g.display_name] = g.id
        return by_name

    def _account_groups_in_account(self) -> dict[str, str]:
        by_name = {}
        for g in self._list_account_groups("id,displayName"):
            by_name[g.display_name] = g.id
        return by_name

    def _list_workspace_groups(self, resource_type: str, scim_attributes: str) -> list[iam.Group]:
        results = []
        logger.info(f"Listing workspace groups (resource_type={resource_type}) with {scim_attributes}...")
        for g in self._ws.groups.list(attributes=scim_attributes):
            if g.display_name in self._SYSTEM_GROUPS:
                continue
            if g.meta.resource_type != resource_type:
                continue
            results.append(g)
        logger.info(f"Found {len(results)} {resource_type}")
        return results

    def _list_account_groups(self, scim_attributes: str) -> list[iam.Group]:
        # TODO: we should avoid using this method, as it's not documented
        # get account-level groups even if they're not (yet) assigned to a workspace
        logger.info(f"Listing account groups with {scim_attributes}...")
        account_groups = [
            iam.Group.from_dict(r)
            for r in self._ws.api_client.do(
                "get",
                "/api/2.0/account/scim/v2/Groups",
                query={"attributes": scim_attributes},
            ).get("Resources", [])
        ]
        account_groups = [g for g in account_groups if g.display_name not in self._SYSTEM_GROUPS]
        logger.info(f"Found {len(account_groups)} account groups")
        return sorted(account_groups, key=lambda _: _.display_name)

<<<<<<< HEAD
=======
    def _get_group(self, group_name, level: GroupLevel) -> iam.Group | None:
        relevant_level_groups = self._workspace_groups if level == "workspace" else self._account_groups
        for group in relevant_level_groups:
            if group.display_name == group_name:
                return group

    @retried(on=[DatabricksError])
    @rate_limited(max_requests=35, burst_period_seconds=60)
    def _get_or_create_backup_group(self, source_group_name: str, source_group: iam.Group) -> iam.Group:
        backup_group_name = f"{self._backup_group_prefix}{source_group_name}"
        backup_group = self._get_group(backup_group_name, "workspace")

        if backup_group:
            logger.info(f"Backup group {backup_group_name} already exists, no action required")
            return backup_group

        logger.info(f"Creating backup group {backup_group_name}")
        backup_group = self._ws.groups.create(
            display_name=backup_group_name,
            meta=source_group.meta,
            entitlements=source_group.entitlements,
            roles=source_group.roles,
            members=source_group.members,
        )  # TODO: there still could be a corner case, where we get `Group with name db-temp-XXX already exists.`
        # TODO: (nfx) except ResourceConflict: ... find group
        self._workspace_groups.append(backup_group)
        logger.info(f"Backup group {backup_group_name} successfully created")

        return backup_group

    def _set_migration_groups_with_backup(self, groups_names: list[str]):
        for name in groups_names:
            ws_group = self._get_group(name, "workspace")
            assert ws_group, f"Group {name} not found on the workspace level"
            acc_group = self._get_group(name, "account")
            assert acc_group, f"Group {name} not found on the account level"
            backup_group = self._get_or_create_backup_group(source_group_name=name, source_group=ws_group)
            self._migration_state.add(ws_group, backup_group, acc_group)
        logger.info(f"Prepared {len(self._migration_state)} groups for migration")

    def _replace_group(self, migration_info: MigrationGroupInfo):
        if migration_info.workspace is not None:
            ws_group = migration_info.workspace
            self._delete_workspace_group(ws_group)
            # delete ws_group from the list of workspace groups
            self._workspace_groups = [g for g in self._workspace_groups if g.id != ws_group.id]
        self._reflect_account_group_to_workspace(migration_info.account)

    @retried(on=[DatabricksError])
    @rate_limited(max_requests=35, burst_period_seconds=60)
    def _delete_workspace_group(self, ws_group: iam.Group) -> None:
        logger.info(f"Deleting the workspace-level group {ws_group.display_name} with id {ws_group.id}")
        self._ws.groups.delete(id=ws_group.id)
        logger.info(f"Workspace-level group {ws_group.display_name} with id {ws_group.id} was deleted")

>>>>>>> 536dfae5
    @retried(on=[DatabricksError])
    @rate_limited(max_requests=5)
    def _delete_workspace_group(self, group_id: str):
        try:
            logger.info(f"Deleting the workspace-level group: {group_id}")
            self._ws.groups.delete(group_id)
            return True
        except DatabricksError as err:
            if "not found" in str(err):
                return True
            raise

    @retried(on=[DatabricksError])
    @rate_limited(max_requests=10)
    def _reflect_account_group_to_workspace(self, account_group_id: str):
        # TODO: add OpenAPI spec for it
        path = f"/api/2.0/preview/permissionassignments/principals/{account_group_id}"
        self._ws.api_client.do("PUT", path, data=json.dumps({"permissions": ["USER"]}))
        return True

    def _get_valid_group_names_to_migrate(
        self, workspace_groups: list[iam.Group], account_groups_in_account: dict[str, str]
    ) -> set[str]:
        if self._include_group_names:
            return self._validate_selected_groups(
                self._include_group_names, workspace_groups, account_groups_in_account
            )
        return self._detect_overlapping_group_names(workspace_groups, account_groups_in_account)

    @staticmethod
    def _detect_overlapping_group_names(
        workspace_groups: list[iam.Group], account_groups_in_account: dict[str, str]
    ) -> set[str]:
        logger.info(
            "No group listing provided, all available workspace-level groups that have an account-level "
            "group with the same name will be used"
        )
        ws_group_names = {_.display_name for _ in workspace_groups}
        ac_group_names = account_groups_in_account.keys()
        valid_group_names = ws_group_names.intersection(ac_group_names)
        logger.info(f"Found {len(valid_group_names)} workspace groups that have corresponding account groups")
        return valid_group_names

    @classmethod
    def _validate_selected_groups(
        cls, group_names: list[str], workspace_groups: list[iam.Group], account_groups_in_account: dict[str, str]
    ) -> set[str]:
        valid_group_names = set()
        ws_group_names = {_.display_name for _ in workspace_groups}
        logger.info("Using the provided group listing")
        for name in group_names:
            if name in cls._SYSTEM_GROUPS:
                logger.info(f"Cannot migrate system group {name}. {name} will be skipped.")
                continue
            if name not in ws_group_names:
                logger.info(f"Group {name} not found on the workspace level. {name} will be skipped.")
                continue
            if name not in account_groups_in_account:
                logger.info(
                    f"Group {name} not found on the account level. {name} will be skipped. You can add {name} "
                    f"to the account and rerun the job."
                )
                continue
            valid_group_names.add(name)
        return valid_group_names<|MERGE_RESOLUTION|>--- conflicted
+++ resolved
@@ -225,48 +225,6 @@
         logger.info(f"Found {len(account_groups)} account groups")
         return sorted(account_groups, key=lambda _: _.display_name)
 
-<<<<<<< HEAD
-=======
-    def _get_group(self, group_name, level: GroupLevel) -> iam.Group | None:
-        relevant_level_groups = self._workspace_groups if level == "workspace" else self._account_groups
-        for group in relevant_level_groups:
-            if group.display_name == group_name:
-                return group
-
-    @retried(on=[DatabricksError])
-    @rate_limited(max_requests=35, burst_period_seconds=60)
-    def _get_or_create_backup_group(self, source_group_name: str, source_group: iam.Group) -> iam.Group:
-        backup_group_name = f"{self._backup_group_prefix}{source_group_name}"
-        backup_group = self._get_group(backup_group_name, "workspace")
-
-        if backup_group:
-            logger.info(f"Backup group {backup_group_name} already exists, no action required")
-            return backup_group
-
-        logger.info(f"Creating backup group {backup_group_name}")
-        backup_group = self._ws.groups.create(
-            display_name=backup_group_name,
-            meta=source_group.meta,
-            entitlements=source_group.entitlements,
-            roles=source_group.roles,
-            members=source_group.members,
-        )  # TODO: there still could be a corner case, where we get `Group with name db-temp-XXX already exists.`
-        # TODO: (nfx) except ResourceConflict: ... find group
-        self._workspace_groups.append(backup_group)
-        logger.info(f"Backup group {backup_group_name} successfully created")
-
-        return backup_group
-
-    def _set_migration_groups_with_backup(self, groups_names: list[str]):
-        for name in groups_names:
-            ws_group = self._get_group(name, "workspace")
-            assert ws_group, f"Group {name} not found on the workspace level"
-            acc_group = self._get_group(name, "account")
-            assert acc_group, f"Group {name} not found on the account level"
-            backup_group = self._get_or_create_backup_group(source_group_name=name, source_group=ws_group)
-            self._migration_state.add(ws_group, backup_group, acc_group)
-        logger.info(f"Prepared {len(self._migration_state)} groups for migration")
-
     def _replace_group(self, migration_info: MigrationGroupInfo):
         if migration_info.workspace is not None:
             ws_group = migration_info.workspace
@@ -278,22 +236,15 @@
     @retried(on=[DatabricksError])
     @rate_limited(max_requests=35, burst_period_seconds=60)
     def _delete_workspace_group(self, ws_group: iam.Group) -> None:
+      try:
         logger.info(f"Deleting the workspace-level group {ws_group.display_name} with id {ws_group.id}")
         self._ws.groups.delete(id=ws_group.id)
         logger.info(f"Workspace-level group {ws_group.display_name} with id {ws_group.id} was deleted")
-
->>>>>>> 536dfae5
-    @retried(on=[DatabricksError])
-    @rate_limited(max_requests=5)
-    def _delete_workspace_group(self, group_id: str):
-        try:
-            logger.info(f"Deleting the workspace-level group: {group_id}")
-            self._ws.groups.delete(group_id)
-            return True
-        except DatabricksError as err:
-            if "not found" in str(err):
-                return True
-            raise
+        return True
+      except DatabricksError as err:
+        if "not found" in str(err):
+          return True
+        raise
 
     @retried(on=[DatabricksError])
     @rate_limited(max_requests=10)
