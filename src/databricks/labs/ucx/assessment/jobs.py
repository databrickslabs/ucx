import json
from collections.abc import Iterable
from dataclasses import dataclass

from databricks.sdk import WorkspaceClient
from databricks.sdk.service.jobs import BaseJob

<<<<<<< HEAD
from databricks.labs.ucx.assessment.crawlers import (
    _AZURE_SP_CONF_FAILURE_MSG,
    INCOMPATIBLE_SPARK_CONFIG_KEYS,
    _check_spark_conf,
    _check_cluster_policy,
    _check_cluster_init_script,
    _azure_sp_conf_in_init_scripts,
    _azure_sp_conf_present_check,
    _get_init_script_data,
    logger,
    spark_version_compatibility,
)
=======
from databricks.labs.ucx.assessment.clusters import ClustersMixin
from databricks.labs.ucx.assessment.crawlers import logger
>>>>>>> b4128cc6
from databricks.labs.ucx.framework.crawlers import CrawlerBase, SqlBackend


@dataclass
class JobInfo:
    job_id: str
    success: int
    failures: str
    job_name: str | None = None
    creator: str | None = None


class JobsMixin(ClustersMixin):
    @staticmethod
    def _get_cluster_configs_from_all_jobs(all_jobs, all_clusters_by_id):
        for j in all_jobs:
            if j.settings is None:
                continue
            if j.settings.job_clusters is not None:
                for jc in j.settings.job_clusters:
                    if jc.new_cluster is None:
                        continue
                    yield j, jc.new_cluster
            if j.settings.tasks is None:
                continue
            for t in j.settings.tasks:
                if t.existing_cluster_id is not None:
                    interactive_cluster = all_clusters_by_id.get(t.existing_cluster_id, None)
                    if interactive_cluster is None:
                        continue
                    yield j, interactive_cluster

                elif t.new_cluster is not None:
                    yield j, t.new_cluster


class JobsCrawler(CrawlerBase[JobInfo], JobsMixin):
    def __init__(self, ws: WorkspaceClient, sbe: SqlBackend, schema):
        super().__init__(sbe, "hive_metastore", schema, "jobs", JobInfo)
        self._ws = ws

    def _crawl(self) -> Iterable[JobInfo]:
        all_jobs = list(self._ws.jobs.list(expand_tasks=True))
        all_clusters = {c.cluster_id: c for c in self._ws.clusters.list()}
        return self._assess_jobs(all_jobs, all_clusters)

    def _assess_jobs(self, all_jobs: list[BaseJob], all_clusters_by_id) -> Iterable[JobInfo]:
        job_assessment: dict[int, set[str]] = {}
        job_details: dict[int, JobInfo] = {}
        for job in all_jobs:
            if not job.job_id:
                continue
            job_assessment[job.job_id] = set()
            if not job.creator_user_name:
                logger.warning(
                    f"Job {job.job_id} have Unknown creator, it means that the original creator has been deleted "
                    f"and should be re-created"
                )

            job_settings = job.settings
            if not job_settings:
                continue
            job_name = job_settings.name
            if not job_name:
                job_name = "Unknown"
            job_details[job.job_id] = JobInfo(
                job_id=str(job.job_id),
                job_name=job_name,
                creator=job.creator_user_name,
                success=1,
                failures="[]",
            )

        for job, cluster_config in self._get_cluster_configs_from_all_jobs(all_jobs, all_clusters_by_id):
            job_id = job.job_id
            if not job_id:
                continue
<<<<<<< HEAD

            # check spark version
            support_status = spark_version_compatibility(cluster_config.spark_version)
            if support_status != "supported":
                job_assessment[job_id].add(f"not supported DBR: {cluster_config.spark_version}")

            # check spark config
            if cluster_config.spark_conf is not None:
                job_assessment[job_id].update(_check_spark_conf(cluster_config.spark_conf, "Job cluster"))

            # Checking if Azure cluster config is present in cluster policies
            if cluster_config.policy_id:
                job_assessment[job_id].update(_check_cluster_policy(self._ws, cluster_config, "Job cluster"))

            # check init scripts
            if cluster_config.init_scripts:
                job_assessment[job_id].update(_check_cluster_init_script(self._ws, cluster_config.init_scripts, "Job cluster"))
=======
            cluster_failures = self._check_cluster_failures(cluster_config)
            for failure in json.loads(cluster_failures.failures):
                job_assessment[job_id].add(failure)
>>>>>>> b4128cc6

        # TODO: next person looking at this - rewrite, as this code makes no sense
        for job_key in job_details.keys():  # pylint: disable=consider-using-dict-items,consider-iterating-dictionary
            job_details[job_key].failures = json.dumps(list(job_assessment[job_key]))
            if len(job_assessment[job_key]) > 0:
                job_details[job_key].success = 0
        return list(job_details.values())

    def snapshot(self) -> Iterable[JobInfo]:
        return self._snapshot(self._try_fetch, self._crawl)

    def _try_fetch(self) -> Iterable[JobInfo]:
        for row in self._fetch(f"SELECT * FROM {self._schema}.{self._table}"):
            yield JobInfo(*row)<|MERGE_RESOLUTION|>--- conflicted
+++ resolved
@@ -5,23 +5,8 @@
 from databricks.sdk import WorkspaceClient
 from databricks.sdk.service.jobs import BaseJob
 
-<<<<<<< HEAD
-from databricks.labs.ucx.assessment.crawlers import (
-    _AZURE_SP_CONF_FAILURE_MSG,
-    INCOMPATIBLE_SPARK_CONFIG_KEYS,
-    _check_spark_conf,
-    _check_cluster_policy,
-    _check_cluster_init_script,
-    _azure_sp_conf_in_init_scripts,
-    _azure_sp_conf_present_check,
-    _get_init_script_data,
-    logger,
-    spark_version_compatibility,
-)
-=======
-from databricks.labs.ucx.assessment.clusters import ClustersMixin
+from databricks.labs.ucx.assessment.crawlers import _check_cluster_failures
 from databricks.labs.ucx.assessment.crawlers import logger
->>>>>>> b4128cc6
 from databricks.labs.ucx.framework.crawlers import CrawlerBase, SqlBackend
 
 
@@ -34,7 +19,7 @@
     creator: str | None = None
 
 
-class JobsMixin(ClustersMixin):
+class JobsMixin:
     @staticmethod
     def _get_cluster_configs_from_all_jobs(all_jobs, all_clusters_by_id):
         for j in all_jobs:
@@ -99,29 +84,9 @@
             job_id = job.job_id
             if not job_id:
                 continue
-<<<<<<< HEAD
-
-            # check spark version
-            support_status = spark_version_compatibility(cluster_config.spark_version)
-            if support_status != "supported":
-                job_assessment[job_id].add(f"not supported DBR: {cluster_config.spark_version}")
-
-            # check spark config
-            if cluster_config.spark_conf is not None:
-                job_assessment[job_id].update(_check_spark_conf(cluster_config.spark_conf, "Job cluster"))
-
-            # Checking if Azure cluster config is present in cluster policies
-            if cluster_config.policy_id:
-                job_assessment[job_id].update(_check_cluster_policy(self._ws, cluster_config, "Job cluster"))
-
-            # check init scripts
-            if cluster_config.init_scripts:
-                job_assessment[job_id].update(_check_cluster_init_script(self._ws, cluster_config.init_scripts, "Job cluster"))
-=======
-            cluster_failures = self._check_cluster_failures(cluster_config)
+            cluster_failures = _check_cluster_failures(self._ws, cluster_config, "Job cluster")
             for failure in json.loads(cluster_failures.failures):
                 job_assessment[job_id].add(failure)
->>>>>>> b4128cc6
 
         # TODO: next person looking at this - rewrite, as this code makes no sense
         for job_key in job_details.keys():  # pylint: disable=consider-using-dict-items,consider-iterating-dictionary
