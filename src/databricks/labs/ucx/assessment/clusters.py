import json
from collections.abc import Iterable
from dataclasses import dataclass

from databricks.sdk import WorkspaceClient
from databricks.sdk.errors import NotFound
from databricks.sdk.service import compute
from databricks.sdk.service.compute import ClusterDetails, ClusterSource, Policy

from databricks.labs.ucx.assessment.crawlers import (
    _check_spark_conf,
    _check_cluster_policy,
    _check_cluster_init_script,
    logger,
    spark_version_compatibility,
)
from databricks.labs.ucx.framework.crawlers import CrawlerBase, SqlBackend


@dataclass
class ClusterInfo:
    cluster_id: str
    success: int
    failures: str
    cluster_name: str | None = None
    creator: str | None = None


<<<<<<< HEAD
class ClustersCrawler(CrawlerBase[ClusterInfo]):
=======
class ClustersMixin:
    _ws: WorkspaceClient

    def _safe_get_cluster_policy(self, policy_id: str) -> Policy | None:
        try:
            return self._ws.cluster_policies.get(policy_id)
        except NotFound:
            logger.warning(f"The cluster policy was deleted: {policy_id}")
            return None

    def _check_spark_conf(self, cluster, failures):
        for k in INCOMPATIBLE_SPARK_CONFIG_KEYS:
            if k in cluster.spark_conf:
                failures.append(f"unsupported config: {k}")
        for value in cluster.spark_conf.values():
            if "dbfs:/mnt" in value or "/dbfs/mnt" in value:
                failures.append(f"using DBFS mount in configuration: {value}")
        # Checking if Azure cluster config is present in spark config
        if _azure_sp_conf_present_check(cluster.spark_conf):
            failures.append(f"{_AZURE_SP_CONF_FAILURE_MSG} cluster.")

    def _check_cluster_policy(self, cluster, failures):
        policy = self._safe_get_cluster_policy(cluster.policy_id)
        if policy:
            if policy.definition:
                if _azure_sp_conf_present_check(json.loads(policy.definition)):
                    failures.append(f"{_AZURE_SP_CONF_FAILURE_MSG} cluster.")
            if policy.policy_family_definition_overrides:
                if _azure_sp_conf_present_check(json.loads(policy.policy_family_definition_overrides)):
                    failures.append(f"{_AZURE_SP_CONF_FAILURE_MSG} cluster.")

    def _check_init_scripts(self, cluster, failures):
        for init_script_info in cluster.init_scripts:
            init_script_data = _get_init_script_data(self._ws, init_script_info)
            if not init_script_data:
                continue
            if not _azure_sp_conf_in_init_scripts(init_script_data):
                continue
            failures.append(f"{_AZURE_SP_CONF_FAILURE_MSG} cluster.")

    def _check_cluster_failures(self, cluster: ClusterDetails | compute.ClusterSpec):
        failures = []
        if isinstance(cluster, ClusterDetails) and not cluster.creator_user_name:
            logger.warning(
                f"Cluster {cluster.cluster_id} have Unknown creator, it means that the original creator "
                f"has been deleted and should be re-created"
            )
        cluster_id = cluster.cluster_id if isinstance(cluster, ClusterDetails) and cluster.cluster_id else ""
        creator_user_name = (
            cluster.creator_user_name if isinstance(cluster, ClusterDetails) and cluster.creator_user_name else None
        )
        cluster_info = ClusterInfo(
            cluster_id=cluster_id,
            cluster_name=cluster.cluster_name,
            creator=creator_user_name,
            success=1,
            failures="[]",
        )
        support_status = spark_version_compatibility(cluster.spark_version)
        if support_status != "supported":
            failures.append(f"not supported DBR: {cluster.spark_version}")
        if cluster.spark_conf is not None:
            self._check_spark_conf(cluster, failures)
        # Checking if Azure cluster config is present in cluster policies
        if cluster.policy_id:
            self._check_cluster_policy(cluster, failures)
        if cluster.init_scripts:
            self._check_init_scripts(cluster, failures)
        cluster_info.failures = json.dumps(failures)
        if len(failures) > 0:
            cluster_info.success = 0
        return cluster_info


class ClustersCrawler(CrawlerBase[ClusterInfo], ClustersMixin):
>>>>>>> b4128cc6
    def __init__(self, ws: WorkspaceClient, sbe: SqlBackend, schema):
        super().__init__(sbe, "hive_metastore", schema, "clusters", ClusterInfo)
        self._ws = ws

    def _crawl(self) -> Iterable[ClusterInfo]:
        all_clusters = list(self._ws.clusters.list())
        return list(self._assess_clusters(all_clusters))

    def _assess_clusters(self, all_clusters):
        for cluster in all_clusters:
            if cluster.cluster_source == ClusterSource.JOB:
                continue
<<<<<<< HEAD
            if not cluster.creator_user_name:
                logger.warning(
                    f"Cluster {cluster.cluster_id} have Unknown creator, it means that the original creator "
                    f"has been deleted and should be re-created"
                )
            cluster_info = ClusterInfo(
                cluster_id=cluster.cluster_id,
                cluster_name=cluster.cluster_name,
                creator=cluster.creator_user_name,
                success=1,
                failures="[]",
            )

            # check spark version
            support_status = spark_version_compatibility(cluster.spark_version)
            failures = []
            if support_status != "supported":
                failures.append(f"not supported DBR: {cluster.spark_version}")

            # check spark config
            if cluster.spark_conf is not None:
                failures.extend(_check_spark_conf(cluster.spark_conf, "cluster"))

            # Checking if Azure cluster config is present in cluster policies
            if cluster.policy_id:
                failures.extend(_check_cluster_policy(self._ws, cluster, "cluster"))

            # check init scripts
            if cluster.init_scripts:
                failures.extend(_check_cluster_init_script(self._ws, cluster.init_scripts, "cluster"))

            cluster_info.failures = json.dumps(failures)
            if len(failures) > 0:
                cluster_info.success = 0
            yield cluster_info
=======
            yield self._check_cluster_failures(cluster)
>>>>>>> b4128cc6

    def snapshot(self) -> Iterable[ClusterInfo]:
        return self._snapshot(self._try_fetch, self._crawl)

    def _try_fetch(self) -> Iterable[ClusterInfo]:
        for row in self._fetch(f"SELECT * FROM {self._schema}.{self._table}"):
            yield ClusterInfo(*row)<|MERGE_RESOLUTION|>--- conflicted
+++ resolved
@@ -3,17 +3,10 @@
 from dataclasses import dataclass
 
 from databricks.sdk import WorkspaceClient
-from databricks.sdk.errors import NotFound
-from databricks.sdk.service import compute
-from databricks.sdk.service.compute import ClusterDetails, ClusterSource, Policy
+from databricks.sdk.service.compute import ClusterSource
 
-from databricks.labs.ucx.assessment.crawlers import (
-    _check_spark_conf,
-    _check_cluster_policy,
-    _check_cluster_init_script,
-    logger,
-    spark_version_compatibility,
-)
+from databricks.labs.ucx.assessment.crawlers import _check_cluster_failures
+
 from databricks.labs.ucx.framework.crawlers import CrawlerBase, SqlBackend
 
 
@@ -26,85 +19,7 @@
     creator: str | None = None
 
 
-<<<<<<< HEAD
 class ClustersCrawler(CrawlerBase[ClusterInfo]):
-=======
-class ClustersMixin:
-    _ws: WorkspaceClient
-
-    def _safe_get_cluster_policy(self, policy_id: str) -> Policy | None:
-        try:
-            return self._ws.cluster_policies.get(policy_id)
-        except NotFound:
-            logger.warning(f"The cluster policy was deleted: {policy_id}")
-            return None
-
-    def _check_spark_conf(self, cluster, failures):
-        for k in INCOMPATIBLE_SPARK_CONFIG_KEYS:
-            if k in cluster.spark_conf:
-                failures.append(f"unsupported config: {k}")
-        for value in cluster.spark_conf.values():
-            if "dbfs:/mnt" in value or "/dbfs/mnt" in value:
-                failures.append(f"using DBFS mount in configuration: {value}")
-        # Checking if Azure cluster config is present in spark config
-        if _azure_sp_conf_present_check(cluster.spark_conf):
-            failures.append(f"{_AZURE_SP_CONF_FAILURE_MSG} cluster.")
-
-    def _check_cluster_policy(self, cluster, failures):
-        policy = self._safe_get_cluster_policy(cluster.policy_id)
-        if policy:
-            if policy.definition:
-                if _azure_sp_conf_present_check(json.loads(policy.definition)):
-                    failures.append(f"{_AZURE_SP_CONF_FAILURE_MSG} cluster.")
-            if policy.policy_family_definition_overrides:
-                if _azure_sp_conf_present_check(json.loads(policy.policy_family_definition_overrides)):
-                    failures.append(f"{_AZURE_SP_CONF_FAILURE_MSG} cluster.")
-
-    def _check_init_scripts(self, cluster, failures):
-        for init_script_info in cluster.init_scripts:
-            init_script_data = _get_init_script_data(self._ws, init_script_info)
-            if not init_script_data:
-                continue
-            if not _azure_sp_conf_in_init_scripts(init_script_data):
-                continue
-            failures.append(f"{_AZURE_SP_CONF_FAILURE_MSG} cluster.")
-
-    def _check_cluster_failures(self, cluster: ClusterDetails | compute.ClusterSpec):
-        failures = []
-        if isinstance(cluster, ClusterDetails) and not cluster.creator_user_name:
-            logger.warning(
-                f"Cluster {cluster.cluster_id} have Unknown creator, it means that the original creator "
-                f"has been deleted and should be re-created"
-            )
-        cluster_id = cluster.cluster_id if isinstance(cluster, ClusterDetails) and cluster.cluster_id else ""
-        creator_user_name = (
-            cluster.creator_user_name if isinstance(cluster, ClusterDetails) and cluster.creator_user_name else None
-        )
-        cluster_info = ClusterInfo(
-            cluster_id=cluster_id,
-            cluster_name=cluster.cluster_name,
-            creator=creator_user_name,
-            success=1,
-            failures="[]",
-        )
-        support_status = spark_version_compatibility(cluster.spark_version)
-        if support_status != "supported":
-            failures.append(f"not supported DBR: {cluster.spark_version}")
-        if cluster.spark_conf is not None:
-            self._check_spark_conf(cluster, failures)
-        # Checking if Azure cluster config is present in cluster policies
-        if cluster.policy_id:
-            self._check_cluster_policy(cluster, failures)
-        if cluster.init_scripts:
-            self._check_init_scripts(cluster, failures)
-        cluster_info.failures = json.dumps(failures)
-        if len(failures) > 0:
-            cluster_info.success = 0
-        return cluster_info
-
-
-class ClustersCrawler(CrawlerBase[ClusterInfo], ClustersMixin):
->>>>>>> b4128cc6
     def __init__(self, ws: WorkspaceClient, sbe: SqlBackend, schema):
         super().__init__(sbe, "hive_metastore", schema, "clusters", ClusterInfo)
         self._ws = ws
@@ -117,45 +32,8 @@
         for cluster in all_clusters:
             if cluster.cluster_source == ClusterSource.JOB:
                 continue
-<<<<<<< HEAD
-            if not cluster.creator_user_name:
-                logger.warning(
-                    f"Cluster {cluster.cluster_id} have Unknown creator, it means that the original creator "
-                    f"has been deleted and should be re-created"
-                )
-            cluster_info = ClusterInfo(
-                cluster_id=cluster.cluster_id,
-                cluster_name=cluster.cluster_name,
-                creator=cluster.creator_user_name,
-                success=1,
-                failures="[]",
-            )
+            yield _check_cluster_failures(self._ws ,cluster, "cluster")
 
-            # check spark version
-            support_status = spark_version_compatibility(cluster.spark_version)
-            failures = []
-            if support_status != "supported":
-                failures.append(f"not supported DBR: {cluster.spark_version}")
-
-            # check spark config
-            if cluster.spark_conf is not None:
-                failures.extend(_check_spark_conf(cluster.spark_conf, "cluster"))
-
-            # Checking if Azure cluster config is present in cluster policies
-            if cluster.policy_id:
-                failures.extend(_check_cluster_policy(self._ws, cluster, "cluster"))
-
-            # check init scripts
-            if cluster.init_scripts:
-                failures.extend(_check_cluster_init_script(self._ws, cluster.init_scripts, "cluster"))
-
-            cluster_info.failures = json.dumps(failures)
-            if len(failures) > 0:
-                cluster_info.success = 0
-            yield cluster_info
-=======
-            yield self._check_cluster_failures(cluster)
->>>>>>> b4128cc6
 
     def snapshot(self) -> Iterable[ClusterInfo]:
         return self._snapshot(self._try_fetch, self._crawl)
