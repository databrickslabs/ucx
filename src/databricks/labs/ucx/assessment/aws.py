import json
import logging
import re
import shutil
import subprocess
import typing
from collections.abc import Callable, Iterable
from dataclasses import dataclass
from functools import lru_cache, partial
from pathlib import PurePath

from databricks.labs.blueprint.installation import Installation
from databricks.labs.blueprint.parallel import Threads
from databricks.sdk import WorkspaceClient
from databricks.sdk.errors import ResourceDoesNotExist
from databricks.sdk.service.catalog import Privilege

from databricks.labs.ucx.framework.crawlers import StatementExecutionBackend
from databricks.labs.ucx.hive_metastore import ExternalLocations
from databricks.labs.ucx.hive_metastore.locations import ExternalLocation

logger = logging.getLogger(__name__)


@dataclass
class AWSRole:
    path: str
    role_name: str
    role_id: str
    arn: str


@dataclass
class AWSPolicyAction:
    resource_type: str
    privilege: str
    resource_path: str


@dataclass
class AWSRoleAction:
    role_arn: str
    resource_type: str
    privilege: str
    resource_path: str

    @property
    def role_name(self):
        role_match = re.match(AWSInstanceProfile.ROLE_NAME_REGEX, self.role_arn)
        return role_match.group(1)


@dataclass
class AWSInstanceProfile:
    instance_profile_arn: str
    iam_role_arn: str

    ROLE_NAME_REGEX = r"arn:aws:iam::[0-9]+:(?:instance-profile|role)\/([a-zA-Z0-9+=,.@_-]*)$"

    @property
    def role_name(self):
        if self.iam_role_arn:
            arn = self.iam_role_arn
        else:
            arn = self.instance_profile_arn
        role_match = re.match(self.ROLE_NAME_REGEX, arn)
        if not role_match:
            logger.error(f"Role ARN is mismatched {self.iam_role_arn}")
            return None
        return role_match.group(1)


@lru_cache(maxsize=1024)
def run_command(command):
    logger.info(f"Invoking Command {command}")
    with subprocess.Popen(command.split(), stdout=subprocess.PIPE, stderr=subprocess.PIPE) as process:
        output, error = process.communicate()
        return process.returncode, output.decode("utf-8"), error.decode("utf-8")


class AWSResources:
    S3_ACTIONS: typing.ClassVar[set[str]] = {"s3:PutObject", "s3:GetObject", "s3:DeleteObject", "s3:PutObjectAcl"}
    S3_READONLY: typing.ClassVar[str] = "s3:GetObject"
    S3_REGEX: typing.ClassVar[str] = r"arn:aws:s3:::([a-zA-Z0-9+=,.@_-]*)\/\*$"
    S3_PREFIX: typing.ClassVar[str] = "arn:aws:s3:::"
    S3_PATH_REGEX: typing.ClassVar[str] = r"((s3:\/\/)|(s3a:\/\/))(.*)"
    UC_MASTER_ROLES_ARN: typing.ClassVar[list[str]] = [
        "arn:aws:iam::414351767826:role/unity-catalog-prod-UCMasterRole-14S5ZJVKOTYTL",
        "arn:aws:iam::707343435239:role/unity-catalog-dev-UCMasterRole-G3MMN8SP21FO",
    ]

    def __init__(self, profile: str, command_runner: Callable[[str], tuple[int, str, str]] = run_command):
        self._profile = profile
        self._command_runner = command_runner

    def validate_connection(self):
        validate_command = f"sts get-caller-identity --profile {self._profile}"
        result = self._run_json_command(validate_command)
        if result:
            logger.info(result)
            return result
        return None

    def list_role_policies(self, role_name: str):
        list_policies_cmd = f"iam list-role-policies --profile {self._profile} --role-name {role_name}"
        policies = self._run_json_command(list_policies_cmd)
        if not policies:
            return []
        return policies.get("PolicyNames", [])

    def list_attached_policies_in_role(self, role_name: str):
        list_attached_policies_cmd = (
            f"iam list-attached-role-policies --profile {self._profile} --role-name {role_name}"
        )
        policies = self._run_json_command(list_attached_policies_cmd)
        if not policies:
            return []
        attached_policies = []
        for policy in policies.get("AttachedPolicies", []):
            attached_policies.append(policy.get("PolicyArn"))
        return attached_policies

    def list_all_uc_roles(self):
        roles = self._run_json_command(f"iam list-roles --profile {self._profile}")
        uc_roles = []
        roles = roles.get("Roles")
        if not roles:
            logger.warning("list-roles couldn't find any roles")
            return uc_roles
        for role in roles:
            policy_document = role.get("AssumeRolePolicyDocument")
            if not policy_document:
                continue
            for statement in policy_document["Statement"]:
                effect = statement.get("Effect")
                action = statement.get("Action")
                principal = statement.get("Principal")
                if not (effect and action and principal):
                    continue
                if effect != "Allow":
                    continue
                if action != "sts:AssumeRole":
                    continue
                principal = principal.get("AWS")
                if not principal:
                    continue
                if not self._is_uc_principal(principal):
                    continue
                uc_roles.append(
                    AWSRole(
                        role_id=role.get("RoleId"),
                        role_name=role.get("RoleName"),
                        arn=role.get("Arn"),
                        path=role.get("Path"),
                    )
                )

        return uc_roles

    def _is_uc_principal(self, principal):
        if isinstance(principal, list):
            for single_principal in principal:
                if single_principal in self.UC_MASTER_ROLES_ARN:
                    return True
            return False
        return principal in self.UC_MASTER_ROLES_ARN

    def get_role_policy(self, role_name, policy_name: str | None = None, attached_policy_arn: str | None = None):
        if policy_name:
            get_policy = (
                f"iam get-role-policy --profile {self._profile} --role-name {role_name} " f"--policy-name {policy_name}"
            )
        elif attached_policy_arn:
            get_attached_policy = f"iam get-policy --profile {self._profile} --policy-arn {attached_policy_arn}"
            attached_policy = self._run_json_command(get_attached_policy)
            if not attached_policy:
                return []
            policy_version = attached_policy["Policy"]["DefaultVersionId"]
            get_policy = (
                f"iam get-policy-version --profile {self._profile} --policy-arn {attached_policy_arn} "
                f"--version-id {policy_version}"
            )
        else:
            logger.error("Failed to retrieve role. No role name or attached role ARN specified.")
            return []
        policy = self._run_json_command(get_policy)
        if not policy:
            return []
        if policy_name:
            actions = policy["PolicyDocument"].get("Statement", [])
        else:
            actions = policy["PolicyVersion"]["Document"].get("Statement", [])
        return self._policy_actions(actions)

    def _policy_actions(self, actions):
        policy_actions = []
        for action in actions:
            if action.get("Effect", "Deny") != "Allow":
                continue
            actions = action["Action"]
            s3_actions = self._s3_actions(actions)
            if not s3_actions or self.S3_READONLY not in s3_actions:
                continue
            privilege = Privilege.WRITE_FILES.value
            for s3_action_type in self.S3_ACTIONS:
                if s3_action_type not in s3_actions:
                    privilege = Privilege.READ_FILES.value
                    continue
            for resource in action.get("Resource", []):
                match = re.match(self.S3_REGEX, resource)
                if match:
                    policy_actions.append(AWSPolicyAction("s3", privilege, f"s3://{match.group(1)}"))
                    policy_actions.append(AWSPolicyAction("s3", privilege, f"s3a://{match.group(1)}"))
        return policy_actions

    def _s3_actions(self, actions):
        s3_actions = []
        if isinstance(actions, list):
            for single_action in actions:
                if single_action in self.S3_ACTIONS:
                    s3_actions.append(single_action)
                    continue
        elif actions in self.S3_ACTIONS:
            s3_actions = [actions]
        return s3_actions

    def _aws_role_trust_doc(self, external_id="0000"):
        return {
            "Version": "2012-10-17",
            "Statement": [
                {
                    "Effect": "Allow",
                    "Principal": {
                        "AWS": "arn:aws:iam::414351767826:role/unity-catalog-prod-UCMasterRole-14S5ZJVKOTYTL"
                    },
                    "Action": "sts:AssumeRole",
                    "Condition": {"StringEquals": {"sts:ExternalId": external_id}},
                }
            ],
        }

    def add_uc_role(self, role_name):
        # the AssumeRole condition will be modified with the external ID captured from the UC credential.
        # https://docs.databricks.com/en/connect/unity-catalog/storage-credentials.html
        assume_role_json = self._get_json_for_cli(self._aws_role_trust_doc())
        add_role = self._run_json_command(
            f"iam create-role --role-name {role_name} --assume-role-policy-document {assume_role_json}"
        )
        if not add_role:
            return False
        return True

    def update_uc_trust_role(self, role_name, external_id="0000"):
        # Modify the AssumeRole condition with the external ID captured from the UC credential.
        # https://docs.databricks.com/en/connect/unity-catalog/storage-credentials.html
        assume_role_json = self._get_json_for_cli(self._aws_role_trust_doc(external_id))
        update_role = self._run_json_command(
            f"iam update-assume-role-policy --role-name {role_name} --policy-document {assume_role_json}"
        )
        if not update_role:
            return False
        return True

    def add_uc_role_policy(self, role_name, policy_name, s3_prefixes: set[str], account_id: str, kms_key=None):
        s3_prefixes_enriched = sorted([self.S3_PREFIX + s3_prefix for s3_prefix in s3_prefixes])
        statement = [
            {
                "Action": [
                    "s3:GetObject",
                    "s3:PutObject",
                    "s3:DeleteObject",
                    "s3:ListBucket",
                    "s3:GetBucketLocation",
                ],
                "Resource": s3_prefixes_enriched,
                "Effect": "Allow",
            },
            {
                "Action": ["sts:AssumeRole"],
                "Resource": [f"arn:aws:iam::{account_id}:role/{role_name}"],
                "Effect": "Allow",
            },
        ]
        if kms_key:
            statement.append(
                {
                    "Action": ["kms:Decrypt", "kms:Encrypt", "kms:GenerateDataKey*"],
                    "Resource": [f"arn:aws:kms:{kms_key}"],
                    "Effect": "Allow",
                }
            )
        policy_document = {
            "Version": "2012-10-17",
            "Statement": statement,
        }

        policy_document_json = self._get_json_for_cli(policy_document)
        if not self._run_command(
            f"iam put-role-policy --role-name {role_name} "
            f"--policy-name {policy_name} --policy-document {policy_document_json}"
        ):
            return False
        return True

    def _run_json_command(self, command: str):
        aws_cmd = shutil.which("aws")
        code, output, error = self._command_runner(f"{aws_cmd} {command} --output json")
        if code != 0:
            logger.error(error)
            return None
        return json.loads(output)

    def _run_command(self, command: str):
        aws_cmd = shutil.which("aws")
        code, _, error = self._command_runner(f"{aws_cmd} {command} --output json")
        if code != 0:
            logger.error(error)
            return False
        return True

    @staticmethod
    def _get_json_for_cli(input_json: dict) -> str:
        return json.dumps(input_json).replace('\n', '').replace(" ", "")


class AWSResourcePermissions:
    UC_ROLES_FILE_NAMES: typing.ClassVar[str] = "uc_roles_access.csv"
    INSTANCE_PROFILES_FILE_NAMES: typing.ClassVar[str] = "aws_instance_profile_info.csv"

    def __init__(
        self,
        installation: Installation,
        ws: WorkspaceClient,
        backend: StatementExecutionBackend,
        aws_resources: AWSResources,
        schema: str,
        aws_account_id=None,
        kms_key=None,
    ):
        self._installation = installation
        self._aws_resources = aws_resources
        self._backend = backend
        self._ws = ws
        self._schema = schema
        self._aws_account_id = aws_account_id
        self._kms_key = kms_key
        self._filename = self.INSTANCE_PROFILES_FILE_NAMES

    @classmethod
    def for_cli(cls, ws: WorkspaceClient, backend, aws_profile, schema, kms_key=None, product='ucx'):
        installation = Installation.current(ws, product)
        aws = AWSResources(aws_profile)
        caller_identity = aws.validate_connection()
        if not caller_identity:
            raise ResourceWarning("AWS CLI is not configured properly.")
        return cls(
            installation,
            ws,
            backend,
            aws,
            schema,
            caller_identity.get("Account"),
            kms_key,
        )

    def create_uc_roles_cli(self, *, single_role=True, role_name="UC_ROLE", policy_name="UC_POLICY"):
        # Get the missing paths
        # Identify the S3 prefixes
        # Create the roles and policies for the missing S3 prefixes
        # If single_role is True, create a single role and policy for all the missing S3 prefixes
        # If single_role is False, create a role and policy for each missing S3 prefix
        missing_paths = self._identify_missing_paths()
        s3_prefixes = set()
        for missing_path in missing_paths:
            match = re.match(AWSResources.S3_PATH_REGEX, missing_path)
            if match:
                s3_prefixes.add(match.group(4))
        if single_role:
            if self._aws_resources.add_uc_role(role_name):
                self._aws_resources.add_uc_role_policy(
                    role_name, policy_name, s3_prefixes, self._aws_account_id, self._kms_key
                )
        else:
            role_id = 1
            for s3_prefix in sorted(list(s3_prefixes)):
                if self._aws_resources.add_uc_role(f"{role_name}-{role_id}"):
                    self._aws_resources.add_uc_role_policy(
                        f"{role_name}-{role_id}",
                        f"{policy_name}-{role_id}",
                        {s3_prefix},
                        self._aws_account_id,
                        self._kms_key,
                    )
                role_id += 1

    def update_uc_role_trust_policy(self, role_name, external_id="0000"):
        return self._aws_resources.update_uc_trust_role(role_name, external_id)

    def save_uc_compatible_roles(self):
        uc_role_access = list(self._get_role_access())
        if len(uc_role_access) == 0:
            logger.warning("No mapping was generated.")
            return None
        return self._installation.save(uc_role_access, filename=self.UC_ROLES_FILE_NAMES)

    def load_uc_compatible_roles(self):
        try:
            role_actions = self._installation.load(list[AWSRoleAction], filename=self.UC_ROLES_FILE_NAMES)
        except ResourceDoesNotExist:
            self.save_uc_compatible_roles()
            role_actions = self._installation.load(list[AWSRoleAction], filename=self.UC_ROLES_FILE_NAMES)
        return role_actions

    def save_instance_profile_permissions(self) -> str | None:
        instance_profile_access = list(self._get_instance_profiles_access())
        if len(instance_profile_access) == 0:
            logger.warning("No mapping was generated.")
            return None
        return self._installation.save(instance_profile_access, filename=self.INSTANCE_PROFILES_FILE_NAMES)

    def _get_instance_profiles(self) -> Iterable[AWSInstanceProfile]:
        instance_profiles = self._ws.instance_profiles.list()
        result_instance_profiles = []
        for instance_profile in instance_profiles:
            if not instance_profile.iam_role_arn:
                instance_profile.iam_role_arn = instance_profile.instance_profile_arn.replace(
                    "instance-profile", "role"
                )
            result_instance_profiles.append(
                AWSInstanceProfile(instance_profile.instance_profile_arn, instance_profile.iam_role_arn)
            )

        return result_instance_profiles

    def _get_instance_profiles_access(self):
        instance_profiles = list(self._get_instance_profiles())
        tasks = []
        for instance_profile in instance_profiles:
            tasks.append(
                partial(self._get_role_access_task, instance_profile.instance_profile_arn, instance_profile.role_name)
            )
        # Aggregating the outputs from all the tasks
        return sum(Threads.strict("Scanning Instance Profiles", tasks), [])

    def _get_role_access(self):
        roles = list(self._aws_resources.list_all_uc_roles())
        tasks = []
        for role in roles:
            tasks.append(partial(self._get_role_access_task, role.arn, role.role_name))
        # Aggregating the outputs from all the tasks
        return sum(Threads.strict("Scanning Roles", tasks), [])

    def _get_role_access_task(self, arn: str, role_name: str):
        policy_actions = []
        policies = list(self._aws_resources.list_role_policies(role_name))
        for policy in policies:
            actions = self._aws_resources.get_role_policy(role_name, policy_name=policy)
            for action in actions:
                policy_actions.append(
                    AWSRoleAction(
                        arn,
                        action.resource_type,
                        action.privilege,
                        action.resource_path,
                    )
                )
        attached_policies = self._aws_resources.list_attached_policies_in_role(role_name)
        for attached_policy in attached_policies:
            actions = list(self._aws_resources.get_role_policy(role_name, attached_policy_arn=attached_policy))
            for action in actions:
                policy_actions.append(
                    AWSRoleAction(
                        arn,
                        action.resource_type,
                        action.privilege,
                        action.resource_path,
                    )
                )
        return policy_actions

    def _identify_missing_paths(self):
        external_locations = ExternalLocations(self._ws, self._backend, self._schema).snapshot()
        compatible_roles = self.load_uc_compatible_roles()
        missing_paths = set()
        for external_location in external_locations:
            path = PurePath(external_location.location)
            matching_role = False
            for role in compatible_roles:
                if path.match(role.resource_path):
                    matching_role = True
                    continue
            if matching_role:
                continue
            missing_paths.add(external_location.location)
<<<<<<< HEAD
        return missing_paths
=======
        return missing_paths

    def save_instance_profile_permissions(self) -> str | None:
        instance_profile_access = list(self._get_instance_profiles_access())
        if len(instance_profile_access) == 0:
            logger.warning("No Mapping Was Generated.")
            return None
        return self._installation.save(instance_profile_access, filename=self.INSTANCE_PROFILES_FILE_NAMES)

    def _identify_missing_external_locations(
        self,
        external_locations: Iterable[ExternalLocation],
        existing_paths: list[str],
        compatible_roles: list[AWSRoleAction],
    ) -> set[tuple[str, str]]:
        # Get recommended external locations
        # Get existing external locations
        # Get list of paths from get_uc_compatible_roles
        # Identify recommended external location paths that don't have an external location and return them
        missing_paths = set()
        for external_location in external_locations:
            existing = False
            for path in existing_paths:
                if path in external_location.location:
                    existing = True
                    continue
            if existing:
                continue
            new_path = PurePath(external_location.location)
            matching_role = None
            for role in compatible_roles:
                if new_path.match(role.resource_path):
                    matching_role = role.role_arn
                    continue
            if matching_role:
                missing_paths.add((external_location.location, matching_role))

        return missing_paths

    def _get_existing_credentials_dict(self):
        credentials = self._ws.storage_credentials.list()
        credentials_dict = {}
        for credential in credentials:
            credentials_dict[credential.aws_iam_role.role_arn] = credential.name
        return credentials_dict

    def create_external_locations(self, location_init="UCX_location"):
        # For each path find out the role that has access to it
        # Find out the credential that is pointing to this path
        # Create external location for the path using the credential identified
        credential_dict = self._get_existing_credentials_dict()
        external_locations = ExternalLocations(self._ws, self._backend, self._schema).snapshot()
        existing_external_locations = self._ws.external_locations.list()
        existing_paths = [external_location.url for external_location in existing_external_locations]
        compatible_roles = self.get_uc_compatible_roles()
        missing_paths = self._identify_missing_external_locations(external_locations, existing_paths, compatible_roles)
        external_location_names = [external_location.name for external_location in existing_external_locations]
        external_location_num = 1
        for path, role_arn in missing_paths:
            if role_arn not in credential_dict:
                logger.error(f"Missing credential for role {role_arn} for path {path}")
                continue
            while True:
                external_location_name = f"{location_init}_{external_location_num}"
                if external_location_name not in external_location_names:
                    break
                external_location_num += 1
            self._ws.external_locations.create(external_location_name, path, credential_dict[role_arn])
            external_location_num += 1
>>>>>>> 6a8e14b5
<|MERGE_RESOLUTION|>--- conflicted
+++ resolved
@@ -492,76 +492,4 @@
             if matching_role:
                 continue
             missing_paths.add(external_location.location)
-<<<<<<< HEAD
-        return missing_paths
-=======
-        return missing_paths
-
-    def save_instance_profile_permissions(self) -> str | None:
-        instance_profile_access = list(self._get_instance_profiles_access())
-        if len(instance_profile_access) == 0:
-            logger.warning("No Mapping Was Generated.")
-            return None
-        return self._installation.save(instance_profile_access, filename=self.INSTANCE_PROFILES_FILE_NAMES)
-
-    def _identify_missing_external_locations(
-        self,
-        external_locations: Iterable[ExternalLocation],
-        existing_paths: list[str],
-        compatible_roles: list[AWSRoleAction],
-    ) -> set[tuple[str, str]]:
-        # Get recommended external locations
-        # Get existing external locations
-        # Get list of paths from get_uc_compatible_roles
-        # Identify recommended external location paths that don't have an external location and return them
-        missing_paths = set()
-        for external_location in external_locations:
-            existing = False
-            for path in existing_paths:
-                if path in external_location.location:
-                    existing = True
-                    continue
-            if existing:
-                continue
-            new_path = PurePath(external_location.location)
-            matching_role = None
-            for role in compatible_roles:
-                if new_path.match(role.resource_path):
-                    matching_role = role.role_arn
-                    continue
-            if matching_role:
-                missing_paths.add((external_location.location, matching_role))
-
-        return missing_paths
-
-    def _get_existing_credentials_dict(self):
-        credentials = self._ws.storage_credentials.list()
-        credentials_dict = {}
-        for credential in credentials:
-            credentials_dict[credential.aws_iam_role.role_arn] = credential.name
-        return credentials_dict
-
-    def create_external_locations(self, location_init="UCX_location"):
-        # For each path find out the role that has access to it
-        # Find out the credential that is pointing to this path
-        # Create external location for the path using the credential identified
-        credential_dict = self._get_existing_credentials_dict()
-        external_locations = ExternalLocations(self._ws, self._backend, self._schema).snapshot()
-        existing_external_locations = self._ws.external_locations.list()
-        existing_paths = [external_location.url for external_location in existing_external_locations]
-        compatible_roles = self.get_uc_compatible_roles()
-        missing_paths = self._identify_missing_external_locations(external_locations, existing_paths, compatible_roles)
-        external_location_names = [external_location.name for external_location in existing_external_locations]
-        external_location_num = 1
-        for path, role_arn in missing_paths:
-            if role_arn not in credential_dict:
-                logger.error(f"Missing credential for role {role_arn} for path {path}")
-                continue
-            while True:
-                external_location_name = f"{location_init}_{external_location_num}"
-                if external_location_name not in external_location_names:
-                    break
-                external_location_num += 1
-            self._ws.external_locations.create(external_location_name, path, credential_dict[role_arn])
-            external_location_num += 1
->>>>>>> 6a8e14b5
+        return missing_paths