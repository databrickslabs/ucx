--- conflicted
+++ resolved
@@ -340,6 +340,7 @@
     def get_role_assignments(self, resource_id: str) -> list[AzureRoleAssignment]:
         """See https://learn.microsoft.com/en-us/rest/api/authorization/role-assignments/list-for-resource"""
         role_assignments = []
+        # role_definitions = {}  # type: dict[str, str]
         result = self.get(f"{resource_id}/providers/Microsoft.Authorization/roleAssignments", "2022-04-01")
         for role_assignment in result.get("value", []):
             principal_type = role_assignment.get("properties", {"principalType": None})["principalType"]
@@ -347,7 +348,9 @@
             role_definition_id = role_assignment.get("properties", {"roleDefinitionId": None})["roleDefinitionId"]
             scope = role_assignment.get("properties", {"scope": None})["scope"]
             if role_definition_id not in self._role_definitions:
-                role_name = self.get(role_definition_id, "2022-04-01").get("properties", {"roleName": None})["roleName"]
+                role_name: str = self.get(role_definition_id, "2022-04-01").get("properties", {"roleName": None})[
+                    "roleName"
+                ]
                 self._role_definitions[role_definition_id] = role_name
 
             else:
@@ -419,21 +422,11 @@
                     f"with blob reader/contributor/owner permission."
                 )
                 continue
-<<<<<<< HEAD
             for role_assignment in role_assignments:
-                storage_account_info = AzureStorageSpnPermissionMapping(
-                    object_name=storage.name,
-                    object_type="STORAGE",
-                    object_url=f"https://{storage.name}.dfs.core.windows.net/",
-                    spn_client_id=role_assignment.principal_id,
-                    role_name=role_assignment.role_name,
-=======
-            for client_id, role_name in role_assignments.items():
                 storage_account_info = StoragePermissionMapping(
                     prefix=f"abfss://{storage.name}.dfs.core.windows.net/",
-                    privilege=self._levels[role_name].value,
-                    principal=client_id,
->>>>>>> 3d368524
+                    privilege=self._levels[role_assignment.role_name].value,
+                    principal=role_assignment.principal_id,
                 )
                 storage_account_infos.append(storage_account_info)
             storage_container_infos = self._get_container_permission_info(storage)
@@ -446,8 +439,7 @@
             return None
         return self._save(storage_account_infos)
 
-<<<<<<< HEAD
-    def _get_container_permission_info(self, storage: AzureStorageAccount) -> list[AzureStorageSpnPermissionMapping]:
+    def _get_container_permission_info(self, storage: AzureStorageAccount) -> list[StoragePermissionMapping]:
         container_infos = []
         path = (
             f"/subscriptions/{storage.subscription_id}/resourceGroups/{storage.resource_group}/"
@@ -467,20 +459,15 @@
                 continue
             for role_assignment in role_assignments:
                 if role_assignment.scope == container_resource_id:
-                    storage_account_info = AzureStorageSpnPermissionMapping(
-                        object_name=container_name,
-                        object_type="CONTAINER",
-                        object_url=f"https://{storage.name}.blob.core.windows.net/{container_name}",
-                        spn_client_id=role_assignment.principal_id,
-                        role_name=role_assignment.role_name,
+                    storage_account_info = StoragePermissionMapping(
+                        prefix=f"abfss://{storage.name}.dfs.core.windows.net/{container_name}",
+                        privilege=self._levels[role_assignment.role_name].value,
+                        principal=role_assignment.principal_id,
                     )
                     container_infos.append(storage_account_info)
         return container_infos
 
-    def _save(self, storage_infos: list[AzureStorageSpnPermissionMapping]) -> str:
-=======
     def _save(self, storage_infos: list[StoragePermissionMapping]) -> str:
->>>>>>> 3d368524
         buffer = io.StringIO()
         writer = csv.DictWriter(buffer, self._field_names)
         writer.writeheader()
@@ -494,39 +481,14 @@
         self._ws.workspace.upload(path, buffer, overwrite=True, format=ImportFormat.AUTO)
         return path
 
-<<<<<<< HEAD
     def _get_valid_role_assignments(self, resource_id: str) -> list[AzureRoleAssignment]:
         """See https://learn.microsoft.com/en-us/rest/api/authorization/role-assignments/list-for-resource"""
         permission_info = []
         role_assignments = self._azure_api.get_role_assignments(resource_id)
         for role_assignment in role_assignments:
-            if role_assignment.principal_type == "ServicePrincipal" and role_assignment.role_name in [
-                "Storage Blob Data Contributor",
-                "Storage Blob Data Owner",
-                "Storage Blob Data Reader",
-            ]:
+            if role_assignment.principal_type == "ServicePrincipal" and role_assignment.role_name in self._levels:
                 permission_info.append(role_assignment)
-=======
-    def _get_role_assignments(self, resource_id: str) -> dict[str, str]:
-        """See https://learn.microsoft.com/en-us/rest/api/authorization/role-assignments/list-for-resource"""
-        permission_info = {}
-        role_definitions: dict[str, str] = {}
-        result = self._azure_api.get(f"{resource_id}/providers/Microsoft.Authorization/roleAssignments", "2022-04-01")
-        for role_assignment in result.get("value", []):
-            principal_type = role_assignment.get("properties", {"principalType": None})["principalType"]
-            if principal_type == "ServicePrincipal":
-                spn_client_id = role_assignment.get("properties", {"principalId": None})["principalId"]
-                role_definition_id = role_assignment.get("properties", {"roleDefinitionId": None})["roleDefinitionId"]
-                if role_definition_id not in role_definitions:
-                    role_name: str = self._azure_api.get(role_definition_id, "2022-04-01").get(
-                        "properties", {"roleName": None}
-                    )["roleName"]
-                    role_definitions[role_definition_id] = role_name
-                else:
-                    role_name = role_definitions[role_definition_id]
-                if role_name in self._levels:
-                    permission_info[spn_client_id] = role_name
->>>>>>> 3d368524
+
         return permission_info
 
     def _get_storage_accounts(self) -> list[str]:
