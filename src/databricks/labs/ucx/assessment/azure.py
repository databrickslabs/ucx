import base64
import json
import re
from collections.abc import Iterable
from dataclasses import dataclass

from databricks.sdk import WorkspaceClient
from databricks.sdk.errors import NotFound
from databricks.sdk.service.compute import ClusterSource, Policy

from databricks.labs.ucx.assessment.crawlers import (
    _CLIENT_ENDPOINT_LENGTH,
    _SECRET_LIST_LENGTH,
    _SECRET_PATTERN,
    _STORAGE_ACCOUNT_EXTRACT_PATTERN,
    azure_sp_conf_present_check,
    logger,
)
from databricks.labs.ucx.assessment.jobs import JobsMixin
from databricks.labs.ucx.framework.crawlers import CrawlerBase, SqlBackend


@dataclass
class AzureServicePrincipalInfo:
    # fs.azure.account.oauth2.client.id
    application_id: str | None
    # fs.azure.account.oauth2.client.secret: {{secrets/${local.secret_scope}/${local.secret_key}}}
    secret_scope: str | None
    # fs.azure.account.oauth2.client.secret: {{secrets/${local.secret_scope}/${local.secret_key}}}
    secret_key: str | None
    # fs.azure.account.oauth2.client.endpoint: "https://login.microsoftonline.com/${local.tenant_id}/oauth2/token"
    tenant_id: str | None
    # Azure Storage account to which the SP has been given access
    storage_account: str | None


def generate_service_principals(service_principals: list[dict]):
    for spn in service_principals:
        spn_info = AzureServicePrincipalInfo(
            application_id=spn.get("application_id"),
            secret_scope=spn.get("secret_scope"),
            secret_key=spn.get("secret_key"),
            tenant_id=spn.get("tenant_id"),
            storage_account=spn.get("storage_account"),
        )
        yield spn_info


class AzureServicePrincipalCrawler(CrawlerBase[AzureServicePrincipalInfo], JobsMixin):
    def __init__(self, ws: WorkspaceClient, sbe: SqlBackend, schema):
        super().__init__(sbe, "hive_metastore", schema, "azure_service_principals", AzureServicePrincipalInfo)
        self._ws = ws

    def snapshot(self) -> Iterable[AzureServicePrincipalInfo]:
        return self._snapshot(self._try_fetch, self._crawl)

    def _try_fetch(self) -> Iterable[AzureServicePrincipalInfo]:
        for row in self._fetch(f"SELECT * FROM {self._schema}.{self._table}"):
            yield AzureServicePrincipalInfo(*row)

    def _crawl(self) -> Iterable[AzureServicePrincipalInfo]:
        all_relevant_service_principals = self._get_relevant_service_principals()
        deduped_service_principals = [dict(t) for t in {tuple(d.items()) for d in all_relevant_service_principals}]
        return list(generate_service_principals(deduped_service_principals))

    def _get_relevant_service_principals(self) -> list:
        relevant_service_principals = []

        # list all relevant service principals in clusters
        for cluster_config in self._ws.clusters.list():
            if cluster_config.cluster_source != ClusterSource.JOB:
                relevant_service_principals.extend(self._get_azure_spn_from_cluster_config(cluster_config))

        # list all relevant service principals in pipelines
        for pipeline in self._ws.pipelines.list_pipelines():
            assert pipeline.pipeline_id is not None
            pipeline_info = self._ws.pipelines.get(pipeline.pipeline_id)
            assert pipeline_info.spec is not None
            pipeline_config = pipeline_info.spec.configuration
            if pipeline_config:
                if not azure_sp_conf_present_check(pipeline_config):
                    continue
                relevant_service_principals.extend(self._get_azure_spn_from_config(pipeline_config))

        # list all relevant service principals in jobs
        all_jobs = list(self._ws.jobs.list(expand_tasks=True))
        all_clusters_by_id = {c.cluster_id: c for c in self._ws.clusters.list()}
        for _job, cluster_config in self._get_cluster_configs_from_all_jobs(all_jobs, all_clusters_by_id):
            relevant_service_principals.extend(self._get_azure_spn_from_cluster_config(cluster_config))

        # list all relevant service principals in sql spark conf
        relevant_service_principals.extend(self._list_all_spn_in_sql_warehouses_spark_conf())
        return relevant_service_principals

    def _list_all_spn_in_sql_warehouses_spark_conf(self) -> list:
        warehouse_config_list = self._ws.warehouses.get_workspace_warehouse_config().data_access_config
        if warehouse_config_list is None or len(warehouse_config_list) == 0:
            return []
        warehouse_config_dict = {config.key: config.value for config in warehouse_config_list}
        if not azure_sp_conf_present_check(warehouse_config_dict):
            return []
        return self._get_azure_spn_from_config(warehouse_config_dict)

    def _get_azure_spn_from_cluster_config(self, cluster_config):
        azure_spn_list = []

        if cluster_config.spark_conf is not None:
            if azure_sp_conf_present_check(cluster_config.spark_conf):
                azure_spn_list.extend(self._get_azure_spn_from_config(cluster_config.spark_conf))

        if cluster_config.policy_id is None:
            return azure_spn_list

        policy = self._safe_get_cluster_policy(cluster_config.policy_id)

        if policy is None:
            return azure_spn_list

        if policy.definition is not None:
            if azure_sp_conf_present_check(json.loads(policy.definition)):
                azure_spn_list.extend(self._get_azure_spn_from_config(json.loads(policy.definition)))

        if policy.policy_family_definition_overrides is None:
            return azure_spn_list
        if azure_sp_conf_present_check(json.loads(policy.policy_family_definition_overrides)):
            azure_spn_list.extend(
                self._get_azure_spn_from_config(json.loads(policy.policy_family_definition_overrides))
            )

        return azure_spn_list

    def _safe_get_cluster_policy(self, policy_id: str) -> Policy | None:
        try:
            return self._ws.cluster_policies.get(policy_id)
        except NotFound:
            logger.warning(f"The cluster policy was deleted: {policy_id}")
            return None

    def _get_azure_spn_from_config(self, config: dict) -> list:
        spn_list = []
        spn_application_id, secret_scope, secret_key, tenant_id, storage_account = None, "", "", "", ""
        matching_key_list = [key for key in config.keys() if "fs.azure.account.oauth2.client.id" in key]
        if len(matching_key_list) > 0:
            for key in matching_key_list:
                # retrieve application id of spn
                spn_application_id, secret_scope, secret_key = self._get_key_from_config(key, config)
                if spn_application_id is None:
                    continue

                # retrieve storage account configured with this spn
                storage_account_match = re.search(_STORAGE_ACCOUNT_EXTRACT_PATTERN, key)
                if storage_account_match:
                    storage_account = storage_account_match.group(1).strip(".")
                    tenant_key = "fs.azure.account.oauth2.client.endpoint." + storage_account
                else:
                    tenant_key = "fs.azure.account.oauth2.client.endpoint"

<<<<<<< HEAD
                # retrieve tenant id of spn
                matching_key = [key for key in config.keys() if re.search(tenant_key, key)]
                if len(matching_key) == 0 or matching_key[0] is None:
                    tenant_id = ""
                else:
                    client_endpoint_list = self._get_key_from_config(matching_key[0], config)[0].split("/")
                    if len(client_endpoint_list) == _CLIENT_ENDPOINT_LENGTH:
                        tenant_id = client_endpoint_list[3]

                # add output to spn list
                spn_list.append(
                    {
                        "application_id": spn_application_id,
                        "secret_scope": secret_scope,
                        "secret_key": secret_key,
                        "tenant_id": tenant_id,
                        "storage_account": storage_account,
                    }
                )
        return spn_list

    def _get_key_from_config(self, key: str, config: dict) -> tuple[str, str, str]:
        if re.search("spark_conf", key):
            value = config.get(key, {}).get("value", "")
        else:
            value = config.get(key, "")
        # retrieve from secret scope if used
        secret_matched = re.search(_SECRET_PATTERN, value)
        if secret_matched is None:
            return value, "", ""
        secret_string = secret_matched.group(1).split("/")
        value = self._get_secret_if_exists(secret_string)
        secret_scope, secret_key = secret_string[1], secret_string[2]
        return value, secret_scope, secret_key

    def _get_secret_if_exists(self, secret_string) -> str | None:
        if len(secret_string) == _SECRET_LIST_LENGTH:
            secret_scope, secret_key = secret_string[1], secret_string[2]
            try:
                # Return the decoded secret value in string format
                secret = self._ws.secrets.get_secret(secret_scope, secret_key)
                assert secret.value is not None
                return base64.b64decode(secret.value).decode("utf-8")
            except NotFound:
                logger.warning(f'removed on the backend: {"/".join(secret_string)}')
                return None
        return None


@dataclass
class AzureSubscription:
    name: str
    subscription_id: str
    tenant_id: str


class AzureResource:
    def __init__(self, resource_id: str):
        self._pairs = {}
        self._resource_id = resource_id
        split = resource_id.lstrip("/").split("/")
        if len(split) % 2 != 0:
            msg = f"not a list of pairs: {resource_id}"
            raise ValueError(msg)
        i = 0
        while i < len(split):
            k = split[i]
            v = split[i + 1]
            i += 2
            self._pairs[k] = v

    @property
    def subscription_id(self):
        return self._pairs.get("subscriptions")

    @property
    def resource_group(self):
        return self._pairs.get("resourceGroups")

    @property
    def storage_account(self):
        return self._pairs.get("storageAccounts")

    @property
    def container(self):
        return self._pairs.get("containers")

    def __eq__(self, other):
        if not isinstance(other, AzureResource):
            return NotImplemented
        return self._resource_id == other._resource_id

    def __repr__(self):
        properties = ["subscription_id", "resource_group", "storage_account", "container"]
        pairs = [f"{_}={getattr(self, _)}" for _ in properties]
        return f'AzureResource<{", ".join(pairs)}>'

    def __str__(self):
        return self._resource_id


@dataclass
class Principal:
    client_id: str
    display_name: str
    object_id: str


@dataclass
class AzureRoleAssignment:
    resource: AzureResource
    scope: AzureResource
    principal: Principal
    role_name: str


class AzureResources:
    def __init__(self, ws: WorkspaceClient, *, include_subscriptions=None):
        if not include_subscriptions:
            include_subscriptions = []
        rm_host = ws.config.arm_environment.resource_manager_endpoint
        self._resource_manager = ApiClient(
            Config(
                host=rm_host,
                credentials_provider=self._provider_for(ws.config.arm_environment.service_management_endpoint),
            )
        )
        self._graph = ApiClient(
            Config(
                host="https://graph.microsoft.com",
                credentials_provider=self._provider_for("https://graph.microsoft.com"),
            )
        )
        self._token_source = AzureCliTokenSource(rm_host)
        self._include_subscriptions = include_subscriptions
        self._role_definitions = {}  # type: dict[str, str]
        self._principals: dict[str, Principal | None] = {}

    def _provider_for(self, endpoint: str):
        @credentials_provider("azure-cli", ["host"])
        def _credentials(_: Config):
            token_source = AzureCliTokenSource(endpoint)

            def inner() -> dict[str, str]:
                token = token_source.token()
                return {"Authorization": f"{token.token_type} {token.access_token}"}

            return inner

        return _credentials

    def _get_subscriptions(self) -> Iterable[AzureSubscription]:
        for subscription in self._get_resource("/subscriptions", api_version="2022-12-01").get("value", []):
            yield AzureSubscription(
                name=subscription["displayName"],
                subscription_id=subscription["subscriptionId"],
                tenant_id=subscription["tenantId"],
            )

    def _tenant_id(self):
        token = self._token_source.token()
        return token.jwt_claims().get("tid")

    def subscriptions(self):
        tenant_id = self._tenant_id()
        for subscription in self._get_subscriptions():
            if subscription.tenant_id != tenant_id:
                continue
            if subscription.subscription_id not in self._include_subscriptions:
                continue
            yield subscription

    def _get_resource(self, path: str, api_version: str):
        headers = {"Accept": "application/json"}
        query = {"api-version": api_version}
        return self._resource_manager.do("GET", path, query=query, headers=headers)

    def storage_accounts(self) -> Iterable[AzureResource]:
        for subscription in self.subscriptions():
            logger.info(f"Checking in subscription {subscription.name} for storage accounts")
            path = f"/subscriptions/{subscription.subscription_id}/providers/Microsoft.Storage/storageAccounts"
            for storage in self._get_resource(path, "2023-01-01").get("value", []):
                resource_id = storage.get("id")
                if not resource_id:
                    continue
                yield AzureResource(resource_id)

    def containers(self, storage: AzureResource):
        for raw in self._get_resource(f"{storage}/blobServices/default/containers", "2023-01-01").get("value", []):
            resource_id = raw.get("id")
            if not resource_id:
                continue
            yield AzureResource(resource_id)

    def _get_principal(self, principal_id: str) -> Principal | None:
        if principal_id in self._principals:
            return self._principals[principal_id]
        try:
            path = f"/v1.0/directoryObjects/{principal_id}"
            raw: dict[str, str] = self._graph.do("GET", path)  # type: ignore[assignment]
        except NotFound:
            # don't load principals from external directories twice
            self._principals[principal_id] = None
            return self._principals[principal_id]
        client_id = raw.get("appId")
        display_name = raw.get("displayName")
        object_id = raw.get("id")
        assert client_id is not None
        assert display_name is not None
        assert object_id is not None
        self._principals[principal_id] = Principal(client_id, display_name, object_id)
        return self._principals[principal_id]

    def role_assignments(
        self, resource_id: str, *, principal_types: list[str] | None = None
    ) -> Iterable[AzureRoleAssignment]:
        """See https://learn.microsoft.com/en-us/rest/api/authorization/role-assignments/list-for-resource"""
        if not principal_types:
            principal_types = ["ServicePrincipal"]
        result = self._get_resource(f"{resource_id}/providers/Microsoft.Authorization/roleAssignments", "2022-04-01")
        for role_assignment in result.get("value", []):
            assignment_properties = role_assignment.get("properties", {})
            principal_type = assignment_properties.get("principalType")
            if not principal_type:
                continue
            if principal_type not in principal_types:
                continue
            principal_id = assignment_properties.get("principalId")
            if not principal_id:
                continue
            role_definition_id = assignment_properties.get("roleDefinitionId")
            if not role_definition_id:
                continue
            scope = assignment_properties.get("scope")
            if not scope:
                continue
            if role_definition_id not in self._role_definitions:
                role_definition = self._get_resource(role_definition_id, "2022-04-01")
                definition_properties = role_definition.get("properties", {})
                role_name: str = definition_properties.get("roleName")
                if not role_name:
                    continue
                self._role_definitions[role_definition_id] = role_name
            principal = self._get_principal(principal_id)
            if not principal:
                continue
            role_name = self._role_definitions[role_definition_id]
            if scope == "/":
                scope = resource_id
            yield AzureRoleAssignment(
                resource=AzureResource(resource_id),
                scope=AzureResource(scope),
                principal=principal,
                role_name=role_name,
            )


@dataclass
class StoragePermissionMapping:
    prefix: str
    client_id: str
    principal: str
    privilege: str


class AzureResourcePermissions:
    def __init__(self, installation: Installation, ws: WorkspaceClient, azurerm: AzureResources, lc: ExternalLocations):
        self._filename = 'azure_storage_account_info.csv'
        self._installation = installation
        self._locations = lc
        self._azurerm = azurerm
        self._ws = ws
        self._levels = {
            "Storage Blob Data Contributor": Privilege.WRITE_FILES,
            "Storage Blob Data Owner": Privilege.WRITE_FILES,
            "Storage Blob Data Reader": Privilege.READ_FILES,
        }

    @classmethod
    def for_cli(cls, ws: WorkspaceClient, product='ucx'):
        installation = Installation.current(ws, product)
        config = installation.load(WorkspaceConfig)
        sql_backend = StatementExecutionBackend(ws, config.warehouse_id)
        azurerm = AzureResources(ws)
        locations = ExternalLocations(ws, sql_backend, config.inventory_database)
        return cls(installation, ws, azurerm, locations)

    def _map_storage(self, storage: AzureResource) -> list[StoragePermissionMapping]:
        logger.info(f"Fetching role assignment for {storage.storage_account}")
        out = []
        for container in self._azurerm.containers(storage):
            for role_assignment in self._azurerm.role_assignments(str(container)):
                # one principal may be assigned multiple roles with overlapping dataActions, hence appearing
                # here in duplicates. hence, role name -> permission level is not enough for the perfect scenario.
                if role_assignment.role_name not in self._levels:
                    continue
                privilege = self._levels[role_assignment.role_name].value
                out.append(
                    StoragePermissionMapping(
                        prefix=f"abfss://{container.container}@{container.storage_account}.dfs.core.windows.net/",
                        client_id=role_assignment.principal.client_id,
                        principal=role_assignment.principal.display_name,
                        privilege=privilege,
                    )
                )
        return out

    def save_spn_permissions(self) -> str | None:
        used_storage_accounts = self._get_storage_accounts()
        if len(used_storage_accounts) == 0:
            logger.warning(
                "There are no external table present with azure storage account. "
                "Please check if assessment job is run"
            )
            return None
        storage_account_infos = []
        for storage in self._azurerm.storage_accounts():
            if storage.storage_account not in used_storage_accounts:
                continue
            for mapping in self._map_storage(storage):
                storage_account_infos.append(mapping)
        if len(storage_account_infos) == 0:
            logger.error("No storage account found in current tenant with spn permission")
            return None
        return self._installation.save(storage_account_infos, filename=self._filename)

    def _get_storage_accounts(self) -> list[str]:
        external_locations = self._locations.snapshot()
        storage_accounts = []
        for location in external_locations:
            if location.location.startswith("abfss://"):
                start = location.location.index("@")
                end = location.location.index(".dfs.core.windows.net")
                storage_acct = location.location[start + 1 : end]
                if storage_acct not in storage_accounts:
                    storage_accounts.append(storage_acct)
        return storage_accounts
=======
    def _try_fetch(self) -> Iterable[AzureServicePrincipalInfo]:
        for row in self._fetch(f"SELECT * FROM {self._schema}.{self._table}"):
            yield AzureServicePrincipalInfo(*row)
>>>>>>> ba9c52f7
<|MERGE_RESOLUTION|>--- conflicted
+++ resolved
@@ -155,7 +155,6 @@
                 else:
                     tenant_key = "fs.azure.account.oauth2.client.endpoint"
 
-<<<<<<< HEAD
                 # retrieve tenant id of spn
                 matching_key = [key for key in config.keys() if re.search(tenant_key, key)]
                 if len(matching_key) == 0 or matching_key[0] is None:
@@ -202,299 +201,4 @@
             except NotFound:
                 logger.warning(f'removed on the backend: {"/".join(secret_string)}')
                 return None
-        return None
-
-
-@dataclass
-class AzureSubscription:
-    name: str
-    subscription_id: str
-    tenant_id: str
-
-
-class AzureResource:
-    def __init__(self, resource_id: str):
-        self._pairs = {}
-        self._resource_id = resource_id
-        split = resource_id.lstrip("/").split("/")
-        if len(split) % 2 != 0:
-            msg = f"not a list of pairs: {resource_id}"
-            raise ValueError(msg)
-        i = 0
-        while i < len(split):
-            k = split[i]
-            v = split[i + 1]
-            i += 2
-            self._pairs[k] = v
-
-    @property
-    def subscription_id(self):
-        return self._pairs.get("subscriptions")
-
-    @property
-    def resource_group(self):
-        return self._pairs.get("resourceGroups")
-
-    @property
-    def storage_account(self):
-        return self._pairs.get("storageAccounts")
-
-    @property
-    def container(self):
-        return self._pairs.get("containers")
-
-    def __eq__(self, other):
-        if not isinstance(other, AzureResource):
-            return NotImplemented
-        return self._resource_id == other._resource_id
-
-    def __repr__(self):
-        properties = ["subscription_id", "resource_group", "storage_account", "container"]
-        pairs = [f"{_}={getattr(self, _)}" for _ in properties]
-        return f'AzureResource<{", ".join(pairs)}>'
-
-    def __str__(self):
-        return self._resource_id
-
-
-@dataclass
-class Principal:
-    client_id: str
-    display_name: str
-    object_id: str
-
-
-@dataclass
-class AzureRoleAssignment:
-    resource: AzureResource
-    scope: AzureResource
-    principal: Principal
-    role_name: str
-
-
-class AzureResources:
-    def __init__(self, ws: WorkspaceClient, *, include_subscriptions=None):
-        if not include_subscriptions:
-            include_subscriptions = []
-        rm_host = ws.config.arm_environment.resource_manager_endpoint
-        self._resource_manager = ApiClient(
-            Config(
-                host=rm_host,
-                credentials_provider=self._provider_for(ws.config.arm_environment.service_management_endpoint),
-            )
-        )
-        self._graph = ApiClient(
-            Config(
-                host="https://graph.microsoft.com",
-                credentials_provider=self._provider_for("https://graph.microsoft.com"),
-            )
-        )
-        self._token_source = AzureCliTokenSource(rm_host)
-        self._include_subscriptions = include_subscriptions
-        self._role_definitions = {}  # type: dict[str, str]
-        self._principals: dict[str, Principal | None] = {}
-
-    def _provider_for(self, endpoint: str):
-        @credentials_provider("azure-cli", ["host"])
-        def _credentials(_: Config):
-            token_source = AzureCliTokenSource(endpoint)
-
-            def inner() -> dict[str, str]:
-                token = token_source.token()
-                return {"Authorization": f"{token.token_type} {token.access_token}"}
-
-            return inner
-
-        return _credentials
-
-    def _get_subscriptions(self) -> Iterable[AzureSubscription]:
-        for subscription in self._get_resource("/subscriptions", api_version="2022-12-01").get("value", []):
-            yield AzureSubscription(
-                name=subscription["displayName"],
-                subscription_id=subscription["subscriptionId"],
-                tenant_id=subscription["tenantId"],
-            )
-
-    def _tenant_id(self):
-        token = self._token_source.token()
-        return token.jwt_claims().get("tid")
-
-    def subscriptions(self):
-        tenant_id = self._tenant_id()
-        for subscription in self._get_subscriptions():
-            if subscription.tenant_id != tenant_id:
-                continue
-            if subscription.subscription_id not in self._include_subscriptions:
-                continue
-            yield subscription
-
-    def _get_resource(self, path: str, api_version: str):
-        headers = {"Accept": "application/json"}
-        query = {"api-version": api_version}
-        return self._resource_manager.do("GET", path, query=query, headers=headers)
-
-    def storage_accounts(self) -> Iterable[AzureResource]:
-        for subscription in self.subscriptions():
-            logger.info(f"Checking in subscription {subscription.name} for storage accounts")
-            path = f"/subscriptions/{subscription.subscription_id}/providers/Microsoft.Storage/storageAccounts"
-            for storage in self._get_resource(path, "2023-01-01").get("value", []):
-                resource_id = storage.get("id")
-                if not resource_id:
-                    continue
-                yield AzureResource(resource_id)
-
-    def containers(self, storage: AzureResource):
-        for raw in self._get_resource(f"{storage}/blobServices/default/containers", "2023-01-01").get("value", []):
-            resource_id = raw.get("id")
-            if not resource_id:
-                continue
-            yield AzureResource(resource_id)
-
-    def _get_principal(self, principal_id: str) -> Principal | None:
-        if principal_id in self._principals:
-            return self._principals[principal_id]
-        try:
-            path = f"/v1.0/directoryObjects/{principal_id}"
-            raw: dict[str, str] = self._graph.do("GET", path)  # type: ignore[assignment]
-        except NotFound:
-            # don't load principals from external directories twice
-            self._principals[principal_id] = None
-            return self._principals[principal_id]
-        client_id = raw.get("appId")
-        display_name = raw.get("displayName")
-        object_id = raw.get("id")
-        assert client_id is not None
-        assert display_name is not None
-        assert object_id is not None
-        self._principals[principal_id] = Principal(client_id, display_name, object_id)
-        return self._principals[principal_id]
-
-    def role_assignments(
-        self, resource_id: str, *, principal_types: list[str] | None = None
-    ) -> Iterable[AzureRoleAssignment]:
-        """See https://learn.microsoft.com/en-us/rest/api/authorization/role-assignments/list-for-resource"""
-        if not principal_types:
-            principal_types = ["ServicePrincipal"]
-        result = self._get_resource(f"{resource_id}/providers/Microsoft.Authorization/roleAssignments", "2022-04-01")
-        for role_assignment in result.get("value", []):
-            assignment_properties = role_assignment.get("properties", {})
-            principal_type = assignment_properties.get("principalType")
-            if not principal_type:
-                continue
-            if principal_type not in principal_types:
-                continue
-            principal_id = assignment_properties.get("principalId")
-            if not principal_id:
-                continue
-            role_definition_id = assignment_properties.get("roleDefinitionId")
-            if not role_definition_id:
-                continue
-            scope = assignment_properties.get("scope")
-            if not scope:
-                continue
-            if role_definition_id not in self._role_definitions:
-                role_definition = self._get_resource(role_definition_id, "2022-04-01")
-                definition_properties = role_definition.get("properties", {})
-                role_name: str = definition_properties.get("roleName")
-                if not role_name:
-                    continue
-                self._role_definitions[role_definition_id] = role_name
-            principal = self._get_principal(principal_id)
-            if not principal:
-                continue
-            role_name = self._role_definitions[role_definition_id]
-            if scope == "/":
-                scope = resource_id
-            yield AzureRoleAssignment(
-                resource=AzureResource(resource_id),
-                scope=AzureResource(scope),
-                principal=principal,
-                role_name=role_name,
-            )
-
-
-@dataclass
-class StoragePermissionMapping:
-    prefix: str
-    client_id: str
-    principal: str
-    privilege: str
-
-
-class AzureResourcePermissions:
-    def __init__(self, installation: Installation, ws: WorkspaceClient, azurerm: AzureResources, lc: ExternalLocations):
-        self._filename = 'azure_storage_account_info.csv'
-        self._installation = installation
-        self._locations = lc
-        self._azurerm = azurerm
-        self._ws = ws
-        self._levels = {
-            "Storage Blob Data Contributor": Privilege.WRITE_FILES,
-            "Storage Blob Data Owner": Privilege.WRITE_FILES,
-            "Storage Blob Data Reader": Privilege.READ_FILES,
-        }
-
-    @classmethod
-    def for_cli(cls, ws: WorkspaceClient, product='ucx'):
-        installation = Installation.current(ws, product)
-        config = installation.load(WorkspaceConfig)
-        sql_backend = StatementExecutionBackend(ws, config.warehouse_id)
-        azurerm = AzureResources(ws)
-        locations = ExternalLocations(ws, sql_backend, config.inventory_database)
-        return cls(installation, ws, azurerm, locations)
-
-    def _map_storage(self, storage: AzureResource) -> list[StoragePermissionMapping]:
-        logger.info(f"Fetching role assignment for {storage.storage_account}")
-        out = []
-        for container in self._azurerm.containers(storage):
-            for role_assignment in self._azurerm.role_assignments(str(container)):
-                # one principal may be assigned multiple roles with overlapping dataActions, hence appearing
-                # here in duplicates. hence, role name -> permission level is not enough for the perfect scenario.
-                if role_assignment.role_name not in self._levels:
-                    continue
-                privilege = self._levels[role_assignment.role_name].value
-                out.append(
-                    StoragePermissionMapping(
-                        prefix=f"abfss://{container.container}@{container.storage_account}.dfs.core.windows.net/",
-                        client_id=role_assignment.principal.client_id,
-                        principal=role_assignment.principal.display_name,
-                        privilege=privilege,
-                    )
-                )
-        return out
-
-    def save_spn_permissions(self) -> str | None:
-        used_storage_accounts = self._get_storage_accounts()
-        if len(used_storage_accounts) == 0:
-            logger.warning(
-                "There are no external table present with azure storage account. "
-                "Please check if assessment job is run"
-            )
-            return None
-        storage_account_infos = []
-        for storage in self._azurerm.storage_accounts():
-            if storage.storage_account not in used_storage_accounts:
-                continue
-            for mapping in self._map_storage(storage):
-                storage_account_infos.append(mapping)
-        if len(storage_account_infos) == 0:
-            logger.error("No storage account found in current tenant with spn permission")
-            return None
-        return self._installation.save(storage_account_infos, filename=self._filename)
-
-    def _get_storage_accounts(self) -> list[str]:
-        external_locations = self._locations.snapshot()
-        storage_accounts = []
-        for location in external_locations:
-            if location.location.startswith("abfss://"):
-                start = location.location.index("@")
-                end = location.location.index(".dfs.core.windows.net")
-                storage_acct = location.location[start + 1 : end]
-                if storage_acct not in storage_accounts:
-                    storage_accounts.append(storage_acct)
-        return storage_accounts
-=======
-    def _try_fetch(self) -> Iterable[AzureServicePrincipalInfo]:
-        for row in self._fetch(f"SELECT * FROM {self._schema}.{self._table}"):
-            yield AzureServicePrincipalInfo(*row)
->>>>>>> ba9c52f7
+        return None