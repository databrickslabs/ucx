--- conflicted
+++ resolved
@@ -356,19 +356,11 @@
 
             # Checking if Azure cluster config is present in cluster policies
             if cluster.policy_id:
-<<<<<<< HEAD
-                policy = self._ws.cluster_policies.get(cluster.policy_id)
-                if policy.definition:
-                    if _azure_sp_conf_present_check(json.loads(policy.definition)):
-                        failures.append(f"{_AZURE_SP_CONF_FAILURE_MSG} cluster.")
-                if policy.policy_family_definition_overrides:
-                    if _azure_sp_conf_present_check(json.loads(policy.policy_family_definition_overrides)):
-=======
                 try:
                     policy = self._ws.cluster_policies.get(cluster.policy_id)
-                    if _azure_sp_conf_present_check(json.loads(policy.definition)):
->>>>>>> cd51c175
-                        failures.append(f"{_AZURE_SP_CONF_FAILURE_MSG} cluster.")
+                    if policy.definition:
+                        if _azure_sp_conf_present_check(json.loads(policy.definition)):
+                            failures.append(f"{_AZURE_SP_CONF_FAILURE_MSG} cluster.")
                     if policy.policy_family_definition_overrides:
                         if _azure_sp_conf_present_check(json.loads(policy.policy_family_definition_overrides)):
                             failures.append(f"{_AZURE_SP_CONF_FAILURE_MSG} cluster.")
@@ -444,19 +436,11 @@
 
             # Checking if Azure cluster config is present in cluster policies
             if cluster_config.policy_id:
-<<<<<<< HEAD
-                policy = self._ws.cluster_policies.get(cluster_config.policy_id)
-                if policy.definition:
-                    if _azure_sp_conf_present_check(json.loads(policy.definition)):
-                        job_assessment[job.job_id].add(f"{_AZURE_SP_CONF_FAILURE_MSG} Job cluster.")
-                if policy.policy_family_definition_overrides:
-                    if _azure_sp_conf_present_check(json.loads(policy.policy_family_definition_overrides)):
-=======
                 try:
                     policy = self._ws.cluster_policies.get(cluster_config.policy_id)
-                    if _azure_sp_conf_present_check(json.loads(policy.definition)):
->>>>>>> cd51c175
-                        job_assessment[job.job_id].add(f"{_AZURE_SP_CONF_FAILURE_MSG} Job cluster.")
+                    if policy.definition:
+                        if _azure_sp_conf_present_check(json.loads(policy.definition)):
+                            job_assessment[job.job_id].add(f"{_AZURE_SP_CONF_FAILURE_MSG} Job cluster.")
                     if policy.policy_family_definition_overrides:
                         if _azure_sp_conf_present_check(json.loads(policy.policy_family_definition_overrides)):
                             job_assessment[job.job_id].add(f"{_AZURE_SP_CONF_FAILURE_MSG} Job cluster.")
