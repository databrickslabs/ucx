--- conflicted
+++ resolved
@@ -4,7 +4,7 @@
 import pytest
 from databricks.sdk.service.compute import ClusterDetails
 from databricks.sdk.service.iam import ComplexValue, Group, ObjectPermissions
-from databricks.sdk.service.ml import Experiment, ExperimentTag, ModelDatabricks
+from databricks.sdk.service.ml import Experiment, ExperimentTag
 from databricks.sdk.service.workspace import AclPermission, ObjectInfo, ObjectType
 
 from databricks.labs.ucx.inventory.inventorizer import (
@@ -13,6 +13,7 @@
     DatabricksError,
     Inventorizers,
     LogicalObjectType,
+    ModelDatabricks,
     PermissionsInventoryItem,
     RequestObjectType,
     RolesAndEntitlementsInventorizer,
@@ -21,8 +22,9 @@
     StandardInventorizer,
     TokensAndPasswordsInventorizer,
     WorkspaceInventorizer,
+    experiments_listing,
+    models_listing,
 )
-from databricks.labs.ucx.inventory.listing import experiments_listing, models_listing
 from databricks.labs.ucx.providers.groups_info import (
     GroupMigrationState,
     MigrationGroupInfo,
@@ -291,11 +293,7 @@
 
 def test_inventorizers_provide(workspace_client):
     state = GroupMigrationState()
-<<<<<<< HEAD
-    inventorizers = Inventorizers(workspace_client, migration_state=state, num_threads=1).provide()
-=======
     inventorizers = Inventorizers.provide(workspace_client, migration_state=state, num_threads=1, start_path="/")
->>>>>>> 688002ce
     assert len(inventorizers) > 0
 
 
