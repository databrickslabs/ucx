from databricks.labs.lsql.backends import MockBackend

from databricks.labs.ucx.hive_metastore import TablesCrawler
from databricks.labs.ucx.hive_metastore.table_migration_status import TableMigrationStatusRefresher
from databricks.labs.ucx.recon.base import TableIdentifier
from databricks.labs.ucx.recon.data_comparator import StandardDataComparator
from databricks.labs.ucx.recon.data_profiler import StandardDataProfiler
from databricks.labs.ucx.recon.metadata_retriever import DatabricksTableMetadataRetriever
from databricks.labs.ucx.recon.migration_recon import MigrationRecon
from databricks.labs.ucx.recon.schema_comparator import StandardSchemaComparator
from tests.unit import mock_table_mapping

<<<<<<< HEAD
=======

>>>>>>> 7b514908
MIGRATION_STATUS = MockBackend.rows(
    "src_schema",
    "src_table",
    "dst_catalog",
    "dst_schema",
    "dst_table",
    "update_ts",
)
UPGRADED_TO = MockBackend.rows("key", "value")


def test_migrate_recon_should_produce_proper_queries(
    ws,
    metadata_row_factory,
    row_count_row_factory,
    data_comp_row_factory,
):
    src = TableIdentifier("hive_metastore", "db1", "table1")
    src_2 = TableIdentifier("hive_metastore", "db2", "table2")
    src_3 = TableIdentifier("hive_metastore", "db3", "table3")
    tgt = TableIdentifier("catalog1", "schema1", "table1")
    tgt_2 = TableIdentifier("catalog2", "schema2", "table2")
    tgt_3 = TableIdentifier("catalog3", "schema3", "table3")
    errors = {}
    rows = {
        'SELECT \\* FROM `hive_metastore`.`inventory_database`.`migration_status`': MIGRATION_STATUS[
            (src.schema, src.table, tgt.catalog, tgt.schema, tgt.table, "2021-01-01T00:00:00Z"),
            (src_2.schema, src_2.table, tgt_2.catalog, tgt_2.schema, tgt_2.table, "2021-01-01T00:00:00Z"),
            (src_3.schema, src_3.table, tgt_3.catalog, tgt_3.schema, tgt_3.table, "2021-01-01T00:00:00Z"),
            ("schema_none", "table_none", None, "schema_a", "table_a", "2021-01-01T00:00:00Z"),
        ],
        f"SHOW TBLPROPERTIES {src.schema}.{src.table} \\('upgraded_to'\\)": UPGRADED_TO[("value", "fake_dest"),],
        f"SHOW TBLPROPERTIES {src_2.schema}.{src_2.table} \\('upgraded_to'\\)": UPGRADED_TO[("value", "fake_dest"),],
        "DESCRIBE TABLE": metadata_row_factory[
            ("col1", "int"),
            ("col2", "string"),
        ],
        f"{tgt.catalog_escaped}\\.information_schema\\.columns": metadata_row_factory[
            ("col1", "int"),
            ("col2", "string"),
        ],
        f"{tgt_2.catalog_escaped}\\.information_schema\\.columns": metadata_row_factory[
            ("col1", "int"),
            ("col2", "string"),
        ],
        f"SELECT COUNT\\(\\*\\) as row_count FROM {src.fqn_escaped}": row_count_row_factory[100,],
        f"SELECT COUNT\\(\\*\\) as row_count FROM {tgt.fqn_escaped}": row_count_row_factory[2,],
        f"SELECT COUNT\\(\\*\\) as row_count FROM {src_2.fqn_escaped}": row_count_row_factory[0,],
        f"SELECT COUNT\\(\\*\\) as row_count FROM {tgt_2.fqn_escaped}": row_count_row_factory[0,],
        "WITH compare_results": data_comp_row_factory[(102, 100, 2),],
    }
    backend = MockBackend(fails_on_first=errors, rows=rows)
    table_crawler = TablesCrawler(backend, "inventory_database")
    migration_status_refresher = TableMigrationStatusRefresher(ws, backend, "inventory_database", table_crawler)
    metadata_retriever = DatabricksTableMetadataRetriever(backend)
    data_profiler = StandardDataProfiler(backend, metadata_retriever)
    migration_recon = MigrationRecon(
        backend,
        "inventory_database",
        migration_status_refresher,
        mock_table_mapping(["managed_dbfs", "managed_mnt", "managed_other"]),
        StandardSchemaComparator(metadata_retriever),
        StandardDataComparator(backend, data_profiler),
        0,
    )
    results = list(migration_recon.snapshot())
    assert len(results) == 2<|MERGE_RESOLUTION|>--- conflicted
+++ resolved
@@ -10,10 +10,7 @@
 from databricks.labs.ucx.recon.schema_comparator import StandardSchemaComparator
 from tests.unit import mock_table_mapping
 
-<<<<<<< HEAD
-=======
 
->>>>>>> 7b514908
 MIGRATION_STATUS = MockBackend.rows(
     "src_schema",
     "src_table",
