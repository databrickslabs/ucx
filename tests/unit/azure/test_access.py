--- conflicted
+++ resolved
@@ -167,7 +167,6 @@
     cluster_policy = Policy(
         policy_id="foo", name="Unity Catalog Migration (ucx) (me@example.com)", definition=json.dumps({"foo": "bar"})
     )
-<<<<<<< HEAD
     w.cluster_policies.get.return_value = cluster_policy
     rows = {"SELECT \\* FROM ucx.external_locations": [["abfss://container1@sto2.dfs.core.windows.net/folder1", "1"]]}
     backend = MockBackend(rows=rows)
@@ -219,25 +218,4 @@
     }
     w.cluster_policies.edit.assert_called_with(
         'foo1', 'Unity Catalog Migration (ucx) (me@example.com)', definition=json.dumps(definition)
-=======
-    azure_resource_permission.save_spn_permissions()
-    installation.assert_file_written(
-        'azure_storage_account_info.csv',
-        [
-            {
-                'client_id': 'appIduser3',
-                'prefix': 'abfss://container3@sto2.dfs.core.windows.net/',
-                'principal': 'disNameuser3',
-                'privilege': 'WRITE_FILES',
-                'type': 'ManagedIdentity',
-            },
-            {
-                'client_id': 'appIduser3',
-                'prefix': 'abfss://container3@sto2.dfs.core.windows.net/',
-                'principal': 'disNameuser3',
-                'privilege': 'WRITE_FILES',
-                'type': 'ManagedIdentity',
-            },
-        ],
->>>>>>> 57733582
     )