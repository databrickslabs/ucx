--- conflicted
+++ resolved
@@ -16,7 +16,7 @@
 from databricks.labs.ucx.azure.access import AzureResourcePermissions
 from databricks.labs.ucx.azure.locations import ExternalLocationsMigration
 from databricks.labs.ucx.azure.resources import AzureResources
-from databricks.labs.ucx.hive_metastore import ExternalLocations
+from databricks.labs.ucx.hive_metastore import ExternalLocations, TablesCrawler, Mounts
 from databricks.labs.ucx.hive_metastore.grants import PrincipalACL
 from tests.unit.azure import azure_api_client
 
@@ -25,19 +25,14 @@
     azurerm = AzureResources(azure_api_client(), azure_api_client())
     location_crawler = ExternalLocations(ws, mock_backend, "location_test")
     azure_resource_permissions = AzureResourcePermissions(mock_installation, ws, azurerm, location_crawler)
-    external_locations_migration = ExternalLocationsMigration(ws, location_crawler, azure_resource_permissions, azurerm)
+    table_crawler = create_autospec(TablesCrawler)
+    mount_crawler = create_autospec(Mounts)
+    principal_acl = PrincipalACL(ws, mock_backend, mock_installation, table_crawler, mount_crawler, {})
+    external_locations_migration = ExternalLocationsMigration(
+        ws, location_crawler, azure_resource_permissions, azurerm, principal_acl
+    )
     return external_locations_migration
 
-<<<<<<< HEAD
-    return ExternalLocationsMigration(
-        ws,
-        location_crawler,
-        AzureResourcePermissions(mock_installation, ws, azurerm, location_crawler),
-        azurerm,
-        create_autospec(PrincipalACL),
-    )
-=======
->>>>>>> ac40c8d4
 
 def test_run_service_principal():
     """test run with service principal based storage credentials"""
