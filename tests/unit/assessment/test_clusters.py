--- conflicted
+++ resolved
@@ -8,16 +8,13 @@
 from databricks.sdk.service.compute import AutoScale, ClusterDetails, ClusterSource
 
 from databricks.labs.ucx.assessment.azure import AzureServicePrincipalCrawler
-<<<<<<< HEAD
 from databricks.labs.ucx.assessment.clusters import (
     ClusterInfo,
     ClustersCrawler,
     PoliciesCrawler,
 )
-=======
 from databricks.labs.ucx.assessment.clusters import ClustersCrawler
 from databricks.labs.ucx.framework.crawlers import SqlBackend
->>>>>>> 56a422ea
 
 from . import workspace_client_mock
 
@@ -117,13 +114,10 @@
     assert result == [
         Row(
             cluster_id="simplest-autoscale",
-<<<<<<< HEAD
             policy_id="single-user-with-spn",
             cluster_name="Simplest Shared Autoscale",
             creator=None,
             spark_version="13.3.x-cpu-ml-scala2.12",
-=======
->>>>>>> 56a422ea
             success=1,
             failures='[]',
             cluster_name="Simplest Shared Autoscale",
