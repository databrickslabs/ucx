import json
<<<<<<< HEAD
from unittest.mock import MagicMock, patch
=======
from unittest.mock import MagicMock, mock_open, patch
>>>>>>> 2b22656c

import pytest
from databricks.sdk.errors import DatabricksError, InternalError, NotFound
from databricks.sdk.service.compute import AutoScale, ClusterDetails, ClusterSource

from databricks.labs.ucx.assessment.azure import AzureServicePrincipalCrawler
from databricks.labs.ucx.assessment.clusters import (
    ClusterInfo,
    ClustersCrawler,
    PoliciesCrawler,
)

from ..framework.mocks import MockBackend
from . import workspace_client_mock


def test_cluster_assessment():
    ws = workspace_client_mock(
        cluster_ids=['policy-single-user-with-spn', 'policy-azure-oauth'],
    )
    crawler = ClustersCrawler(ws, MockBackend(), "ucx")
    result_set = list(crawler.snapshot())

    assert len(result_set) == 2
    assert result_set[0].success == 1
    assert result_set[1].success == 0


def test_cluster_assessment_cluster_policy_not_found(caplog):
    ws = workspace_client_mock(
        cluster_ids=['policy-azure-oauth'],
    )
    ws.cluster_policies.get = MagicMock()
    ws.cluster_policies.get.side_effect = NotFound("NO_POLICY")
    crawler = ClustersCrawler(ws, MockBackend(), "ucx")
    list(crawler.snapshot())
    assert "The cluster policy was deleted: azure-oauth" in caplog.messages


def test_cluster_assessment_cluster_policy_exception():
    ws = workspace_client_mock(
        cluster_ids=['policy-azure-oauth'],
    )
    ws.cluster_policies.get = MagicMock()
    ws.cluster_policies.get.side_effect = InternalError(...)
    crawler = ClustersCrawler(ws, MockBackend(), "ucx")

    with pytest.raises(DatabricksError):
        list(crawler.snapshot())


def test_cluster_assessment_with_spn_cluster_policy_not_found():
    ws = workspace_client_mock(
        cluster_ids=['policy-azure-oauth'],
    )
    ws.cluster_policies.get.side_effect = NotFound("NO_POLICY")
    crawler = AzureServicePrincipalCrawler(ws, MockBackend(), "ucx").snapshot()
    assert len(crawler) == 1


def test_cluster_assessment_with_spn_cluster_policy_exception(mocker):
    sample_clusters = [
        ClusterDetails(
            autoscale=AutoScale(min_workers=1, max_workers=6),
            cluster_source=ClusterSource.UI,
            spark_context_id=5134472582179565315,
            spark_env_vars=None,
            spark_version="9.3.x-cpu-ml-scala2.12",
            cluster_id="0810-225833-atlanta69",
            cluster_name="Tech Summit FY24 Cluster-1",
            policy_id="bdqwbdqiwd1111",
        )
    ]
    ws = mocker.Mock()
    ws.clusters.list.return_value = sample_clusters
    ws.cluster_policies.get.side_effect = InternalError(...)

    with pytest.raises(DatabricksError):
        AzureServicePrincipalCrawler(ws, MockBackend(), "ucx").snapshot()


def test_cluster_init_script():
    ws = workspace_client_mock(cluster_ids=['init-scripts-dbfs'])
    ws.dbfs.read().data = "JXNoCmVjaG8gIj0="
    init_crawler = ClustersCrawler(ws, MockBackend(), "ucx").snapshot()
    assert len(init_crawler) == 1


def test_cluster_file_init_script():
    ws = workspace_client_mock(cluster_ids=['init-scripts-file'])
    with patch("builtins.open", mock_open(read_data="data")):
        init_crawler = ClustersCrawler(ws, MockBackend(), "ucx").snapshot()
        assert len(init_crawler) == 1


def test_cluster_no_match_file_init_script():
    ws = workspace_client_mock(cluster_ids=['init-scripts-no-match'])
    init_crawler = ClustersCrawler(ws, MockBackend(), "ucx").snapshot()
    assert len(init_crawler) == 1


def test_cluster_init_script_check_dbfs():
    ws = workspace_client_mock(cluster_ids=['init-scripts-dbfs'])
    ws.dbfs.read().data = "JXNoCmVjaG8gIj0="
    init_crawler = ClustersCrawler(ws, MockBackend(), "ucx").snapshot()
    assert len(init_crawler) == 1


def test_cluster_without_owner_should_have_empty_creator_name():
    ws = workspace_client_mock(cluster_ids=['simplest-autoscale'])
    mockbackend = MockBackend()
    ClustersCrawler(ws, mockbackend, "ucx").snapshot()
    result = mockbackend.rows_written_for("hive_metastore.ucx.clusters", "append")
    assert result == [
        ClusterInfo(
            cluster_id="simplest-autoscale",
            policy_id="single-user-with-spn",
            cluster_name="Simplest Shared Autoscale",
            creator=None,
            spark_version="13.3.x-cpu-ml-scala2.12",
            success=1,
            failures='[]',
        )
    ]


def test_cluster_with_multiple_failures():
    ws = workspace_client_mock(cluster_ids=['passthrough'])
    crawler = ClustersCrawler(ws, MockBackend(), "ucx")
    result_set = list(crawler.snapshot())
    assert len(result_set) == 1
    assert result_set[0].success == 0
    failures = json.loads(result_set[0].failures)
    assert 'unsupported config: spark.databricks.passthrough.enabled' in failures
    assert 'not supported DBR: 9.3.x-cpu-ml-scala2.12' in failures


def test_cluster_with_job_source():
    ws = workspace_client_mock(cluster_ids=['job-cluster', 'policy-azure-oauth'])
    crawler = ClustersCrawler(ws, MockBackend(), "ucx")
    result_set = list(crawler.snapshot())

    assert len(result_set) == 1
    assert result_set[0].cluster_id == "0123-190044-1122334411"


def test_try_fetch():
    ws = workspace_client_mock(cluster_ids=['simplest-autoscale'])
    mock_backend = MagicMock()
    mock_backend.fetch.return_value = [("000", 1, "123")]
    crawler = ClustersCrawler(ws, mock_backend, "ucx")
    result_set = list(crawler.snapshot())

    assert len(result_set) == 1
    assert result_set[0].cluster_id == "000"
    assert result_set[0].success == 1
    assert result_set[0].failures == "123"


def test_no_isolation_clusters():
    ws = workspace_client_mock(cluster_ids=['no-isolation'])
    sql_backend = MagicMock()
    crawler = ClustersCrawler(ws, sql_backend, "ucx")
    result_set = list(crawler.snapshot())
    assert len(result_set) == 1
    assert result_set[0].failures == '["No isolation shared clusters not supported in UC"]'


def test_unsupported_clusters():
    ws = workspace_client_mock(cluster_ids=['legacy-passthrough'])
    sql_backend = MagicMock()
    crawler = ClustersCrawler(ws, sql_backend, "ucx")
    result_set = list(crawler.snapshot())
    assert len(result_set) == 1
    assert result_set[0].failures == '["cluster type not supported : LEGACY_PASSTHROUGH"]'


def test_policy_crawler():
    ws = workspace_client_mock(
        policy_ids=['single-user-with-spn', 'single-user-with-spn-policyid', 'single-user-with-spn-no-sparkversion'],
    )

    crawler = PoliciesCrawler(ws, MockBackend(), "ucx")
    result_set = list(crawler.snapshot())
    assert len(result_set) == 2


def test_policy_try_fetch():
    ws = workspace_client_mock(policy_ids=['single-user-with-spn-policyid'])
    mock_backend = MagicMock()
    mock_backend.fetch.return_value = [("000", "test_policy", 1, "[]", "13.3x", "test", "abc")]
    crawler = PoliciesCrawler(ws, mock_backend, "ucx")
    result_set = list(crawler.snapshot())

    assert len(result_set) == 1
    assert result_set[0].policy_id == "000"
    assert result_set[0].policy_name == "test_policy"
    assert result_set[0].spark_version == "13.3x"
    assert result_set[0].policy_description == "test"
    assert result_set[0].creator == "abc"


def test_policy_failure():
    ws = workspace_client_mock(
        policy_ids=['single-user-with-spn-policyid'],
    )

    with patch("databricks.labs.ucx.assessment.clusters.azure_sp_conf_present_check", retrun_value=True):
        crawler = PoliciesCrawler(ws, MockBackend(), "ucx")
        result_set = list(crawler.snapshot())
        failures = json.loads(result_set[0].failures)
        assert "Uses azure service principal credentials config in policy." in failures<|MERGE_RESOLUTION|>--- conflicted
+++ resolved
@@ -1,9 +1,5 @@
 import json
-<<<<<<< HEAD
-from unittest.mock import MagicMock, patch
-=======
 from unittest.mock import MagicMock, mock_open, patch
->>>>>>> 2b22656c
 
 import pytest
 from databricks.sdk.errors import DatabricksError, InternalError, NotFound
