--- conflicted
+++ resolved
@@ -4,12 +4,8 @@
 
 from databricks.labs.ucx.assessment.jobs import JobsCrawler, SubmitRunsCrawler
 
-<<<<<<< HEAD
 from .. import workspace_client_mock
 from ..framework.mocks import MockBackend
-=======
-from . import workspace_client_mock
->>>>>>> c9453471
 
 
 def test_job_assessment():
