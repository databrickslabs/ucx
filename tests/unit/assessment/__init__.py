import json
import pathlib
from unittest.mock import create_autospec

from databricks.sdk import WorkspaceClient
from databricks.sdk.errors import NotFound
from databricks.sdk.service.compute import ClusterDetails, Policy
<<<<<<< HEAD
from databricks.sdk.service.pipelines import GetPipelineResponse
=======
from databricks.sdk.service.jobs import BaseJob
from databricks.sdk.service.pipelines import GetPipelineResponse, PipelineStateInfo
from databricks.sdk.service.sql import EndpointConfPair
from databricks.sdk.service.workspace import GetSecretResponse
>>>>>>> baf3984f

__dir = pathlib.Path(__file__).parent


def _load_fixture(filename: str):
    with (__dir / filename).open("r") as f:
        return json.load(f)


def _load_list(cls: type, filename: str):
    return [cls.from_dict(_) for _ in _load_fixture(filename)]  # type: ignore[attr-defined]


def _cluster_policy(policy_id: str):
    fixture = _load_fixture(f"policies/{policy_id}.json")
    definition = json.dumps(fixture["definition"])
    overrides = json.dumps(fixture["policy_family_definition_overrides"])
    return Policy(description=definition, policy_family_definition_overrides=overrides)


<<<<<<< HEAD
def _pipeline_cluster(pipeline_id: str):
    pipeline_response = _load_list(GetPipelineResponse, f"clusters/{pipeline_id}.json")[0]
    return pipeline_response


def workspace_client_mock(clusters="no-spark-conf.json"):
    ws = create_autospec(WorkspaceClient)
    ws.clusters.list.return_value = _load_list(ClusterDetails, f"../assessment/clusters/{clusters}")
    ws.cluster_policies.get = _cluster_policy
    ws.pipelines.get = _pipeline_cluster
=======
def _pipeline(pipeline_id: str):
    fixture = _load_fixture(f"pipelines/{pipeline_id}.json")
    return GetPipelineResponse.from_dict(fixture)


def _secret_not_found(secret_scope, secret_key):
    msg = f"Secret Scope {secret_scope} does not exist!"
    raise NotFound(msg)


def get_az_api_mapping(*args, **kwargs):
    mapping = _load_fixture("../assessment/azure/mappings.json")[0]
    if args[1] in mapping:
        return mapping[args[1]]
    else:
        return {}


def workspace_client_mock(
    clusters="no-spark-conf.json",
    pipelines="single-pipeline.json",
    pipeline_spec="empty-pipeline-spec.json",
    jobs="single-job.json",
    warehouse_config="single-config.json",
    secret_exists=True,
):
    ws = create_autospec(WorkspaceClient)
    ws.clusters.list.return_value = _load_list(ClusterDetails, f"../assessment/clusters/{clusters}")
    ws.cluster_policies.get = _cluster_policy
    ws.pipelines.list_pipelines.return_value = _load_list(PipelineStateInfo, f"../assessment/pipelines/{pipelines}")
    ws.pipelines.get = _pipeline
    ws.jobs.list.return_value = _load_list(BaseJob, f"../assessment/jobs/{jobs}")
    ws.warehouses.get_workspace_warehouse_config().data_access_config = _load_list(
        EndpointConfPair, f"../assessment/warehouses/{warehouse_config}"
    )
    if secret_exists:
        ws.secrets.get_secret.return_value = GetSecretResponse(key="username", value="SGVsbG8sIFdvcmxkIQ==")
    else:
        ws.secrets.get_secret = _secret_not_found
>>>>>>> baf3984f
    return ws<|MERGE_RESOLUTION|>--- conflicted
+++ resolved
@@ -5,14 +5,10 @@
 from databricks.sdk import WorkspaceClient
 from databricks.sdk.errors import NotFound
 from databricks.sdk.service.compute import ClusterDetails, Policy
-<<<<<<< HEAD
-from databricks.sdk.service.pipelines import GetPipelineResponse
-=======
 from databricks.sdk.service.jobs import BaseJob
 from databricks.sdk.service.pipelines import GetPipelineResponse, PipelineStateInfo
 from databricks.sdk.service.sql import EndpointConfPair
 from databricks.sdk.service.workspace import GetSecretResponse
->>>>>>> baf3984f
 
 __dir = pathlib.Path(__file__).parent
 
@@ -33,18 +29,6 @@
     return Policy(description=definition, policy_family_definition_overrides=overrides)
 
 
-<<<<<<< HEAD
-def _pipeline_cluster(pipeline_id: str):
-    pipeline_response = _load_list(GetPipelineResponse, f"clusters/{pipeline_id}.json")[0]
-    return pipeline_response
-
-
-def workspace_client_mock(clusters="no-spark-conf.json"):
-    ws = create_autospec(WorkspaceClient)
-    ws.clusters.list.return_value = _load_list(ClusterDetails, f"../assessment/clusters/{clusters}")
-    ws.cluster_policies.get = _cluster_policy
-    ws.pipelines.get = _pipeline_cluster
-=======
 def _pipeline(pipeline_id: str):
     fixture = _load_fixture(f"pipelines/{pipeline_id}.json")
     return GetPipelineResponse.from_dict(fixture)
@@ -84,5 +68,4 @@
         ws.secrets.get_secret.return_value = GetSecretResponse(key="username", value="SGVsbG8sIFdvcmxkIQ==")
     else:
         ws.secrets.get_secret = _secret_not_found
->>>>>>> baf3984f
     return ws