import json
import logging
from unittest import mock
from unittest.mock import MagicMock, call, create_autospec

import pytest
from databricks.labs.blueprint.installation import MockInstallation
from databricks.labs.blueprint.tui import MockPrompts
from databricks.sdk import WorkspaceClient
from databricks.sdk.errors import ResourceDoesNotExist
from databricks.sdk.service import iam
from databricks.sdk.service.catalog import (
    AwsIamRole,
    ExternalLocationInfo,
    StorageCredentialInfo,
)
from databricks.sdk.service.compute import InstanceProfile, Policy

from databricks.labs.ucx.assessment.aws import (
    AWSInstanceProfile,
    AWSPolicyAction,
    AWSResourcePermissions,
    AWSResources,
    AWSRole,
    AWSRoleAction,
    run_command,
)
from databricks.labs.ucx.hive_metastore import ExternalLocations
from tests.unit import DEFAULT_CONFIG
from tests.unit.framework.mocks import MockBackend

logger = logging.getLogger(__name__)


@pytest.fixture
def mock_ws():
    ws = create_autospec(WorkspaceClient)
    ws.current_user.me = lambda: iam.User(user_name="me@example.com", groups=[iam.ComplexValue(display="admins")])
    ws.instance_profiles.list.return_value = [
        InstanceProfile("arn:aws:iam::12345:instance-profile/role1", "arn:aws:iam::12345:role/role1")
    ]
    return ws


@pytest.fixture
def mock_installation():
    installation = MockInstallation(DEFAULT_CONFIG)
    installation.load = MagicMock()
    return installation


@pytest.fixture
def backend():
    rows = {
        "external_locations": [["s3://BUCKET1/FOLDER1", 1], ["s3://BUCKET2/FOLDER2", 1], ["s3://BUCKETX/FOLDERX", 1]]
    }
    return MockBackend(rows=rows, fails_on_first={})


@pytest.fixture
def mock_aws():
    return create_autospec(AWSResources)


@pytest.fixture
def locations(mock_ws, backend):
    return ExternalLocations(mock_ws, backend, "ucx")


def test_aws_validate():
    successful_return = """
    {
        "UserId": "uu@mail.com",
        "Account": "1234",
        "Arn": "arn:aws:sts::1234:assumed-role/AWSVIEW/uu@mail.com"
    }
    """

    def successful_call(_):
        return 0, successful_return, ""

    aws = AWSResources("Fake_Profile", successful_call)
    assert aws.validate_connection()

    def failed_call(_):
        return -1, "", "Can't connect"

    aws = AWSResources("Fake_Profile", failed_call)
    assert not aws.validate_connection()


def test_list_role_policies():
    command_return = """
{
    "PolicyNames": [
        "Policy1",
        "Policy2",
        "Policy3"
    ],
    "IsTruncated": false
}

    """

    def command_call(_):
        return 0, command_return, ""

    aws = AWSResources("Fake_Profile", command_call)
    role_policies = aws.list_role_policies("fake_role")
    assert role_policies == ["Policy1", "Policy2", "Policy3"]


def test_list_attached_policies_in_role():
    command_return = """
{
    "AttachedPolicies": [
        {
            "PolicyName": "Policy1",
            "PolicyArn": "arn:aws:iam::aws:policy/Policy1"
        },
        {
            "PolicyName": "Policy2",
            "PolicyArn": "arn:aws:iam::aws:policy/Policy2"
        }
    ],
    "IsTruncated": false
}

    """

    def command_call(_):
        return 0, command_return, ""

    aws = AWSResources("Fake_Profile", command_call)
    role_policies = aws.list_attached_policies_in_role("fake_role")
    assert role_policies == ["arn:aws:iam::aws:policy/Policy1", "arn:aws:iam::aws:policy/Policy2"]


def test_get_role_policy():
    get_role_policy_return = """
{
    "RoleName": "Role",
    "PolicyName": "Policy",
    "PolicyDocument": {
        "Version": "2024-01-01",
        "Statement": [
                {
                    "Effect": "Allow",
                    "Action": [
                        "s3:GetObject"
                    ],
                    "Resource": [
                        "arn:aws:s3:::bucket1/*",
                        "arn:aws:s3:::bucket2/*",
                        "arn:aws:s3:::bucket3/*"
                    ]
                }
        ]
    }
}

    """

    get_policy_return = """
{
    "Policy": {
        "PolicyName": "policy",
        "PolicyId": "1234",
        "Arn": "arn:aws:iam::12345:policy/policy",
        "Path": "/",
        "DefaultVersionId": "v1",
        "AttachmentCount": 1,
        "PermissionsBoundaryUsageCount": 0,
        "IsAttachable": true,
        "Description": "Policy Description",
        "CreateDate": "2024-01-01T00:00:00+00:00",
        "UpdateDate": "2024-01-01T00:00:00+00:00",
        "Tags": []
    }
}
    """

    get_policy_version_return = """
{
    "PolicyVersion": {
        "Document": {
            "Version": "V1",
            "Statement": [
                {
                    "Sid": "Permit",
                    "Effect": "Allow",
                    "Action": [
                        "s3:PutObject",
                        "s3:GetObject",
                        "s3:DeleteObject",
                        "s3:PutObjectAcl",
                        "s3:GetBucketNotification",
                        "s3:PutBucketNotification"
                    ],
                    "Resource": [
                        "arn:aws:s3:::bucketA/*",
                        "arn:aws:s3:::bucketB/*",
                        "arn:aws:s3:::bucketC/*"
                    ]
                }
            ]
        },
        "VersionId": "v1",
        "IsDefaultVersion": true,
        "CreateDate": "2024-01-01T00:00:00+00:00"
    }
}
    """

    def command_call(cmd: str):
        if "iam get-role-policy" in cmd:
            return 0, get_role_policy_return, ""
        if "iam get-policy " in cmd:
            return 0, get_policy_return, ""
        if "iam get-policy-version" in cmd:
            return 0, get_policy_version_return, ""
        return -1, "", "Error"

    aws = AWSResources("Fake_Profile", command_call)
    role_policy = aws.get_role_policy("fake_role", policy_name="fake_policy")
    assert role_policy == [
        AWSPolicyAction(
            resource_type="s3",
            privilege="READ_FILES",
            resource_path="s3://bucket1",
        ),
        AWSPolicyAction(
            resource_type="s3",
            privilege="READ_FILES",
            resource_path="s3a://bucket1",
        ),
        AWSPolicyAction(
            resource_type="s3",
            privilege="READ_FILES",
            resource_path="s3://bucket2",
        ),
        AWSPolicyAction(
            resource_type="s3",
            privilege="READ_FILES",
            resource_path="s3a://bucket2",
        ),
        AWSPolicyAction(
            resource_type="s3",
            privilege="READ_FILES",
            resource_path="s3://bucket3",
        ),
        AWSPolicyAction(
            resource_type="s3",
            privilege="READ_FILES",
            resource_path="s3a://bucket3",
        ),
    ]

    role_policy = aws.get_role_policy("fake_role", attached_policy_arn="arn:aws:iam::12345:policy/policy")
    assert role_policy == [
        AWSPolicyAction(
            resource_type="s3",
            privilege="WRITE_FILES",
            resource_path="s3://bucketA",
        ),
        AWSPolicyAction(
            resource_type="s3",
            privilege="WRITE_FILES",
            resource_path="s3a://bucketA",
        ),
        AWSPolicyAction(
            resource_type="s3",
            privilege="WRITE_FILES",
            resource_path="s3://bucketB",
        ),
        AWSPolicyAction(
            resource_type="s3",
            privilege="WRITE_FILES",
            resource_path="s3a://bucketB",
        ),
        AWSPolicyAction(
            resource_type="s3",
            privilege="WRITE_FILES",
            resource_path="s3://bucketC",
        ),
        AWSPolicyAction(
            resource_type="s3",
            privilege="WRITE_FILES",
            resource_path="s3a://bucketC",
        ),
    ]


def test_get_uc_roles():
    list_roles_return = """
    {
        "Roles": [
            {
                "Path": "/",
                "RoleName": "NON-UC-Role",
                "RoleId": "12345",
                "Arn": "arn:aws:iam::123456789:role/non-uc-role",
                "CreateDate": "2024-01-01T00:00:00+00:00",
                "AssumeRolePolicyDocument": {
                    "Version": "2024-01-01",
                    "Statement": [
                        {
                            "Effect": "Allow",
                            "Principal": {
                                "Service": "ec2.amazonaws.com"
                            },
                            "Action": "sts:AssumeRole"
                        }
                    ]
                },
                "MaxSessionDuration": 3600
            },
            {
                "Path": "/",
                "RoleName": "uc-role-1",
                "RoleId": "12345",
                "Arn": "arn:aws:iam::123456789:role/uc-role-1",
                "CreateDate": "2024-01-01T00:00:00+00:00",
                "AssumeRolePolicyDocument": {
                    "Version": "2024-01-01",
                    "Statement": [
                        {
                            "Effect": "Allow",
                            "Principal": {
                                "AWS": [
                                    "arn:aws:iam::123456789:role/uc-role",
                                    "arn:aws:iam::414351767826:role/unity-catalog-prod-UCMasterRole-14S5ZJVKOTYTL"
                                ]
                            },
                            "Action": "sts:AssumeRole",
                            "Condition": {
                                "StringEquals": {
                                    "sts:ExternalId": "1122334455"
                                }
                            }
                        }
                    ]
                }
            },
            {
                "Path": "/",
                "RoleName": "uc-role-2",
                "RoleId": "123456",
                "Arn": "arn:aws:iam::123456789:role/uc-role-2",
                "CreateDate": "2024-01-01T00:00:00+00:00",
                "AssumeRolePolicyDocument": {
                    "Version": "2024-01-01",
                    "Statement": [
                        {
                            "Effect": "Allow",
                            "Principal": {
                                "AWS": "arn:aws:iam::414351767826:role/unity-catalog-prod-UCMasterRole-14S5ZJVKOTYTL"
                            },
                            "Action": "sts:AssumeRole",
                            "Condition": {
                                "StringEquals": {
                                    "sts:ExternalId": "1122334466"
                                }
                            }
                        }
                    ]
                }
            }
        ]
    }
    """

    def command_call(_):
        return 0, list_roles_return, ""

    aws = AWSResources("Fake_Profile", command_call)
    uc_roles = aws.list_all_uc_roles()
    assert uc_roles == [
        AWSRole(path='/', role_name='uc-role-1', role_id='12345', arn='arn:aws:iam::123456789:role/uc-role-1'),
        AWSRole(path='/', role_name='uc-role-2', role_id='123456', arn='arn:aws:iam::123456789:role/uc-role-2'),
    ]


def test_get_uc_roles_missing_keys():
    list_roles_return = """
    {
        "Roles": [
            {
                "Path": "/",
                "RoleName": "NON-UC-Role",
                "RoleId": "12345",
                "Arn": "arn:aws:iam::123456789:role/non-uc-role",
                "CreateDate": "2024-01-01T00:00:00+00:00",
                "AssumeRolePolicyDocument": {
                    "Version": "2024-01-01",
                    "Statement": [
                        {
                            "Defect": "Allow",
                            "Principal": {
                                "Service": "ec2.amazonaws.com"
                            },
                            "Action": "sts:AssumeRole"
                        }
                    ]
                },
                "MaxSessionDuration": 3600
            },
            {
                "Path": "/",
                "RoleName": "uc-role-1",
                "RoleId": "12345",
                "Arn": "arn:aws:iam::123456789:role/uc-role-1",
                "CreateDate": "2024-01-01T00:00:00+00:00",
                "AssumeRolePolicyDocument": {
                    "Version": "2024-01-01",
                    "Statement": [
                        {
                            "Effect": "Allow",
                            "Principal": {
                                "AWS": [
                                    "arn:aws:iam::123456789:role/uc-role",
                                    "arn:aws:iam::414351767826:role/unity-catalog-prod-UCMasterRole-14S5ZJVKOTYTL"
                                ]
                            },
                            "Non-Action": "sts:AssumeRole",
                            "Condition": {
                                "StringEquals": {
                                    "sts:ExternalId": "1122334455"
                                }
                            }
                        }
                    ]
                }
            },
            {
                "Path": "/",
                "RoleName": "uc-role-2",
                "RoleId": "123456",
                "Arn": "arn:aws:iam::123456789:role/uc-role-2",
                "CreateDate": "2024-01-01T00:00:00+00:00",
                "AssumeRolePolicyDocument": {
                    "Version": "2024-01-01",
                    "Statement": [
                        {
                            "Effect": "Allow",
                            "Principal": {
                                "AWS": "arn:aws:iam::414351767826:role/unity-catalog-prod-UCMasterRole-14S5ZJVKOTYTL"
                            },
                            "Action": "sts:DontAssumeRole",
                            "Condition": {
                                "StringEquals": {
                                    "sts:ExternalId": "1122334466"
                                }
                            }
                        }
                    ]
                }
            },
            {
                "Path": "/",
                "RoleName": "uc-role-3",
                "RoleId": "123456",
                "Arn": "arn:aws:iam::123456789:role/uc-role-3",
                "CreateDate": "2024-01-01T00:00:00+00:00"

            },
            {
                "Path": "/",
                "RoleName": "uc-role-4",
                "RoleId": "123456",
                "Arn": "arn:aws:iam::123456789:role/uc-role-4",
                "CreateDate": "2024-01-01T00:00:00+00:00",
                "AssumeRolePolicyDocument": {
                    "Version": "2024-01-01",
                    "Statement": [
                        {
                            "Effect": "Deny",
                            "Principal": {
                                "AWS": "arn:aws:iam::414351767826:role/unity-catalog-prod-UCMasterRole-14S5ZJVKOTYTL"
                            },
                            "Action": "sts:DontAssumeRole",
                            "Condition": {
                                "StringEquals": {
                                    "sts:ExternalId": "1122334466"
                                }
                            }
                        }
                    ]
                }
            },
            {
                "Path": "/",
                "RoleName": "uc-role-5",
                "RoleId": "12345",
                "Arn": "arn:aws:iam::123456789:role/uc-role-5",
                "CreateDate": "2024-01-01T00:00:00+00:00",
                "AssumeRolePolicyDocument": {
                    "Version": "2024-01-01",
                    "Statement": [
                        {
                            "Effect": "Allow",
                            "Principal": {
                                "AWS": [
                                    "arn:aws:iam::123456789:role/uc-role-5",
                                    "arn:aws:iam::123456789:role/another-role"
                                ]
                            },
                            "Action": "sts:AssumeRole",
                            "Condition": {
                                "StringEquals": {
                                    "sts:ExternalId": "1122334455"
                                }
                            }
                        }
                    ]
                }
            },
            {
                "Path": "/",
                "RoleName": "uc-role-6",
                "RoleId": "12345",
                "Arn": "arn:aws:iam::123456789:role/uc-role-6",
                "CreateDate": "2024-01-01T00:00:00+00:00",
                "AssumeRolePolicyDocument": {
                    "Version": "2024-01-01",
                    "Statement": [
                        {
                            "Effect": "Allow",
                            "Principal": {
                                "AWS": "arn:aws:iam::123456789:role/uc-role-5"
                            },
                            "Action": "sts:AssumeRole",
                            "Condition": {
                                "StringEquals": {
                                    "sts:ExternalId": "1122334455"
                                }
                            }
                        }
                    ]
                }
            }
        ]
    }
    """

    def command_call(_):
        return 0, list_roles_return, ""

    aws = AWSResources("Fake_Profile", command_call)
    uc_roles = aws.list_all_uc_roles()
    assert not uc_roles


def test_save_instance_profile_permissions(mock_ws, mock_installation, mock_aws, locations):
    mock_aws.get_role_policy.side_effect = [
        [
            AWSPolicyAction(
                resource_type="s3",
                privilege="READ_FILES",
                resource_path="s3://bucket1",
            ),
            AWSPolicyAction(
                resource_type="s3",
                privilege="READ_FILES",
                resource_path="s3://bucket2",
            ),
            AWSPolicyAction(
                resource_type="s3",
                privilege="READ_FILES",
                resource_path="s3://bucket3",
            ),
        ],
        [],
        [],
        [
            AWSPolicyAction(
                resource_type="s3",
                privilege="WRITE_FILES",
                resource_path="s3://bucketA",
            ),
            AWSPolicyAction(
                resource_type="s3",
                privilege="WRITE_FILES",
                resource_path="s3://bucketB",
            ),
            AWSPolicyAction(
                resource_type="s3",
                privilege="WRITE_FILES",
                resource_path="s3://bucketC",
            ),
        ],
        [],
        [],
    ]
    mock_aws.list_role_policies.return_value = ["Policy1", "Policy2", "Policy3"]
    mock_aws.list_attached_policies_in_role.return_value = [
        "arn:aws:iam::aws:policy/Policy1",
        "arn:aws:iam::aws:policy/Policy2",
    ]

    aws_resource_permissions = AWSResourcePermissions(
        mock_installation, mock_ws, MockBackend(), mock_aws, locations, "ucx"
    )
    aws_resource_permissions.save_instance_profile_permissions()

    mock_installation.assert_file_written(
        'aws_instance_profile_info.csv',
        [
            {
                'role_arn': 'arn:aws:iam::12345:instance-profile/role1',
                'privilege': 'READ_FILES',
                'resource_path': 's3://bucket1',
                'resource_type': 's3',
            },
            {
                'role_arn': 'arn:aws:iam::12345:instance-profile/role1',
                'privilege': 'READ_FILES',
                'resource_path': 's3://bucket2',
                'resource_type': 's3',
            },
            {
                'role_arn': 'arn:aws:iam::12345:instance-profile/role1',
                'privilege': 'READ_FILES',
                'resource_path': 's3://bucket3',
                'resource_type': 's3',
            },
            {
                'role_arn': 'arn:aws:iam::12345:instance-profile/role1',
                'privilege': 'WRITE_FILES',
                'resource_path': 's3://bucketA',
                'resource_type': 's3',
            },
            {
                'role_arn': 'arn:aws:iam::12345:instance-profile/role1',
                'privilege': 'WRITE_FILES',
                'resource_path': 's3://bucketB',
                'resource_type': 's3',
            },
            {
                'role_arn': 'arn:aws:iam::12345:instance-profile/role1',
                'privilege': 'WRITE_FILES',
                'resource_path': 's3://bucketC',
                'resource_type': 's3',
            },
        ],
    )


def test_save_uc_compatible_roles(mock_ws, mock_installation, mock_aws, locations):
    mock_aws.get_role_policy.side_effect = [
        [
            AWSPolicyAction(
                resource_type="s3",
                privilege="READ_FILES",
                resource_path="s3://bucket1",
            ),
            AWSPolicyAction(
                resource_type="s3",
                privilege="READ_FILES",
                resource_path="s3://bucket2",
            ),
            AWSPolicyAction(
                resource_type="s3",
                privilege="READ_FILES",
                resource_path="s3://bucket3",
            ),
        ],
        [],
        [],
        [
            AWSPolicyAction(
                resource_type="s3",
                privilege="WRITE_FILES",
                resource_path="s3://bucketA",
            ),
            AWSPolicyAction(
                resource_type="s3",
                privilege="WRITE_FILES",
                resource_path="s3://bucketB",
            ),
            AWSPolicyAction(
                resource_type="s3",
                privilege="WRITE_FILES",
                resource_path="s3://bucketC",
            ),
        ],
        [],
        [],
    ]
    mock_aws.list_role_policies.return_value = ["Policy1", "Policy2", "Policy3"]
    mock_aws.list_attached_policies_in_role.return_value = [
        "arn:aws:iam::aws:policy/Policy1",
        "arn:aws:iam::aws:policy/Policy2",
    ]
    mock_aws.list_all_uc_roles.return_value = [
        AWSRole(path='/', role_name='uc-role1', role_id='12345', arn='arn:aws:iam::12345:role/uc-role1')
    ]

    aws_resource_permissions = AWSResourcePermissions(
        mock_installation, mock_ws, MockBackend(), mock_aws, locations, "ucx"
    )
    aws_resource_permissions.save_uc_compatible_roles()
    mock_installation.assert_file_written(
        'uc_roles_access.csv',
        [
            {
                'privilege': 'READ_FILES',
                'resource_path': 's3://bucket1',
                'resource_type': 's3',
                'role_arn': 'arn:aws:iam::12345:role/uc-role1',
            },
            {
                'privilege': 'READ_FILES',
                'resource_path': 's3://bucket2',
                'resource_type': 's3',
                'role_arn': 'arn:aws:iam::12345:role/uc-role1',
            },
            {
                'privilege': 'READ_FILES',
                'resource_path': 's3://bucket3',
                'resource_type': 's3',
                'role_arn': 'arn:aws:iam::12345:role/uc-role1',
            },
            {
                'privilege': 'WRITE_FILES',
                'resource_path': 's3://bucketA',
                'resource_type': 's3',
                'role_arn': 'arn:aws:iam::12345:role/uc-role1',
            },
            {
                'privilege': 'WRITE_FILES',
                'resource_path': 's3://bucketB',
                'resource_type': 's3',
                'role_arn': 'arn:aws:iam::12345:role/uc-role1',
            },
            {
                'privilege': 'WRITE_FILES',
                'resource_path': 's3://bucketC',
                'resource_type': 's3',
                'role_arn': 'arn:aws:iam::12345:role/uc-role1',
            },
        ],
    )


def test_role_mismatched(caplog):
    instance_profile = AWSInstanceProfile("test", "fake")
    assert not instance_profile.role_name
    assert "Role ARN is mismatched" in caplog.messages[0]


def test_get_role_policy_missing_role(caplog):
    def command_call(_):
        return 0, "", ""

    aws = AWSResources("Fake_Profile", command_call)

    aws.get_role_policy("fake_role")
    assert "No role name or attached role ARN specified." in caplog.messages[0]


def test_instance_profiles_empty_mapping(mock_ws, mock_installation, mock_aws, locations, caplog):
    aws_resource_permissions = AWSResourcePermissions(
        mock_installation, mock_ws, MockBackend(), mock_aws, locations, "ucx"
    )
    aws_resource_permissions.save_instance_profile_permissions()
    assert 'No mapping was generated.' in caplog.messages


def test_uc_roles_empty_mapping(mock_ws, mock_installation, mock_aws, locations, caplog):
    aws_resource_permissions = AWSResourcePermissions(
        mock_installation, mock_ws, MockBackend(), mock_aws, locations, "ucx"
    )
    aws_resource_permissions.save_uc_compatible_roles()
    assert 'No mapping was generated.' in caplog.messages


def test_command(caplog):
    return_code, _, _ = run_command("echo success")
    assert return_code == 0
    with pytest.raises(FileNotFoundError) as exception:
        run_command("no_way_this_command_would_work")
        print(exception)


def test_create_uc_role(mocker):
    command_calls = []
    mocker.patch("shutil.which", return_value="/path/aws")

    def command_call(cmd: str):
        command_calls.append(cmd)
        return 0, '{"Role": {"Arn": "arn:aws:iam::123456789012:role/Test-Role"}}', ""

    aws = AWSResources("Fake_Profile", command_call)
    aws.add_uc_role("test_role")
    assert (
        '/path/aws iam create-role --role-name test_role '
        '--assume-role-policy-document '
        '{"Version":"2012-10-17","Statement":[{"Effect":"Allow","Principal":'
        '{"AWS":"arn:aws:iam::414351767826:role/unity-catalog-prod-UCMasterRole-14S5ZJVKOTYTL"}'
        ',"Action":"sts:AssumeRole","Condition":{"StringEquals":{"sts:ExternalId":"0000"}}}]} --output json'
    ) in command_calls


def test_update_uc_trust_role(mocker):
    command_calls = []
    mocker.patch("shutil.which", return_value="/path/aws")

    def command_call(cmd: str):
        command_calls.append(cmd)
        return 0, '{"Role": {"Arn": "arn:aws:iam::123456789012:role/Test-Role"}}', ""

    aws = AWSResources("Fake_Profile", command_call)
    aws.update_uc_trust_role("test_role", "1234")
    assert (
        '/path/aws iam update-assume-role-policy --role-name test_role '
        '--policy-document '
        '{"Version":"2012-10-17","Statement":[{"Effect":"Allow","Principal":'
        '{"AWS":"arn:aws:iam::414351767826:role/unity-catalog-prod-UCMasterRole-14S5ZJVKOTYTL"}'
        ',"Action":"sts:AssumeRole","Condition":{"StringEquals":{"sts:ExternalId":"1234"}}}]} --output json'
    ) in command_calls


def test_create_uc_role_policy_no_kms(mocker):
    command_calls = []
    mocker.patch("shutil.which", return_value="/path/aws")

    def command_call(cmd: str):
        command_calls.append(cmd)
        return 0, '{"Role": {"Arn": "arn:aws:iam::123456789012:role/Test-Role"}}', ""

    aws = AWSResources("Fake_Profile", command_call)
<<<<<<< HEAD
    s3_prefixes = {"s3://BUCKET1/FOLDER1", "s3://BUCKET1/FOLDER1/*", "s3://BUCKET2/FOLDER2", "s3://BUCKET2/FOLDER2/*"}
    aws.put_role_policy("test_role", "test_policy", s3_prefixes, "1234")
=======
    s3_prefixes = {"BUCKET1/FOLDER1", "BUCKET2/FOLDER2"}
    aws.add_uc_role_policy("test_role", "test_policy", s3_prefixes, "1234")
>>>>>>> 2b22656c
    assert (
        '/path/aws iam put-role-policy --role-name test_role '
        '--policy-name test_policy --policy-document '
        '{"Version":"2012-10-17","Statement":[{"Action":["s3:GetObject","s3:PutObject","s3:DeleteObject",'
        '"s3:ListBucket","s3:GetBucketLocation"],"Resource":["arn:aws:s3:::BUCKET1/FOLDER1",'
        '"arn:aws:s3:::BUCKET1/FOLDER1/*","arn:aws:s3:::BUCKET2/FOLDER2","arn:aws:s3:::BUCKET2/FOLDER2/*"],'
        '"Effect":"Allow"},{"Action":["sts:AssumeRole"],"Resource":["arn:aws:iam::1234:role/test_role"],'
        '"Effect":"Allow"}]} --output json'
    ) in command_calls


def test_create_uc_role_kms(mocker):
    command_calls = []
    mocker.patch("shutil.which", return_value="/path/aws")

    def command_call(cmd: str):
        command_calls.append(cmd)
        return 0, '{"VALID":"JSON"}', ""

    aws = AWSResources("Fake_Profile", command_call)
<<<<<<< HEAD
    s3_prefixes = {"s3://BUCKET1/FOLDER1", "s3://BUCKET1/FOLDER1/*", "s3://BUCKET2/FOLDER2", "s3://BUCKET2/FOLDER2/*"}
    aws.put_role_policy("test_role", "test_policy", s3_prefixes, "1234", "key_arn")
=======
    s3_prefixes = {"BUCKET1/FOLDER1", "BUCKET2/FOLDER2"}
    aws.add_uc_role_policy("test_role", "test_policy", s3_prefixes, "1234", "KMSKEY")
>>>>>>> 2b22656c
    assert (
        '/path/aws iam put-role-policy --role-name test_role '
        '--policy-name test_policy '
        '--policy-document {"Version":"2012-10-17","Statement":[{"Action":["s3:GetObject","s3:PutObject",'
        '"s3:DeleteObject","s3:ListBucket","s3:GetBucketLocation"],"Resource":["arn:aws:s3:::BUCKET1/FOLDER1",'
        '"arn:aws:s3:::BUCKET1/FOLDER1/*","arn:aws:s3:::BUCKET2/FOLDER2","arn:aws:s3:::BUCKET2/FOLDER2/*"],'
        '"Effect":"Allow"},{"Action":["sts:AssumeRole"],"Resource":["arn:aws:iam::1234:role/test_role"],'
        '"Effect":"Allow"},{"Action":["kms:Decrypt","kms:Encrypt","kms:GenerateDataKey*"],'
        '"Resource":["arn:aws:kms:key_arn"],"Effect":"Allow"}]} --output json'
    ) in command_calls


def test_create_uc_role_single(mock_ws, mock_installation, mock_aws, backend, locations):
    mock_installation.load.return_value = [
        AWSRoleAction("arn:aws:iam::12345:role/uc-role1", "s3", "WRITE_FILES", "s3://BUCKETX/*")
    ]
    aws_resource_permissions = AWSResourcePermissions(mock_installation, mock_ws, backend, mock_aws, locations, "ucx")
    aws_resource_permissions.create_uc_roles_cli()
    assert mock_aws.add_uc_role.assert_called_with('UC_ROLE') is None
    assert (
        mock_aws.put_role_policy.assert_called_with(
            'UC_ROLE', 'UC_POLICY', {'s3://BUCKET1/FOLDER1', 's3://BUCKET2/FOLDER2'}, None, None
        )
        is None
    )


def test_create_uc_role_multiple(mock_ws, mock_installation, mock_aws, backend, locations):
    mock_installation.load.return_value = [
        AWSRoleAction("arn:aws:iam::12345:role/uc-role1", "s3", "WRITE_FILES", "s3://BUCKETX/*")
    ]
    aws_resource_permissions = AWSResourcePermissions(mock_installation, mock_ws, backend, mock_aws, locations, "ucx")
    aws_resource_permissions.create_uc_roles_cli(single_role=False)
    assert call('UC_ROLE-1') in mock_aws.add_uc_role.call_args_list
    assert call('UC_ROLE-2') in mock_aws.add_uc_role.call_args_list
    assert (
        call('UC_ROLE-1', 'UC_POLICY-1', {'s3://BUCKET1/FOLDER1'}, None, None)
        in mock_aws.put_role_policy.call_args_list
    )
    assert (
        call('UC_ROLE-2', 'UC_POLICY-2', {'s3://BUCKET2/FOLDER2'}, None, None)
        in mock_aws.put_role_policy.call_args_list
    )


def test_get_uc_compatible_roles(mock_ws, mock_installation, mock_aws, locations):
    mock_aws.get_role_policy.side_effect = [
        [
            AWSPolicyAction(
                resource_type="s3",
                privilege="READ_FILES",
                resource_path="s3://bucket1",
            ),
            AWSPolicyAction(
                resource_type="s3",
                privilege="READ_FILES",
                resource_path="s3://bucket2",
            ),
            AWSPolicyAction(
                resource_type="s3",
                privilege="READ_FILES",
                resource_path="s3://bucket3",
            ),
        ],
        [],
        [],
        [
            AWSPolicyAction(
                resource_type="s3",
                privilege="WRITE_FILES",
                resource_path="s3://bucketA",
            ),
            AWSPolicyAction(
                resource_type="s3",
                privilege="WRITE_FILES",
                resource_path="s3://bucketB",
            ),
            AWSPolicyAction(
                resource_type="s3",
                privilege="WRITE_FILES",
                resource_path="s3://bucketC",
            ),
        ],
        [],
        [],
    ]
    mock_aws.list_role_policies.return_value = ["Policy1", "Policy2", "Policy3"]
    mock_aws.list_attached_policies_in_role.return_value = [
        "arn:aws:iam::aws:policy/Policy1",
        "arn:aws:iam::aws:policy/Policy2",
    ]
    mock_aws.list_all_uc_roles.return_value = [
        AWSRole(path='/', role_name='uc-role1', role_id='12345', arn='arn:aws:iam::12345:role/uc-role1')
    ]

    aws_resource_permissions = AWSResourcePermissions(
        mock_installation, mock_ws, MockBackend(), mock_aws, locations, "ucx"
    )
    mock_installation.load = MagicMock()
    mock_installation.load.side_effect = [
        ResourceDoesNotExist(),
        [AWSRoleAction("arn:aws:iam::12345:role/uc-role1", "s3", "WRITE_FILES", "s3://BUCKETX/*")],
    ]
    aws_resource_permissions.load_uc_compatible_roles()
    mock_installation.assert_file_written(
        'uc_roles_access.csv',
        [
            {
                'privilege': 'READ_FILES',
                'resource_path': 's3://bucket1',
                'resource_type': 's3',
                'role_arn': 'arn:aws:iam::12345:role/uc-role1',
            },
            {
                'privilege': 'READ_FILES',
                'resource_path': 's3://bucket2',
                'resource_type': 's3',
                'role_arn': 'arn:aws:iam::12345:role/uc-role1',
            },
            {
                'privilege': 'READ_FILES',
                'resource_path': 's3://bucket3',
                'resource_type': 's3',
                'role_arn': 'arn:aws:iam::12345:role/uc-role1',
            },
            {
                'privilege': 'WRITE_FILES',
                'resource_path': 's3://bucketA',
                'resource_type': 's3',
                'role_arn': 'arn:aws:iam::12345:role/uc-role1',
            },
            {
                'privilege': 'WRITE_FILES',
                'resource_path': 's3://bucketB',
                'resource_type': 's3',
                'role_arn': 'arn:aws:iam::12345:role/uc-role1',
            },
            {
                'privilege': 'WRITE_FILES',
                'resource_path': 's3://bucketC',
                'resource_type': 's3',
                'role_arn': 'arn:aws:iam::12345:role/uc-role1',
            },
        ],
    )


<<<<<<< HEAD
def test_create_external_locations(mock_ws, mock_installation, mock_aws, backend, locations):
    mock_installation.load = MagicMock()
    mock_installation.load.return_value = [
        AWSRoleAction("arn:aws:iam::12345:role/uc-role1", "s3", "WRITE_FILES", "s3://BUCKET1/*"),
        AWSRoleAction("arn:aws:iam::12345:role/uc-role1", "s3", "WRITE_FILES", "s3://BUCKET2/*"),
        AWSRoleAction("arn:aws:iam::12345:role/uc-rolex", "s3", "WRITE_FILES", "s3://BUCKETX/FOLDERX"),
=======
def test_create_external_locations():
    ws = create_autospec(WorkspaceClient)
    aws = create_autospec(AWSResources)
    installation = MockInstallation()
    installation.load = MagicMock()
    installation.load.return_value = [
        AWSRoleAction("arn:aws:iam::12345:role/uc-role1", "s3", "WRITE_FILES", "s3://BUCKET1"),
        AWSRoleAction("arn:aws:iam::12345:role/uc-role1", "s3", "WRITE_FILES", "s3://BUCKET2"),
        AWSRoleAction("arn:aws:iam::12345:role/uc-rolex", "s3", "WRITE_FILES", "s3://BUCKETX"),
>>>>>>> 2b22656c
    ]
    mock_ws.storage_credentials.list.return_value = [
        StorageCredentialInfo(
            id="1",
            name="cred1",
            aws_iam_role=AwsIamRole("arn:aws:iam::12345:role/uc-role1"),
        ),
        StorageCredentialInfo(
            id="2",
            name="credx",
            aws_iam_role=AwsIamRole("arn:aws:iam::12345:role/uc-rolex"),
        ),
    ]
    aws_resource_permissions = AWSResourcePermissions(mock_installation, mock_ws, backend, mock_aws, locations, "ucx")
    aws_resource_permissions.create_external_locations()
    calls = [
        call(mock.ANY, 's3://BUCKET1/FOLDER1', 'cred1', skip_validation=True),
        call(mock.ANY, 's3://BUCKET2/FOLDER2', 'cred1', skip_validation=True),
        call(mock.ANY, 's3://BUCKETX/FOLDERX', 'credx', skip_validation=True),
    ]
    mock_ws.external_locations.create.assert_has_calls(calls, any_order=True)


<<<<<<< HEAD
def test_create_external_locations_skip_existing(mock_ws, mock_installation, mock_aws, backend, locations):
    mock_installation.load = MagicMock()
    mock_installation.load.return_value = [
        AWSRoleAction("arn:aws:iam::12345:role/uc-role1", "s3", "WRITE_FILES", "s3://BUCKET1/*"),
        AWSRoleAction("arn:aws:iam::12345:role/uc-rolex", "s3", "WRITE_FILES", "s3://BUCKETX/FOLDERX"),
=======
def test_create_external_locations_skip_existing():
    ws = create_autospec(WorkspaceClient)
    aws = create_autospec(AWSResources)
    installation = MockInstallation()
    installation.load = MagicMock()
    installation.load.return_value = [
        AWSRoleAction("arn:aws:iam::12345:role/uc-role1", "s3", "WRITE_FILES", "s3://BUCKET1"),
        AWSRoleAction("arn:aws:iam::12345:role/uc-rolex", "s3", "WRITE_FILES", "s3://BUCKETX"),
>>>>>>> 2b22656c
    ]
    mock_ws.storage_credentials.list.return_value = [
        StorageCredentialInfo(
            id="1",
            name="cred1",
            aws_iam_role=AwsIamRole("arn:aws:iam::12345:role/uc-role1"),
        ),
        StorageCredentialInfo(
            id="2",
            name="credx",
            aws_iam_role=AwsIamRole("arn:aws:iam::12345:role/uc-rolex"),
        ),
    ]
    mock_ws.external_locations.list.return_value = [
        ExternalLocationInfo(name="UCX_FOO_1", url="s3://BUCKETX/FOLDERX", credential_name="credx"),
    ]

    aws_resource_permissions = AWSResourcePermissions(mock_installation, mock_ws, backend, mock_aws, locations, "ucx")
    aws_resource_permissions.create_external_locations(location_init="UCX_FOO")
    calls = [
        call("UCX_FOO_2", 's3://BUCKET1/FOLDER1', 'cred1', skip_validation=True),
    ]
    mock_ws.external_locations.create.assert_has_calls(calls, any_order=True)


def test_create_uber_principal(mock_ws, mock_installation, mock_aws, backend, locations):
    cluster_policy = Policy(
        policy_id="foo", name="Unity Catalog Migration (ucx) (me@example.com)", definition=json.dumps({"foo": "bar"})
    )
    mock_ws.cluster_policies.get.return_value = cluster_policy
    instance_profile_arn = "arn:aws:iam::12345:instance-profile/role1"
    mock_aws.get_instance_profile.return_value = instance_profile_arn
    locations = ExternalLocations(mock_ws, backend, "ucx")
    prompts = MockPrompts({"We have identified existing UCX migration role *": "yes"})
    aws_resource_permissions = AWSResourcePermissions(mock_installation, mock_ws, backend, mock_aws, locations, "ucx")
    aws_resource_permissions.create_uber_principal(prompts)
    definition = {"foo": "bar", "aws_attributes.instance_profile_arn": {"type": "fixed", "value": instance_profile_arn}}
    mock_ws.cluster_policies.edit.assert_called_with(
        'foo', 'Unity Catalog Migration (ucx) (me@example.com)', definition=json.dumps(definition)
    )


def test_create_uber_principal_no_storage(mock_ws, mock_installation, mock_aws, locations):
    cluster_policy = Policy(
        policy_id="foo", name="Unity Catalog Migration (ucx) (me@example.com)", definition=json.dumps({"foo": "bar"})
    )
    mock_ws.cluster_policies.get.return_value = cluster_policy
    instance_profile_arn = "arn:aws:iam::12345:instance-profile/role1"
    mock_aws.get_instance_profile.return_value = instance_profile_arn
    locations = ExternalLocations(mock_ws, MockBackend(), "ucx")
    prompts = MockPrompts({})
    aws_resource_permissions = AWSResourcePermissions(
        mock_installation, mock_ws, MockBackend(), mock_aws, locations, "ucx"
    )
    assert not aws_resource_permissions.create_uber_principal(prompts)<|MERGE_RESOLUTION|>--- conflicted
+++ resolved
@@ -830,13 +830,8 @@
         return 0, '{"Role": {"Arn": "arn:aws:iam::123456789012:role/Test-Role"}}', ""
 
     aws = AWSResources("Fake_Profile", command_call)
-<<<<<<< HEAD
     s3_prefixes = {"s3://BUCKET1/FOLDER1", "s3://BUCKET1/FOLDER1/*", "s3://BUCKET2/FOLDER2", "s3://BUCKET2/FOLDER2/*"}
     aws.put_role_policy("test_role", "test_policy", s3_prefixes, "1234")
-=======
-    s3_prefixes = {"BUCKET1/FOLDER1", "BUCKET2/FOLDER2"}
-    aws.add_uc_role_policy("test_role", "test_policy", s3_prefixes, "1234")
->>>>>>> 2b22656c
     assert (
         '/path/aws iam put-role-policy --role-name test_role '
         '--policy-name test_policy --policy-document '
@@ -857,13 +852,8 @@
         return 0, '{"VALID":"JSON"}', ""
 
     aws = AWSResources("Fake_Profile", command_call)
-<<<<<<< HEAD
     s3_prefixes = {"s3://BUCKET1/FOLDER1", "s3://BUCKET1/FOLDER1/*", "s3://BUCKET2/FOLDER2", "s3://BUCKET2/FOLDER2/*"}
     aws.put_role_policy("test_role", "test_policy", s3_prefixes, "1234", "key_arn")
-=======
-    s3_prefixes = {"BUCKET1/FOLDER1", "BUCKET2/FOLDER2"}
-    aws.add_uc_role_policy("test_role", "test_policy", s3_prefixes, "1234", "KMSKEY")
->>>>>>> 2b22656c
     assert (
         '/path/aws iam put-role-policy --role-name test_role '
         '--policy-name test_policy '
@@ -1011,24 +1001,12 @@
     )
 
 
-<<<<<<< HEAD
 def test_create_external_locations(mock_ws, mock_installation, mock_aws, backend, locations):
     mock_installation.load = MagicMock()
     mock_installation.load.return_value = [
         AWSRoleAction("arn:aws:iam::12345:role/uc-role1", "s3", "WRITE_FILES", "s3://BUCKET1/*"),
         AWSRoleAction("arn:aws:iam::12345:role/uc-role1", "s3", "WRITE_FILES", "s3://BUCKET2/*"),
         AWSRoleAction("arn:aws:iam::12345:role/uc-rolex", "s3", "WRITE_FILES", "s3://BUCKETX/FOLDERX"),
-=======
-def test_create_external_locations():
-    ws = create_autospec(WorkspaceClient)
-    aws = create_autospec(AWSResources)
-    installation = MockInstallation()
-    installation.load = MagicMock()
-    installation.load.return_value = [
-        AWSRoleAction("arn:aws:iam::12345:role/uc-role1", "s3", "WRITE_FILES", "s3://BUCKET1"),
-        AWSRoleAction("arn:aws:iam::12345:role/uc-role1", "s3", "WRITE_FILES", "s3://BUCKET2"),
-        AWSRoleAction("arn:aws:iam::12345:role/uc-rolex", "s3", "WRITE_FILES", "s3://BUCKETX"),
->>>>>>> 2b22656c
     ]
     mock_ws.storage_credentials.list.return_value = [
         StorageCredentialInfo(
@@ -1052,22 +1030,11 @@
     mock_ws.external_locations.create.assert_has_calls(calls, any_order=True)
 
 
-<<<<<<< HEAD
 def test_create_external_locations_skip_existing(mock_ws, mock_installation, mock_aws, backend, locations):
     mock_installation.load = MagicMock()
     mock_installation.load.return_value = [
         AWSRoleAction("arn:aws:iam::12345:role/uc-role1", "s3", "WRITE_FILES", "s3://BUCKET1/*"),
         AWSRoleAction("arn:aws:iam::12345:role/uc-rolex", "s3", "WRITE_FILES", "s3://BUCKETX/FOLDERX"),
-=======
-def test_create_external_locations_skip_existing():
-    ws = create_autospec(WorkspaceClient)
-    aws = create_autospec(AWSResources)
-    installation = MockInstallation()
-    installation.load = MagicMock()
-    installation.load.return_value = [
-        AWSRoleAction("arn:aws:iam::12345:role/uc-role1", "s3", "WRITE_FILES", "s3://BUCKET1"),
-        AWSRoleAction("arn:aws:iam::12345:role/uc-rolex", "s3", "WRITE_FILES", "s3://BUCKETX"),
->>>>>>> 2b22656c
     ]
     mock_ws.storage_credentials.list.return_value = [
         StorageCredentialInfo(
