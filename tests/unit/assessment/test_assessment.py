--- conflicted
+++ resolved
@@ -1,2841 +1,3 @@
-<<<<<<< HEAD
-import json
-from unittest.mock import Mock
-
-from databricks.sdk.core import DatabricksError
-from databricks.sdk.service.compute import (
-    AutoScale,
-    ClusterDetails,
-    ClusterSource,
-    ClusterSpec,
-    DataSecurityMode,
-)
-from databricks.sdk.service.jobs import (
-    BaseJob,
-    BaseRun,
-    ClusterInstance,
-    JobCluster,
-    JobSettings,
-    NotebookTask,
-    RunTask,
-    RunType,
-    SparkJarTask,
-    Task,
-)
-from databricks.sdk.service.compute import (
-    AutoScale,
-    ClusterDetails,
-    ClusterSource,
-    ClusterSpec,
-    DbfsStorageInfo,
-    GlobalInitScriptDetails,
-    InitScriptInfo,
-    WorkspaceStorageInfo,
-)
-from databricks.sdk.service.jobs import (
-    BaseJob,
-    JobCluster,
-    JobSettings,
-    NotebookTask,
-    Task,
-)
-from databricks.sdk.service.pipelines import PipelineState, PipelineStateInfo
-from databricks.sdk.service.sql import EndpointConfPair
-from databricks.sdk.service.workspace import GetSecretResponse
-
-from databricks.labs.ucx.assessment.crawlers import (
-    ClustersCrawler,
-    ExternallyOrchestratedJobRunsWithFailingConfigCrawler,
-    ExternallyOrchestratedJobRunWithFailingConfiguration,
-    JobsCrawler,
-    PipelineInfo,
-    PipelinesCrawler,
-)
-from databricks.labs.ucx.hive_metastore.data_objects import ExternalLocationCrawler
-from databricks.labs.ucx.hive_metastore.mounts import Mount
-from databricks.labs.ucx.mixins.sql import Row
-from tests.unit.framework.mocks import MockBackend
-
-_SECRET_PATTERN = r"{{(secrets.*?)}}"
-_SECRET_VALUE = b"SGVsbG8sIFdvcmxkIQ=="
-
-
-def test_external_locations():
-    crawler = ExternalLocationCrawler(Mock(), MockBackend(), "test")
-    row_factory = type("Row", (Row,), {"__columns__": ["location"]})
-    sample_locations = [
-        row_factory(["s3://us-east-1-dev-account-staging-uc-ext-loc-bucket-1/Location/Table"]),
-        row_factory(["s3://us-east-1-dev-account-staging-uc-ext-loc-bucket-1/Location/Table2"]),
-        row_factory(["s3://us-east-1-dev-account-staging-uc-ext-loc-bucket-23/testloc/Table3"]),
-        row_factory(["s3://us-east-1-dev-account-staging-uc-ext-loc-bucket-23/anotherloc/Table4"]),
-        row_factory(["dbfs:/mnt/ucx/database1/table1"]),
-        row_factory(["dbfs:/mnt/ucx/database2/table2"]),
-        row_factory(["DatabricksRootmntDatabricksRoot"]),
-    ]
-    sample_mounts = [Mount("/mnt/ucx", "s3://us-east-1-ucx-container")]
-    result_set = crawler._external_locations(sample_locations, sample_mounts)
-    assert len(result_set) == 3
-    assert result_set[0].location == "s3://us-east-1-dev-account-staging-uc-ext-loc-bucket-1/Location/"
-    assert result_set[1].location == "s3://us-east-1-dev-account-staging-uc-ext-loc-bucket-23/"
-    assert result_set[2].location == "s3://us-east-1-ucx-container/"
-
-
-def test_job_assessment():
-    sample_jobs = [
-        BaseJob(
-            created_time=1694536604319,
-            creator_user_name="anonymous@databricks.com",
-            job_id=536591785949415,
-            settings=JobSettings(
-                compute=None,
-                continuous=None,
-                tasks=[
-                    Task(
-                        task_key="Ingest",
-                        existing_cluster_id="0807-225846-motto493",
-                        notebook_task=NotebookTask(
-                            notebook_path="/Users/foo.bar@databricks.com/Customers/Example/Test/Load"
-                        ),
-                        timeout_seconds=0,
-                    )
-                ],
-                timeout_seconds=0,
-            ),
-        ),
-        BaseJob(
-            created_time=1694536604321,
-            creator_user_name="anonymous@databricks.com",
-            job_id=536591785949416,
-            settings=JobSettings(
-                compute=None,
-                continuous=None,
-                tasks=[
-                    Task(
-                        task_key="Ingest",
-                        existing_cluster_id="0810-225833-atlanta69",
-                        notebook_task=NotebookTask(
-                            notebook_path="/Users/foo.bar@databricks.com/Customers/Example/Test/Load"
-                        ),
-                        timeout_seconds=0,
-                    )
-                ],
-                timeout_seconds=0,
-            ),
-        ),
-    ]
-
-    sample_clusters = [
-        ClusterDetails(
-            autoscale=AutoScale(min_workers=1, max_workers=6),
-            spark_conf={"spark.databricks.delta.preview.enabled": "true"},
-            spark_context_id=5134472582179565315,
-            spark_env_vars=None,
-            spark_version="13.3.x-cpu-ml-scala2.12",
-            cluster_id="0807-225846-motto493",
-            cluster_source=ClusterSource.UI,
-        ),
-        ClusterDetails(
-            autoscale=AutoScale(min_workers=1, max_workers=6),
-            spark_conf={"spark.databricks.delta.preview.enabled": "true"},
-            spark_context_id=5134472582179565315,
-            spark_env_vars=None,
-            spark_version="9.3.x-cpu-ml-scala2.12",
-            cluster_id="0810-225833-atlanta69",
-            cluster_source=ClusterSource.UI,
-        ),
-        ClusterDetails(
-            autoscale=AutoScale(min_workers=1, max_workers=6),
-            spark_conf={"spark.databricks.delta.preview.enabled": "true"},
-            spark_context_id=5134472582179566666,
-            spark_env_vars=None,
-            spark_version="13.3.x-cpu-ml-scala2.12",
-            cluster_id="0810-229933-chicago12",
-            cluster_source=ClusterSource.JOB,
-        ),
-    ]
-    result_set = JobsCrawler(Mock(), MockBackend(), "ucx")._assess_jobs(
-        sample_jobs, {c.cluster_id: c for c in sample_clusters}
-    )
-    assert len(result_set) == 2
-    assert result_set[0].success == 1
-    assert result_set[1].success == 0
-
-
-def test_job_assessment_for_azure_spark_config():
-    sample_jobs = [
-        BaseJob(
-            created_time=1694536604319,
-            creator_user_name="anonymous@databricks.com",
-            job_id=536591785949415,
-            settings=JobSettings(
-                compute=None,
-                continuous=None,
-                tasks=[
-                    Task(
-                        task_key="Ingest",
-                        existing_cluster_id="0807-225846-avon493",
-                        notebook_task=NotebookTask(
-                            notebook_path="/Users/foo.bar@databricks.com/Customers/Example/Test/Load"
-                        ),
-                        timeout_seconds=0,
-                    )
-                ],
-                timeout_seconds=0,
-            ),
-        ),
-        BaseJob(
-            created_time=1694536604321,
-            creator_user_name="anonymous@databricks.com",
-            job_id=536591785949416,
-            settings=JobSettings(
-                compute=None,
-                continuous=None,
-                tasks=[
-                    Task(
-                        task_key="Ingest",
-                        existing_cluster_id="0810-229933-chicago99",
-                        notebook_task=NotebookTask(
-                            notebook_path="/Users/foo.bar@databricks.com/Customers/Example/Test/Load"
-                        ),
-                        timeout_seconds=0,
-                    )
-                ],
-                timeout_seconds=0,
-            ),
-        ),
-        BaseJob(
-            created_time=1694536604319,
-            creator_user_name="anonymous@databricks.com",
-            job_id=536591785949417,
-            settings=JobSettings(
-                compute=None,
-                continuous=None,
-                tasks=[
-                    Task(
-                        task_key="Ingest",
-                        existing_cluster_id="0811-929933-maine96",
-                        notebook_task=NotebookTask(
-                            notebook_path="/Users/foo.bar@databricks.com/Customers/Example/Test/Load"
-                        ),
-                        timeout_seconds=0,
-                    )
-                ],
-                timeout_seconds=0,
-            ),
-        ),
-    ]
-
-    sample_clusters = [
-        ClusterDetails(
-            autoscale=AutoScale(min_workers=1, max_workers=6),
-            spark_conf={
-                "spark.hadoop.fs.azure.account.oauth2.client.id.abcde.dfs.core.windows.net": "{{secrets/abcff"
-                "/sp_app_client_id}}",
-                "spark.hadoop.fs.azure.account.oauth2.client.endpoint.abcde.dfs.core.windows.net": "https://login"
-                ".microsoftonline"
-                ".com/dedededede"
-                "/token",
-                "spark.hadoop.fs.azure.account.oauth2.client.secret.abcde.dfs.core.windows.net": "{{secrets/abcff"
-                "/sp_secret}}",
-            },
-            spark_context_id=5134472582179566666,
-            spark_env_vars=None,
-            spark_version="13.3.x-cpu-ml-scala2.12",
-            cluster_id="0807-225846-avon493",
-            cluster_source=ClusterSource.JOB,
-        ),
-        ClusterDetails(
-            autoscale=AutoScale(min_workers=1, max_workers=6),
-            spark_conf={"spark.databricks.delta.preview.enabled": "true"},
-            spark_context_id=5134472582179566666,
-            spark_env_vars=None,
-            spark_version="13.3.x-cpu-ml-scala2.12",
-            cluster_id="0810-229933-chicago99",
-            cluster_source=ClusterSource.JOB,
-        ),
-        ClusterDetails(
-            autoscale=AutoScale(min_workers=1, max_workers=6),
-            spark_conf={"spark.databricks.delta.preview.enabled": "true"},
-            spark_context_id=5134472582179566666,
-            spark_env_vars=None,
-            spark_version="13.3.x-cpu-ml-scala2.12",
-            policy_id="D96308F1BF0003A9",
-            cluster_id="0811-929933-maine96",
-            cluster_source=ClusterSource.JOB,
-        ),
-    ]
-    ws = Mock()
-    ws.cluster_policies.get().definition = (
-        '{\n  "spark_conf.fs.azure.account.auth.type": {\n    '
-        '"type": "fixed",\n    "value": "OAuth",\n   '
-        ' "hidden": true\n  },\n  "spark_conf.fs.azure.account.oauth.provider.type": {\n   '
-        ' "type": "fixed",\n    "value": '
-        '"org.apache.hadoop.fs.azurebfs.oauth2.ClientCredsTokenProvider",\n    '
-        '"hidden": true\n  },\n  "spark_conf.fs.azure.account.oauth2.client.id": {\n    '
-        '"type": "fixed",\n    "value": "fsfsfsfsffsfsf",\n    "hidden": true\n  },\n  '
-        '"spark_conf.fs.azure.account.oauth2.client.secret": {\n    "type": "fixed",\n    '
-        '"value": "gfgfgfgfggfggfgfdds",\n    "hidden": true\n  },\n  '
-        '"spark_conf.fs.azure.account.oauth2.client.endpoint": {\n    '
-        '"type": "fixed",\n    '
-        '"value": "https://login.microsoftonline.com/1234ededed/oauth2/token",\n    '
-        '"hidden": true\n  }\n}'
-    )
-    ws.cluster_policies.get().policy_family_definition_overrides = (
-        '{\n  "spark_conf.fs.azure.account.auth.type": {\n    '
-        '"type": "fixed",\n    "value": "OAuth",\n   '
-        ' "hidden": true\n  },\n  "spark_conf.fs.azure.account.oauth.provider.type": {\n   '
-        ' "type": "fixed",\n    "value": '
-        '"org.apache.hadoop.fs.azurebfs.oauth2.ClientCredsTokenProvider",\n    '
-        '"hidden": true\n  },\n  "spark_conf.fs.azure.account.oauth2.client.id": {\n    '
-        '"type": "fixed",\n    "value": "fsfsfsfsffsfsf",\n    "hidden": true\n  },\n  '
-        '"spark_conf.fs.azure.account.oauth2.client.secret": {\n    "type": "fixed",\n    '
-        '"value": "gfgfgfgfggfggfgfdds",\n    "hidden": true\n  },\n  '
-        '"spark_conf.fs.azure.account.oauth2.client.endpoint": {\n    '
-        '"type": "fixed",\n    '
-        '"value": "https://login.microsoftonline.com/1234ededed/oauth2/token",\n    '
-        '"hidden": true\n  }\n}'
-    )
-    result_set = JobsCrawler(ws, MockBackend(), "ucx")._assess_jobs(
-        sample_jobs, {c.cluster_id: c for c in sample_clusters}
-    )
-    assert len(result_set) == 3
-    assert result_set[0].success == 0
-    assert result_set[1].success == 1
-    assert result_set[2].success == 0
-
-
-def test_cluster_assessment(mocker):
-    sample_clusters = [
-        ClusterDetails(
-            autoscale=AutoScale(min_workers=1, max_workers=6),
-            spark_conf={"spark.databricks.delta.preview.enabled": "true"},
-            spark_context_id=5134472582179565315,
-            spark_env_vars=None,
-            spark_version="13.3.x-cpu-ml-scala2.12",
-            cluster_id="0807-225846-motto493",
-        ),
-        ClusterDetails(
-            autoscale=AutoScale(min_workers=1, max_workers=6),
-            spark_conf={"spark.databricks.delta.preview.enabled": "true"},
-            spark_context_id=5134472582179565315,
-            spark_env_vars=None,
-            spark_version="9.3.x-cpu-ml-scala2.12",
-            cluster_id="0810-225833-atlanta69",
-        ),
-        ClusterDetails(
-            cluster_name="Tech Summit FY24 Cluster",
-            autoscale=AutoScale(min_workers=1, max_workers=6),
-            spark_conf={
-                "spark.hadoop.fs.azure.account."
-                "oauth2.client.id.abcde.dfs.core.windows.net": "{{secrets/abcff/sp_app_client_id}}",
-                "spark.hadoop.fs.azure.account."
-                "oauth2.client.endpoint.abcde.dfs.core.windows.net": "https://login.microsoftonline.com/dedededede"
-                "/token",
-                "spark.hadoop.fs.azure.account."
-                "oauth2.client.secret.abcde.dfs.core.windows.net": "{{secrets/abcff/sp_secret}}",
-            },
-            spark_context_id=5134472582179565315,
-            spark_env_vars=None,
-            spark_version="13.3.x-cpu-ml-scala2.12",
-            cluster_id="0915-190044-3dqy6751",
-        ),
-        ClusterDetails(
-            cluster_name="Tech Summit FY24 Cluster-1",
-            autoscale=AutoScale(min_workers=1, max_workers=6),
-            spark_context_id=5134472582179565315,
-            spark_env_vars=None,
-            policy_id="D96308F1BF0003A7",
-            spark_version="13.3.x-cpu-ml-scala2.12",
-            cluster_id="0915-190044-3dqy6751",
-        ),
-    ]
-
-    ws = Mock()
-
-    ws.cluster_policies.get().definition = (
-        '{\n  "spark_conf.fs.azure.account.auth.type": {\n    '
-        '"type": "fixed",\n    "value": "OAuth",\n   '
-        ' "hidden": true\n  },\n  "spark_conf.fs.azure.account.oauth.provider.type": {\n   '
-        ' "type": "fixed",\n    "value": '
-        '"org.apache.hadoop.fs.azurebfs.oauth2.ClientCredsTokenProvider",\n    '
-        '"hidden": true\n  },\n  "spark_conf.fs.azure.account.oauth2.client.id": {\n    '
-        '"type": "fixed",\n    "value": "fsfsfsfsffsfsf",\n    "hidden": true\n  },\n  '
-        '"spark_conf.fs.azure.account.oauth2.client.secret": {\n    "type": "fixed",\n    '
-        '"value": "gfgfgfgfggfggfgfdds",\n    "hidden": true\n  },\n  '
-        '"spark_conf.fs.azure.account.oauth2.client.endpoint": {\n    '
-        '"type": "fixed",\n    '
-        '"value": "https://login.microsoftonline.com/1234ededed/oauth2/token",\n    '
-        '"hidden": true\n  }\n}'
-    )
-    ws.cluster_policies.get().policy_family_definition_overrides = (
-        '{\n  "spark_conf.fs.azure.account.auth.type": {\n    '
-        '"type": "fixed",\n    "value": "OAuth",\n   '
-        ' "hidden": true\n  },\n  "spark_conf.fs.azure.account.oauth.provider.type": {\n   '
-        ' "type": "fixed",\n    "value": '
-        '"org.apache.hadoop.fs.azurebfs.oauth2.ClientCredsTokenProvider",\n    '
-        '"hidden": true\n  },\n  "spark_conf.fs.azure.account.oauth2.client.id": {\n    '
-        '"type": "fixed",\n    "value": "fsfsfsfsffsfsf",\n    "hidden": true\n  },\n  '
-        '"spark_conf.fs.azure.account.oauth2.client.secret": {\n    "type": "fixed",\n    '
-        '"value": "gfgfgfgfggfggfgfdds",\n    "hidden": true\n  },\n  '
-        '"spark_conf.fs.azure.account.oauth2.client.endpoint": {\n    '
-        '"type": "fixed",\n    '
-        '"value": "https://login.microsoftonline.com/1234ededed/oauth2/token",\n    '
-        '"hidden": true\n  }\n}'
-    )
-
-    crawler = ClustersCrawler(ws, MockBackend(), "ucx")._assess_clusters(sample_clusters)
-    result_set = list(crawler)
-
-    assert len(result_set) == 4
-    assert result_set[0].success == 1
-    assert result_set[1].success == 0
-    assert result_set[2].success == 0
-    assert result_set[3].success == 0
-
-
-def test_cluster_assessment_cluster_policy_no_spark_conf(mocker):
-    sample_clusters1 = [
-        ClusterDetails(
-            cluster_name="Tech Summit FY24 Cluster-2",
-            autoscale=AutoScale(min_workers=1, max_workers=6),
-            spark_context_id=5134472582179565315,
-            spark_env_vars=None,
-            policy_id="D96308F1BF0003A8",
-            spark_version="13.3.x-cpu-ml-scala2.12",
-            cluster_id="0915-190044-3dqy6751",
-        )
-    ]
-    ws = Mock()
-    ws.cluster_policies.get().definition = (
-        '{"node_type_id":{"type":"allowlist","values":["Standard_DS3_v2",'
-        '"Standard_DS4_v2","Standard_DS5_v2","Standard_NC4as_T4_v3"],"defaultValue":'
-        '"Standard_DS3_v2"},"spark_version":{"type":"unlimited","defaultValue":"auto:latest-ml"},'
-        '"runtime_engine":{"type":"fixed","value":"STANDARD","hidden":true},'
-        '"num_workers":{"type":"fixed","value":0,"hidden":true},"data_security_mode":'
-        '{"type":"allowlist","values":["SINGLE_USER","LEGACY_SINGLE_USER","LEGACY_SINGLE_USER_STANDARD"],'
-        '"defaultValue":"SINGLE_USER","hidden":true},"driver_instance_pool_id":{"type":"forbidden","hidden":true},'
-        '"cluster_type":{"type":"fixed","value":"all-purpose"},"instance_pool_id":{"type":"forbidden","hidden":true},'
-        '"azure_attributes.availability":{"type":"fixed","value":"ON_DEMAND_AZURE","hidden":true},'
-        '"spark_conf.spark.databricks.cluster.profile":{"type":"fixed","value":"singleNode","hidden":true},'
-        '"autotermination_minutes":{"type":"unlimited","defaultValue":4320,"isOptional":true}}'
-    )
-
-    ws.cluster_policies.get().policy_family_definition_overrides = (
-        '{\n  "not.spark.conf": {\n    '
-        '"type": "fixed",\n    "value": "OAuth",\n   '
-        ' "hidden": true\n  },\n  "not.a.type": {\n   '
-        ' "type": "fixed",\n    "value": '
-        '"not.a.matching.type",\n    '
-        '"hidden": true\n  },\n  "not.a.matching.type": {\n    '
-        '"type": "fixed",\n    "value": "fsfsfsfsffsfsf",\n    "hidden": true\n  },\n  '
-        '"not.a.matching.type": {\n    "type": "fixed",\n    '
-        '"value": "gfgfgfgfggfggfgfdds",\n    "hidden": true\n  },\n  '
-        '"not.a.matching.type": {\n    '
-        '"type": "fixed",\n    '
-        '"value": "https://login.microsoftonline.com/1234ededed/oauth2/token",\n    '
-        '"hidden": true\n  }\n}'
-    )
-
-    crawler = ClustersCrawler(ws, MockBackend(), "ucx")._assess_clusters(sample_clusters1)
-    result_set1 = list(crawler)
-    assert len(result_set1) == 1
-    assert result_set1[0].success == 1
-
-
-def test_cluster_assessment_cluster_policy_not_found(mocker):
-    sample_clusters1 = [
-        ClusterDetails(
-            cluster_name="cluster1",
-            autoscale=AutoScale(min_workers=1, max_workers=6),
-            spark_context_id=5134472582179565315,
-            spark_env_vars=None,
-            policy_id="D96308F1BF0003A8",
-            spark_version="13.3.x-cpu-ml-scala2.12",
-            cluster_id="0915-190044-3dqy6751",
-        )
-    ]
-    ws = Mock()
-    ws.cluster_policies.get.side_effect = DatabricksError(error="NO_POLICY", error_code="NO_POLICY")
-    crawler = ClustersCrawler(ws, MockBackend(), "ucx")._assess_clusters(sample_clusters1)
-    list(crawler)
-
-
-def test_pipeline_assessment_with_config(mocker):
-    sample_pipelines = [
-        PipelineStateInfo(
-            cluster_id=None,
-            creator_user_name="abcde.defgh@databricks.com",
-            latest_updates=None,
-            name="New DLT Pipeline",
-            pipeline_id="0112eae7-9d11-4b40-a2b8-6c83cb3c7407",
-            run_as_user_name="abcde.defgh@databricks.com",
-            state=PipelineState.IDLE,
-        )
-    ]
-
-    ws = Mock()
-    config_dict = {
-        "spark.hadoop.fs.azure.account.auth.type.abcde.dfs.core.windows.net": "SAS",
-        "spark.hadoop.fs.azure.sas.token.provider.type.abcde.dfs."
-        "core.windows.net": "org.apache.hadoop.fs.azurebfs.sas.FixedSASTokenProvider",
-        "spark.hadoop.fs.azure.sas.fixed.token.abcde.dfs.core.windows.net": "{{secrets/abcde_access/sasFixedToken}}",
-    }
-    ws.pipelines.get().spec.configuration = config_dict
-
-    crawler = PipelinesCrawler(ws, MockBackend(), "ucx")._assess_pipelines(sample_pipelines)
-    result_set = list(crawler)
-
-    assert len(result_set) == 1
-    assert result_set[0].success == 0
-
-
-def test_pipeline_assessment_without_config(mocker):
-    sample_pipelines = [
-        PipelineStateInfo(
-            cluster_id=None,
-            creator_user_name="abcde.defgh@databricks.com",
-            latest_updates=None,
-            name="New DLT Pipeline",
-            pipeline_id="0112eae7-9d11-4b40-a2b8-6c83cb3c7497",
-            run_as_user_name="abcde.defgh@databricks.com",
-            state=PipelineState.IDLE,
-        )
-    ]
-    ws = Mock()
-    config_dict = {}
-    ws.pipelines.get().spec.configuration = config_dict
-    crawler = PipelinesCrawler(ws, MockBackend(), "ucx")._assess_pipelines(sample_pipelines)
-    result_set = list(crawler)
-
-    assert len(result_set) == 1
-    assert result_set[0].success == 1
-
-
-def test_pipeline_snapshot_with_config():
-    sample_pipelines = [
-        PipelineInfo(
-            creator_name="abcde.defgh@databricks.com",
-            pipeline_name="New DLT Pipeline",
-            pipeline_id="0112eae7-9d11-4b40-a2b8-6c83cb3c7497",
-            success=1,
-            failures="",
-        )
-    ]
-    mock_ws = Mock()
-    crawler = PipelinesCrawler(mock_ws, MockBackend(), "ucx")
-    crawler._try_fetch = Mock(return_value=[])
-    crawler._crawl = Mock(return_value=sample_pipelines)
-
-    result_set = crawler.snapshot()
-
-    assert len(result_set) == 1
-    assert result_set[0].success == 1
-
-
-def test_pipeline_list_with_no_config():
-    sample_pipelines = [
-        PipelineInfo(
-            creator_name="abcde.defgh@databricks.com",
-            pipeline_name="New DLT Pipeline",
-            pipeline_id="0112eae7-9d11-4b40-a2b8-6c83cb3c7497",
-            success=1,
-            failures="",
-        )
-    ]
-    mock_ws = Mock()
-    mock_ws.pipelines.list_pipelines.return_value = sample_pipelines = sample_pipelines
-    config_dict = {"spark.hadoop.fs.azure1.account.oauth2.client.id.abcde.dfs.core.windows.net": "wewewerty"}
-    mock_ws.pipelines.get().spec.configuration = config_dict
-    crawler = AzureServicePrincipalCrawler(mock_ws, MockBackend(), "ucx")._list_all_pipeline_with_spn_in_spark_conf()
-
-    assert len(crawler) == 0
-
-
-def test_azure_spn_info_without_matching_spark_conf(mocker):
-    sample_clusters = [
-        ClusterDetails(
-            autoscale=AutoScale(min_workers=1, max_workers=6),
-            cluster_source=ClusterSource.UI,
-            spark_conf={"spark.databricks.delta.preview.enabled": "true"},
-            spark_context_id=5134472582179565315,
-            spark_env_vars=None,
-            spark_version="9.3.x-cpu-ml-scala2.12",
-            cluster_id="0810-225833-atlanta69",
-            cluster_name="Tech Summit FY24 Cluster-1",
-        )
-    ]
-    sample_spns = [{}]
-    ws = mocker.Mock()
-    ws.clusters.list.return_value = sample_clusters
-    ws.cluster_policies.get().policy_family_definition_overrides = None
-    AzureServicePrincipalCrawler(ws, MockBackend(), "ucx")._list_all_cluster_with_spn_in_spark_conf()
-    crawler = AzureServicePrincipalCrawler(ws, MockBackend(), "ucx")._assess_service_principals(sample_spns)
-    result_set = list(crawler)
-
-    assert len(result_set) == 1
-    assert result_set[0].application_id is None
-
-
-def test_azure_spn_info_without_spark_conf(mocker):
-    sample_clusters = [
-        ClusterDetails(
-            autoscale=AutoScale(min_workers=1, max_workers=6),
-            cluster_source=ClusterSource.UI,
-            spark_context_id=5134472582179565315,
-            spark_env_vars=None,
-            spark_version="9.3.x-cpu-ml-scala2.12",
-            cluster_id="0810-225833-atlanta69",
-            cluster_name="Tech Summit FY24 Cluster-1",
-        )
-    ]
-    sample_spns = [{}]
-    ws = mocker.Mock()
-    ws.clusters.list.return_value = sample_clusters
-    ws.cluster_policies.get().policy_family_definition_overrides = None
-    AzureServicePrincipalCrawler(ws, MockBackend(), "ucx")._list_all_cluster_with_spn_in_spark_conf()
-    crawler = AzureServicePrincipalCrawler(ws, MockBackend(), "ucx")._assess_service_principals(sample_spns)
-    result_set = list(crawler)
-
-    assert len(result_set) == 1
-    assert result_set[0].application_id is None
-
-
-def test_azure_spn_info_without_secret(mocker):
-    sample_clusters = [
-        ClusterDetails(
-            autoscale=AutoScale(min_workers=1, max_workers=6),
-            cluster_source=ClusterSource.UI,
-            spark_conf={
-                "spark.hadoop.fs.azure.account.oauth2.client.id.abcde.dfs.core.windows.net": "test123456789",
-                "spark.hadoop.fs.azure.account.oauth2.client.endpoint.abcde.dfs.core.windows.net": "https://login"
-                ".microsoftonline"
-                ".com/dedededede/token",
-                "spark.hadoop.fs.azure.account.oauth2.client.secret.abcde.dfs.core.windows.net": "{{secrets/abcff"
-                "/sp_secret}}",
-            },
-            spark_context_id=5134472582179565315,
-            spark_env_vars=None,
-            spark_version="9.3.x-cpu-ml-scala2.12",
-            cluster_id="0810-225833-atlanta69",
-            cluster_name="Tech Summit FY24 Cluster-1",
-        )
-    ]
-    sample_spns = [{"application_id": "test123456789", "secret_scope": "", "secret_key": ""}]
-    ws = mocker.Mock()
-    ws.clusters.list.return_value = sample_clusters
-    ws.cluster_policies.get().policy_family_definition_overrides = None
-    AzureServicePrincipalCrawler(ws, MockBackend(), "ucx")._list_all_cluster_with_spn_in_spark_conf()
-    crawler = AzureServicePrincipalCrawler(ws, MockBackend(), "ucx")._assess_service_principals(sample_spns)
-    result_set = list(crawler)
-
-    assert len(result_set) == 1
-    assert result_set[0].application_id == "test123456789"
-
-
-def test_azure_service_principal_info_crawl(mocker):
-    sample_clusters = [
-        ClusterDetails(
-            autoscale=AutoScale(min_workers=1, max_workers=6),
-            cluster_source=ClusterSource.UI,
-            spark_context_id=5134472582179565315,
-            spark_env_vars=None,
-            spark_version="9.3.x-cpu-ml-scala2.12",
-            cluster_id="0810-225833-atlanta69",
-            cluster_name="Tech Summit FY24 Cluster-1",
-        ),
-        ClusterDetails(
-            cluster_name="Tech Summit FY24 Cluster-2",
-            autoscale=AutoScale(min_workers=1, max_workers=6),
-            spark_conf={
-                "spark.hadoop.fs.azure.account."
-                "oauth2.client.id.abcde.dfs.core.windows.net": "{{secrets/abcff/sp_app_client_id}}",
-                "spark.hadoop.fs.azure.account."
-                "oauth2.client.endpoint.abcde.dfs.core.windows.net": "https://login.microsoftonline.com/dedededede"
-                "/token",
-                "spark.hadoop.fs.azure.account."
-                "oauth2.client.secret.abcde.dfs.core.windows.net": "{{secrets/abcff/sp_secret}}",
-            },
-            spark_context_id=5134472582179565315,
-            spark_env_vars=None,
-            spark_version="13.3.x-cpu-ml-scala2.12",
-            cluster_id="0915-190044-3dqy6751",
-            cluster_source=ClusterSource.UI,
-        ),
-    ]
-    sample_pipelines = [
-        PipelineInfo(
-            creator_name="abcde.defgh@databricks.com",
-            pipeline_name="New DLT Pipeline",
-            pipeline_id="0112eae7-9d11-4b40-a2b8-6c83cb3c7497",
-            success=1,
-            failures="",
-        )
-    ]
-    sample_jobs = [
-        BaseJob(
-            created_time=1694536604319,
-            creator_user_name="anonymous@databricks.com",
-            job_id=536591785949415,
-            settings=JobSettings(
-                compute=None,
-                continuous=None,
-                tasks=[
-                    Task(
-                        task_key="Ingest",
-                        existing_cluster_id="0807-225846-motto493",
-                        notebook_task=NotebookTask(
-                            notebook_path="/Users/foo.bar@databricks.com/Customers/Example/Test/Load"
-                        ),
-                        timeout_seconds=0,
-                    )
-                ],
-                timeout_seconds=0,
-            ),
-        ),
-        BaseJob(
-            created_time=1694536604319,
-            creator_user_name="anonymous@databricks.com",
-            job_id=536591785949416,
-            settings=JobSettings(
-                compute=None,
-                continuous=None,
-                job_clusters=[
-                    JobCluster(
-                        job_cluster_key="rrrrrrrr",
-                        new_cluster=ClusterSpec(
-                            autoscale=None,
-                            node_type_id="Standard_DS3_v2",
-                            num_workers=2,
-                            spark_conf={
-                                "spark.hadoop.fs.azure.account.oauth2.client.id.abcde.dfs"
-                                ".core.windows.net": "1234567890",
-                                "spark.databricks.delta.formatCheck.enabled": "false",
-                            },
-                        ),
-                    ),
-                ],
-                tasks=[
-                    Task(
-                        task_key="Ingest",
-                        notebook_task=NotebookTask(
-                            notebook_path="/Users/foo.bar@databricks.com/Customers/Example/Test/Load"
-                        ),
-                        timeout_seconds=0,
-                    )
-                ],
-                timeout_seconds=0,
-            ),
-        ),
-        BaseJob(
-            created_time=1694536604319,
-            creator_user_name="anonymous@databricks.com",
-            job_id=536591785949416,
-            settings=JobSettings(
-                compute=None,
-                continuous=None,
-                job_clusters=[
-                    JobCluster(
-                        job_cluster_key="rrrrrr",
-                        new_cluster=ClusterSpec(
-                            autoscale=None,
-                            node_type_id="Standard_DS3_v2",
-                            num_workers=2,
-                            spark_conf={
-                                "spark.databricks.delta.formatCheck.enabled": "false",
-                            },
-                        ),
-                    ),
-                ],
-                tasks=[
-                    Task(
-                        task_key="Ingest",
-                        notebook_task=NotebookTask(
-                            notebook_path="/Users/foo.bar@databricks.com/Customers/Example/Test/Load"
-                        ),
-                        timeout_seconds=0,
-                    )
-                ],
-                timeout_seconds=0,
-            ),
-        ),
-        BaseJob(
-            created_time=1694536604319,
-            creator_user_name="anonymous@databricks.com",
-            job_id=536591785949416,
-            settings=JobSettings(
-                compute=None,
-                continuous=None,
-                job_clusters=[
-                    JobCluster(job_cluster_key="rrrrrr"),
-                ],
-                tasks=[
-                    Task(
-                        task_key="Ingest",
-                        existing_cluster_id="0807-225846-motto493",
-                        notebook_task=NotebookTask(
-                            notebook_path="/Users/foo.bar@databricks.com/Customers/Example/Test/Load"
-                        ),
-                        timeout_seconds=0,
-                    )
-                ],
-                timeout_seconds=0,
-            ),
-        ),
-    ]
-    ws = mocker.Mock()
-    ws.clusters.list.return_value = sample_clusters
-    ws.pipelines.list_pipelines.return_value = sample_pipelines
-    config_dict = {
-        "spark.hadoop.fs.azure.account.oauth2.client.id.abcde.dfs.core.windows.net": "wewewerty",
-        "spark.hadoop.fs.azure.account.auth.type.abcde.dfs.core.windows.net": "SAS",
-        "spark.hadoop.fs.azure.sas.token.provider.type.abcde.dfs."
-        "core.windows.net": "org.apache.hadoop.fs.azurebfs.sas.FixedSASTokenProvider",
-        "spark.hadoop.fs.azure.sas.fixed.token.abcde.dfs.core.windows.net": "{{secrets/abcde_access/sasFixedToken}}",
-    }
-    ws.warehouses.get_workspace_warehouse_config().data_access_config = [
-        EndpointConfPair(
-            key="spark.hadoop.fs.azure.account.auth.type.storage_acct1.dfs.core.windows.net", value="OAuth"
-        ),
-        EndpointConfPair(
-            key="spark.hadoop.fs.azure.account.oauth.provider.type.storage_acct1.dfs.core.windows.net",
-            value="org.apache.hadoop.fs.azurebfs.oauth2.ClientCredsTokenProvider",
-        ),
-        EndpointConfPair(
-            key="spark.hadoop.fs.azure.account.oauth2.client.id.storage_acct2.dfs.core.windows.net",
-            value="dummy_application_id",
-        ),
-        EndpointConfPair(
-            key="spark.hadoop.fs.azure.account.oauth2.client.secret.storage_acct1.dfs.core.windows.net",
-            value="dfddsaaaaddwwdds",
-        ),
-        EndpointConfPair(
-            key="spark.hadoop.fs.azure.account.oauth2.client.endpoint.storage_acct2.dfs.core.windows.net",
-            value="https://login.microsoftonline.com/dummy_tenant_id/oauth2/token",
-        ),
-        EndpointConfPair(
-            key="spark.hadoop.fs.azure.account.auth.type.storage_acct2.dfs.core.windows.net", value="OAuth"
-        ),
-        EndpointConfPair(
-            key="spark.hadoop.fs.azure.account.oauth.provider.type.storage_acct2.dfs.core.windows.net",
-            value="org.apache.hadoop.fs.azurebfs.oauth2.ClientCredsTokenProvider",
-        ),
-        EndpointConfPair(
-            key="spark.hadoop.fs.azure.account.oauth2.client.id.storage_acct1.dfs.core.windows.net",
-            value="dummy_application_id_2",
-        ),
-        EndpointConfPair(
-            key="spark.hadoop.fs.azure.account.oauth2.client.secret.storage_acct2.dfs.core.windows.net",
-            value="dfddsaaaaddwwdds",
-        ),
-        EndpointConfPair(
-            key="spark.hadoop.fs.azure.account.oauth2.client.endpoint.storage_acct1.dfs.core.windows.net",
-            value="https://login.microsoftonline.com/dummy_tenant_id_2/oauth2/token",
-        ),
-    ]
-    ws.pipelines.get().spec.configuration = config_dict
-    ws.secrets.get_secret.return_value = GetSecretResponse(key="username", value=_SECRET_VALUE)
-    ws.cluster_policies.get().policy_family_definition_overrides = None
-    ws.jobs.list.return_value = sample_jobs
-    spn_crawler = AzureServicePrincipalCrawler(ws, MockBackend(), "ucx")._crawl()
-
-    assert len(spn_crawler) == 5
-
-
-def test_azure_service_principal_info_spark_conf_crawl(mocker):
-    sample_clusters = [
-        ClusterDetails(
-            autoscale=AutoScale(min_workers=1, max_workers=6),
-            cluster_source=ClusterSource.UI,
-            spark_context_id=5134472582179565315,
-            spark_env_vars=None,
-            spark_version="9.3.x-cpu-ml-scala2.12",
-            cluster_id="0810-225833-atlanta69",
-            cluster_name="Tech Summit FY24 Cluster-1",
-        )
-    ]
-    sample_pipelines = [
-        PipelineInfo(
-            creator_name="abcde.defgh@databricks.com",
-            pipeline_name="New DLT Pipeline",
-            pipeline_id="0112eae7-9d11-4b40-a2b8-6c83cb3c7497",
-            success=1,
-            failures="",
-        )
-    ]
-    sample_jobs = [
-        BaseJob(
-            created_time=1694536604319,
-            creator_user_name="anonymous@databricks.com",
-            job_id=536591785949415,
-            settings=JobSettings(
-                compute=None,
-                continuous=None,
-                tasks=[
-                    Task(
-                        task_key="Ingest",
-                        existing_cluster_id="0807-225846-motto493",
-                        notebook_task=NotebookTask(
-                            notebook_path="/Users/foo.bar@databricks.com/Customers/Example/Test/Load"
-                        ),
-                        timeout_seconds=0,
-                    )
-                ],
-                timeout_seconds=0,
-            ),
-        ),
-        BaseJob(
-            created_time=1694536604319,
-            creator_user_name="anonymous@databricks.com",
-            job_id=536591785949416,
-            settings=JobSettings(
-                compute=None,
-                continuous=None,
-                job_clusters=[
-                    JobCluster(
-                        job_cluster_key="rrrrrrr",
-                        new_cluster=ClusterSpec(
-                            autoscale=None,
-                            node_type_id="Standard_DS3_v2",
-                            num_workers=2,
-                            spark_conf={
-                                "spark.hadoop.fs.azure.account.oauth2.client.id.abcde.dfs"
-                                ".core.windows.net": "1234567890",
-                                "spark.databricks.delta.formatCheck.enabled": "false",
-                            },
-                        ),
-                    ),
-                ],
-                tasks=[
-                    Task(
-                        task_key="Ingest",
-                        notebook_task=NotebookTask(
-                            notebook_path="/Users/foo.bar@databricks.com/Customers/Example/Test/Load"
-                        ),
-                        timeout_seconds=0,
-                    )
-                ],
-                timeout_seconds=0,
-            ),
-        ),
-        BaseJob(
-            created_time=1694536604319,
-            creator_user_name="anonymous@databricks.com",
-            job_id=536591785949416,
-            settings=JobSettings(
-                compute=None,
-                continuous=None,
-                job_clusters=[
-                    JobCluster(
-                        job_cluster_key="rrrrrrr",
-                        new_cluster=ClusterSpec(
-                            autoscale=None,
-                            node_type_id="Standard_DS3_v2",
-                            num_workers=2,
-                            spark_conf={
-                                "spark.databricks.delta.formatCheck.enabled": "false",
-                            },
-                        ),
-                    ),
-                ],
-                tasks=[
-                    Task(
-                        task_key="Ingest",
-                        notebook_task=NotebookTask(
-                            notebook_path="/Users/foo.bar@databricks.com/Customers/Example/Test/Load"
-                        ),
-                        timeout_seconds=0,
-                    )
-                ],
-                timeout_seconds=0,
-            ),
-        ),
-        BaseJob(
-            created_time=1694536604319,
-            creator_user_name="anonymous@databricks.com",
-            job_id=536591785949416,
-            settings=JobSettings(
-                compute=None,
-                continuous=None,
-                job_clusters=[
-                    JobCluster(job_cluster_key="rrrrrrr"),
-                ],
-                tasks=[
-                    Task(
-                        task_key="Ingest",
-                        existing_cluster_id="0807-225846-motto493",
-                        notebook_task=NotebookTask(
-                            notebook_path="/Users/foo.bar@databricks.com/Customers/Example/Test/Load"
-                        ),
-                        timeout_seconds=0,
-                    )
-                ],
-                timeout_seconds=0,
-            ),
-        ),
-    ]
-    ws = mocker.Mock()
-    ws.clusters.list.return_value = sample_clusters
-    ws.pipelines.list_pipelines.return_value = sample_pipelines
-    config_dict = {}
-    ws.pipelines.get().spec.configuration = config_dict
-    ws.cluster_policies.get().policy_family_definition_overrides = None
-    ws.jobs.list.return_value = sample_jobs
-    ws.warehouses.get_workspace_warehouse_config().data_access_config = [
-        EndpointConfPair(
-            key="spark.hadoop.fs.azure.account.auth.type.storage_acct1.dfs.core.windows.net", value="OAuth"
-        ),
-        EndpointConfPair(
-            key="spark.hadoop.fs.azure.account.oauth.provider.type.storage_acct1.dfs.core.windows.net",
-            value="org.apache.hadoop.fs.azurebfs.oauth2.ClientCredsTokenProvider",
-        ),
-        EndpointConfPair(
-            key="spark.hadoop.fs.azure.account.oauth2.client.id.storage_acct2.dfs.core.windows.net",
-            value="dummy_application_id",
-        ),
-        EndpointConfPair(
-            key="spark.hadoop.fs.azure.account.oauth2.client.secret.storage_acct1.dfs.core.windows.net",
-            value="dfddsaaaaddwwdds",
-        ),
-        EndpointConfPair(
-            key="spark.hadoop.fs.azure.account.oauth2.client.endpoint.storage_acct2.dfs.core.windows.net",
-            value="https://login.microsoftonline.com/dummy_tenant_id/oauth2/token",
-        ),
-        EndpointConfPair(
-            key="spark.hadoop.fs.azure.account.auth.type.storage_acct2.dfs.core.windows.net", value="OAuth"
-        ),
-        EndpointConfPair(
-            key="spark.hadoop.fs.azure.account.oauth.provider.type.storage_acct2.dfs.core.windows.net",
-            value="org.apache.hadoop.fs.azurebfs.oauth2.ClientCredsTokenProvider",
-        ),
-        EndpointConfPair(
-            key="spark.hadoop.fs.azure.account.oauth2.client.id.storage_acct1.dfs.core.windows.net",
-            value="dummy_application_id_2",
-        ),
-        EndpointConfPair(
-            key="spark.hadoop.fs.azure.account.oauth2.client.secret.storage_acct2.dfs.core.windows.net",
-            value="dfddsaaaaddwwdds",
-        ),
-        EndpointConfPair(
-            key="spark.hadoop.fs.azure.account.oauth2.client.endpoint.storage_acct1.dfs.core.windows.net",
-            value="https://login.microsoftonline.com/dummy_tenant_id_2/oauth2/token",
-        ),
-    ]
-    spn_crawler = AzureServicePrincipalCrawler(ws, MockBackend(), "ucx")._crawl()
-
-    assert len(spn_crawler) == 3
-
-
-def test_azure_service_principal_info_no_spark_conf_crawl(mocker):
-    sample_clusters = [
-        ClusterDetails(
-            autoscale=AutoScale(min_workers=1, max_workers=6),
-            cluster_source=ClusterSource.UI,
-            spark_context_id=5134472582179565315,
-            spark_env_vars=None,
-            spark_version="9.3.x-cpu-ml-scala2.12",
-            cluster_id="0810-225833-atlanta69",
-            cluster_name="Tech Summit FY24 Cluster-1",
-            spark_conf={
-                "spark.hadoop.fs.azure.account.oauth2.client.id.abcde.dfs.core.windows.net": "",
-            },
-        )
-    ]
-    sample_pipelines = [
-        PipelineInfo(
-            creator_name="abcde.defgh@databricks.com",
-            pipeline_name="New DLT Pipeline",
-            pipeline_id="0112eae7-9d11-4b40-a2b8-6c83cb3c7497",
-            success=1,
-            failures="",
-        )
-    ]
-    sample_jobs = [
-        BaseJob(
-            created_time=1694536604319,
-            creator_user_name="anonymous@databricks.com",
-            job_id=536591785949415,
-            settings=JobSettings(
-                compute=None,
-                continuous=None,
-                job_clusters=[
-                    JobCluster(
-                        job_cluster_key="rrrrrrr",
-                        new_cluster=ClusterSpec(autoscale=None, node_type_id="Standard_DS3_v2", num_workers=2),
-                    ),
-                ],
-                tasks=[
-                    Task(
-                        task_key="Ingest",
-                        existing_cluster_id="0810-225833-atlanta69",
-                        new_cluster=ClusterSpec(autoscale=None, node_type_id="Standard_DS3_v2", num_workers=2),
-                        notebook_task=NotebookTask(
-                            notebook_path="/Users/foo.bar@databricks.com/Customers/Example/Test/Load"
-                        ),
-                        timeout_seconds=0,
-                    )
-                ],
-                timeout_seconds=0,
-            ),
-        ),
-        BaseJob(
-            created_time=1694536604319,
-            creator_user_name="anonymous@databricks.com",
-            job_id=536591785949415,
-            settings=JobSettings(
-                compute=None,
-                continuous=None,
-                job_clusters=[
-                    JobCluster(
-                        job_cluster_key="rrrrrrr",
-                        new_cluster=ClusterSpec(autoscale=None, node_type_id="Standard_DS3_v2", num_workers=2),
-                    ),
-                ],
-                tasks=[
-                    Task(
-                        task_key="Ingest",
-                        new_cluster=ClusterSpec(autoscale=None, node_type_id="Standard_DS3_v2", num_workers=2),
-                        notebook_task=NotebookTask(
-                            notebook_path="/Users/foo.bar@databricks.com/Customers/Example/Test/Load"
-                        ),
-                        timeout_seconds=0,
-                    )
-                ],
-                timeout_seconds=0,
-            ),
-        ),
-    ]
-    ws = mocker.Mock()
-    ws.clusters.list.return_value = sample_clusters
-    ws.pipelines.list_pipelines.return_value = sample_pipelines
-    config_dict = {}
-    ws.pipelines.get().spec.configuration = config_dict
-    ws.jobs.list.return_value = sample_jobs
-    ws.cluster_policies.get().policy_family_definition_overrides = json.dumps(
-        {
-            "spark_conf.fs.azure1.account.auth.type": {"type": "fixed", "value": "OAuth", "hidden": "true"},
-            "spark_conf.fs.azure1.account.oauth.provider.type": {
-                "type": "fixed",
-                "value": "org.apache.hadoop.fs.azurebfs.oauth2.ClientCredsTokenProvider",
-                "hidden": "true",
-            },
-            "spark_conf.fs.azure1.account.oauth2.client.id": {
-                "type": "fixed",
-                "value": "",
-                "hidden": "true",
-            },
-            "spark_conf.fs.azure1.account.oauth2.client.secret": {
-                "type": "fixed",
-                "value": "gfgfgfgfggfggfgfdds",
-                "hidden": "true",
-            },
-            "spark_conf.fs.azure1.account.oauth2.client.endpoint": {
-                "type": "fixed",
-                "value": "https://login.microsoftonline.com/1234ededed/oauth2/token",
-                "hidden": "true",
-            },
-        }
-    )
-    ws.warehouses.get_workspace_warehouse_config().data_access_config = []
-    spn_crawler = AzureServicePrincipalCrawler(ws, MockBackend(), "ucx")._crawl()
-
-    assert len(spn_crawler) == 0
-
-
-def test_azure_service_principal_info_policy_family_conf_crawl(mocker):
-    sample_clusters = [
-        ClusterDetails(
-            autoscale=AutoScale(min_workers=1, max_workers=6),
-            cluster_source=ClusterSource.UI,
-            spark_context_id=5134472582179565315,
-            spark_env_vars=None,
-            spark_version="9.3.x-cpu-ml-scala2.12",
-            cluster_id="0810-225833-atlanta69",
-            cluster_name="Tech Summit FY24 Cluster-1",
-            spark_conf={
-                "spark.hadoop.fs.azure.account.oauth2.client.id.abcde.dfs.core.windows.net": "",
-            },
-        )
-    ]
-    sample_pipelines = [
-        PipelineInfo(
-            creator_name="abcde.defgh@databricks.com",
-            pipeline_name="New DLT Pipeline",
-            pipeline_id="0112eae7-9d11-4b40-a2b8-6c83cb3c7497",
-            success=1,
-            failures="",
-        )
-    ]
-    sample_jobs = [
-        BaseJob(
-            created_time=1694536604319,
-            creator_user_name="anonymous@databricks.com",
-            job_id=536591785949415,
-            settings=JobSettings(
-                compute=None,
-                continuous=None,
-                job_clusters=[
-                    JobCluster(
-                        job_cluster_key="rrrrrrrr",
-                        new_cluster=ClusterSpec(autoscale=None, node_type_id="Standard_DS3_v2", num_workers=2),
-                    ),
-                ],
-                tasks=[
-                    Task(
-                        task_key="Ingest",
-                        existing_cluster_id="0810-225833-atlanta69",
-                        new_cluster=ClusterSpec(autoscale=None, node_type_id="Standard_DS3_v2", num_workers=2),
-                        notebook_task=NotebookTask(
-                            notebook_path="/Users/foo.bar@databricks.com/Customers/Example/Test/Load"
-                        ),
-                        timeout_seconds=0,
-                    )
-                ],
-                timeout_seconds=0,
-            ),
-        ),
-        BaseJob(
-            created_time=1694536604319,
-            creator_user_name="anonymous@databricks.com",
-            job_id=536591785949415,
-            settings=JobSettings(
-                compute=None,
-                continuous=None,
-                job_clusters=[
-                    JobCluster(
-                        job_cluster_key="rrrrrrrrr",
-                        new_cluster=ClusterSpec(autoscale=None, node_type_id="Standard_DS3_v2", num_workers=2),
-                    ),
-                ],
-                tasks=[
-                    Task(
-                        task_key="Ingest",
-                        new_cluster=ClusterSpec(autoscale=None, node_type_id="Standard_DS3_v2", num_workers=2),
-                        notebook_task=NotebookTask(
-                            notebook_path="/Users/foo.bar@databricks.com/Customers/Example/Test/Load"
-                        ),
-                        timeout_seconds=0,
-                    )
-                ],
-                timeout_seconds=0,
-            ),
-        ),
-    ]
-    ws = mocker.Mock()
-    ws.clusters.list.return_value = sample_clusters
-    ws.pipelines.list_pipelines.return_value = sample_pipelines
-    config_dict = {}
-    ws.pipelines.get().spec.configuration = config_dict
-    ws.jobs.list.return_value = sample_jobs
-    ws.cluster_policies.get().policy_family_definition_overrides = json.dumps(
-        {
-            "spark_conf.fs.azure1.account.auth.type": {"type": "fixed", "value": "OAuth", "hidden": "true"},
-            "spark_conf.fs.azure1.account.oauth.provider.type": {
-                "type": "fixed",
-                "value": "org.apache.hadoop.fs.azurebfs.oauth2.ClientCredsTokenProvider",
-                "hidden": "true",
-            },
-            "spark_conf.fs.azure.account.oauth2.client.id": {
-                "type": "fixed",
-                "value": "",
-                "hidden": "true",
-            },
-            "spark_conf.fs.azure1.account.oauth2.client.secret": {
-                "type": "fixed",
-                "value": "gfgfgfgfggfggfgfdds",
-                "hidden": "true",
-            },
-            "spark_conf.fs.azure1.account.oauth2.client.endpoint": {
-                "type": "fixed",
-                "value": "https://login.microsoftonline.com/1234ededed/oauth2/token",
-                "hidden": "true",
-            },
-        }
-    )
-    ws.warehouses.get_workspace_warehouse_config().data_access_config = []
-    spn_crawler = AzureServicePrincipalCrawler(ws, MockBackend(), "ucx")._crawl()
-
-    assert len(spn_crawler) == 0
-
-
-def test_azure_service_principal_info_null_applid_crawl(mocker):
-    sample_clusters = [
-        ClusterDetails(
-            autoscale=AutoScale(min_workers=1, max_workers=6),
-            cluster_source=ClusterSource.UI,
-            spark_context_id=5134472582179565315,
-            spark_env_vars=None,
-            spark_version="9.3.x-cpu-ml-scala2.12",
-            cluster_id="0810-225833-atlanta69",
-            cluster_name="Tech Summit FY24 Cluster-1",
-            policy_id="bdqwbdqiwd1111",
-        )
-    ]
-    sample_pipelines = [
-        PipelineInfo(
-            creator_name="abcde.defgh@databricks.com",
-            pipeline_name="New DLT Pipeline",
-            pipeline_id="0112eae7-9d11-4b40-a2b8-6c83cb3c7497",
-            success=1,
-            failures="",
-        )
-    ]
-    sample_jobs = [
-        BaseJob(
-            created_time=1694536604319,
-            creator_user_name="anonymous@databricks.com",
-            job_id=536591785949415,
-            settings=JobSettings(
-                compute=None,
-                continuous=None,
-                job_clusters=[
-                    JobCluster(
-                        job_cluster_key="rrrrrrrrr",
-                        new_cluster=ClusterSpec(autoscale=None, node_type_id="Standard_DS3_v2", num_workers=2),
-                    ),
-                ],
-                tasks=[
-                    Task(
-                        task_key="Ingest",
-                        existing_cluster_id="0810-225833-atlanta69",
-                        new_cluster=ClusterSpec(autoscale=None, node_type_id="Standard_DS3_v2", num_workers=2),
-                        notebook_task=NotebookTask(
-                            notebook_path="/Users/foo.bar@databricks.com/Customers/Example/Test/Load"
-                        ),
-                        timeout_seconds=0,
-                    )
-                ],
-                timeout_seconds=0,
-            ),
-        ),
-        BaseJob(
-            created_time=1694536604319,
-            creator_user_name="anonymous@databricks.com",
-            job_id=536591785949415,
-            settings=JobSettings(
-                compute=None,
-                continuous=None,
-                job_clusters=[
-                    JobCluster(
-                        job_cluster_key="rrrrrrrrr",
-                        new_cluster=ClusterSpec(autoscale=None, node_type_id="Standard_DS3_v2", num_workers=2),
-                    ),
-                ],
-                tasks=[
-                    Task(
-                        task_key="Ingest",
-                        new_cluster=ClusterSpec(autoscale=None, node_type_id="Standard_DS3_v2", num_workers=2),
-                        notebook_task=NotebookTask(
-                            notebook_path="/Users/foo.bar@databricks.com/Customers/Example/Test/Load"
-                        ),
-                        timeout_seconds=0,
-                    )
-                ],
-                timeout_seconds=0,
-            ),
-        ),
-    ]
-    ws = mocker.Mock()
-    ws.warehouses.get_workspace_warehouse_config().data_access_config = []
-    ws.clusters.list.return_value = sample_clusters
-    ws.pipelines.list_pipelines.return_value = sample_pipelines
-    config_dict = {}
-    ws.pipelines.get().spec.configuration = config_dict
-    ws.jobs.list.return_value = sample_jobs
-    ws.cluster_policies.get().definition = json.dumps(
-        {
-            "spark_conf.fs.azure.account.auth.type": {"type": "fixed", "value": "OAuth", "hidden": "true"},
-            "spark_conf.fs.azure.account.oauth.provider.type": {
-                "type": "fixed",
-                "value": "org.apache.hadoop.fs.azurebfs.oauth2.ClientCredsTokenProvider",
-                "hidden": "true",
-            },
-            "spark_conf.fs.azure.account.oauth2.client.id": {
-                "type": "fixed",
-                "value": "",
-                "hidden": "true",
-            },
-            "spark_conf.fs.azure.account.oauth2.client.secret": {
-                "type": "fixed",
-                "value": "gfgfgfgfggfggfgfdds",
-                "hidden": "true",
-            },
-            "spark_conf.fs.azure.account.oauth2.client.endpoint": {
-                "type": "fixed",
-                "value": "https://login.microsoftonline.com/1234ededed/oauth2/token",
-                "hidden": "true",
-            },
-        }
-    )
-    ws.cluster_policies.get().policy_family_definition_overrides = None
-    spn_crawler = AzureServicePrincipalCrawler(ws, MockBackend(), "ucx")._crawl()
-    assert len(spn_crawler) == 0
-
-
-def test_azure_spn_info_with_secret(mocker):
-    sample_clusters = [
-        ClusterDetails(
-            cluster_name="Tech Summit FY24 Cluster",
-            autoscale=AutoScale(min_workers=1, max_workers=6),
-            spark_conf={
-                "spark.hadoop.fs.azure.account.oauth2.client.id.abcde.dfs.core.windows.net": "{{secrets/abcff"
-                "/sp_app_client_id}}",
-                "spark.hadoop.fs.azure.account.oauth2.client.endpoint.abcde.dfs.core.windows.net": "https://login"
-                ".microsoftonline"
-                ".com/dedededede"
-                "/token",
-                "spark.hadoop.fs.azure.account.oauth2.client.secret.abcde.dfs.core.windows.net": "{{secrets/abcff"
-                "/sp_secret}}",
-            },
-            spark_context_id=5134472582179565315,
-            spark_env_vars=None,
-            spark_version="13.3.x-cpu-ml-scala2.12",
-            cluster_id="0915-190044-3dqy6751",
-        )
-    ]
-    sample_spns = [{"application_id": "test123456780", "secret_scope": "abcff", "secret_key": "sp_app_client_id"}]
-    ws = mocker.Mock()
-    ws.clusters.list.return_value = sample_clusters
-    crawler = AzureServicePrincipalCrawler(ws, MockBackend(), "ucx")._assess_service_principals(sample_spns)
-    result_set = list(crawler)
-
-    assert len(result_set) == 1
-    assert result_set[0].application_id == "test123456780"
-
-
-def test_spn_with_spark_config_snapshot_try_fetch(mocker):
-    sample_spns = [
-        {
-            "application_id": "test123456780",
-            "secret_scope": "abcff",
-            "secret_key": "sp_app_client_id",
-            "tenant_id": "dummy",
-            "storage_account": "SA_Dummy",
-        }
-    ]
-    mock_ws = Mock()
-    crawler = AzureServicePrincipalCrawler(mock_ws, MockBackend(), "ucx")
-    crawler._fetch = Mock(return_value=sample_spns)
-    crawler._crawl = Mock(return_value=sample_spns)
-
-    result_set = crawler.snapshot()
-
-    assert len(result_set) == 1
-
-
-def test_spn_with_spark_config_snapshot(mocker):
-    sample_spns = [{"application_id": "test123456780", "secret_scope": "abcff", "secret_key": "sp_app_client_id"}]
-    mock_ws = Mock()
-    crawler = AzureServicePrincipalCrawler(mock_ws, MockBackend(), "ucx")
-    crawler._try_fetch = Mock(return_value=sample_spns)
-    crawler._crawl = Mock(return_value=sample_spns)
-
-    result_set = crawler.snapshot()
-
-    assert len(result_set) == 1
-    assert result_set[0] == {
-        "application_id": "test123456780",
-        "secret_scope": "abcff",
-        "secret_key": "sp_app_client_id",
-    }
-
-
-def test_list_all_cluster_with_spn_in_spark_conf_with_secret(mocker):
-    sample_clusters = [
-        ClusterDetails(
-            cluster_name="Tech Summit FY24 Cluster",
-            autoscale=AutoScale(min_workers=1, max_workers=6),
-            spark_conf={
-                "spark.hadoop.fs.azure.account."
-                "oauth2.client.id.abcde.dfs.core.windows.net": "{{secrets/abcff/sp_app_client_id}}",
-                "spark.hadoop.fs.azure.account."
-                "oauth2.client.endpoint.abcde.dfs.core.windows.net": "https://login.microsoftonline.com/dedededede"
-                "/token",
-                "spark.hadoop.fs.azure.account."
-                "oauth2.client.secret.abcde.dfs.core.windows.net": "{{secrets/abcff/sp_secret}}",
-            },
-            spark_context_id=5134472582179565315,
-            spark_env_vars=None,
-            spark_version="13.3.x-cpu-ml-scala2.12",
-            cluster_id="0915-190044-3dqy6751",
-        )
-    ]
-
-    ws = mocker.Mock()
-    ws.clusters.list.return_value = sample_clusters
-    ws.secrets.get_secret.return_value = GetSecretResponse(key="username", value=_SECRET_VALUE)
-    ws.cluster_policies.get().policy_family_definition_overrides = None
-    crawler = AzureServicePrincipalCrawler(ws, MockBackend(), "ucx")._list_all_cluster_with_spn_in_spark_conf()
-    result_set = list(crawler)
-
-    assert len(result_set) == 1
-
-
-def test_list_all_wh_config_with_spn_no_secret(mocker):
-    ws = mocker.Mock()
-    ws.warehouses.get_workspace_warehouse_config().data_access_config = [
-        EndpointConfPair(
-            key="spark.hadoop.fs.azure.account.auth.type.storage_acct1.dfs.core.windows.net", value="OAuth"
-        ),
-        EndpointConfPair(
-            key="spark.hadoop.fs.azure.account.oauth.provider.type.storage_acct1.dfs.core.windows.net",
-            value="org.apache.hadoop.fs.azurebfs.oauth2.ClientCredsTokenProvider",
-        ),
-        EndpointConfPair(
-            key="spark.hadoop.fs.azure.account.oauth2.client.id.storage_acct2.dfs.core.windows.net",
-            value="dummy_application_id",
-        ),
-        EndpointConfPair(
-            key="spark.hadoop.fs.azure.account.oauth2.client.secret.storage_acct1.dfs.core.windows.net",
-            value="dfddsaaaaddwwdds",
-        ),
-        EndpointConfPair(
-            key="spark.hadoop.fs.azure.account.oauth2.client.endpoint.storage_acct2.dfs.core.windows.net",
-            value="https://login.microsoftonline.com/dummy_tenant_id/oauth2/token",
-        ),
-        EndpointConfPair(
-            key="spark.hadoop.fs.azure.account.auth.type.storage_acct2.dfs.core.windows.net", value="OAuth"
-        ),
-        EndpointConfPair(
-            key="spark.hadoop.fs.azure.account.oauth.provider.type.storage_acct2.dfs.core.windows.net",
-            value="org.apache.hadoop.fs.azurebfs.oauth2.ClientCredsTokenProvider",
-        ),
-        EndpointConfPair(
-            key="spark.hadoop.fs.azure.account.oauth2.client.id.storage_acct1.dfs.core.windows.net",
-            value="dummy_application_id_2",
-        ),
-        EndpointConfPair(
-            key="spark.hadoop.fs.azure.account.oauth2.client.secret.storage_acct2.dfs.core.windows.net",
-            value="dfddsaaaaddwwdds",
-        ),
-        EndpointConfPair(
-            key="spark.hadoop.fs.azure.account.oauth2.client.endpoint.storage_acct1.dfs.core.windows.net",
-            value="https://login.microsoftonline.com/dummy_tenant_id_2/oauth2/token",
-        ),
-    ]
-    result_set = AzureServicePrincipalCrawler(ws, MockBackend(), "ucx")._list_all_spn_in_sql_warehouses_spark_conf()
-
-    assert len(result_set) == 2
-    assert result_set[0].get("application_id") == "dummy_application_id"
-    assert result_set[0].get("tenant_id") == "dummy_tenant_id"
-    assert result_set[0].get("storage_account") == "storage_acct2"
-
-
-def test_list_all_wh_config_with_spn_and_secret(mocker):
-    ws = mocker.Mock()
-    ws.warehouses.get_workspace_warehouse_config().data_access_config = [
-        EndpointConfPair(key="spark.hadoop.fs.azure.account.auth.type.abcde.dfs.core.windows.net", value="OAuth"),
-        EndpointConfPair(
-            key="spark.hadoop.fs.azure.account.oauth.provider.type.xyz.dfs.core.windows.net",
-            value="org.apache.hadoop.fs.azurebfs.oauth2.ClientCredsTokenProvider",
-        ),
-        EndpointConfPair(
-            key="spark.hadoop.fs.azure.account.oauth2.client.id.abcde.dfs.core.windows.net",
-            value="dummy_application_id",
-        ),
-        EndpointConfPair(
-            key="spark.hadoop.fs.azure.account.oauth2.client.secret.xyz.dfs.core.windows.net",
-            value="ddddddddddddddddddd",
-        ),
-        EndpointConfPair(
-            key="spark.hadoop.fs.azure.account.oauth2.client.endpoint.abcde.dfs.core.windows.net",
-            value="https://login.microsoftonline.com/dummy_tenant_id/oauth2/token",
-        ),
-        EndpointConfPair(key="spark.hadoop.fs.azure.account.auth.type.xyz.dfs.core.windows.net", value="OAuth"),
-        EndpointConfPair(
-            key="spark.hadoop.fs.azure.account.oauth.provider.type.abcde.dfs.core.windows.net",
-            value="org.apache.hadoop.fs.azurebfs.oauth2.ClientCredsTokenProvider",
-        ),
-        EndpointConfPair(
-            key="spark.hadoop.fs.azure.account.oauth2.client.id.xyz.dfs.core.windows.net",
-            value="{{secrets/dummy_scope/sp_app_client_id}}",
-        ),
-        EndpointConfPair(
-            key="spark.hadoop.fs.azure.account.oauth2.client.secret.abcde.dfs.core.windows.net",
-            value="ddddddddddddddddddd",
-        ),
-        EndpointConfPair(
-            key="spark.hadoop.fs.azure.account.oauth2.client.endpoint.xyz.dfs.core.windows.net",
-            value="https://login.microsoftonline.com/dummy_tenant_id2/oauth2/token",
-        ),
-    ]
-    mocker.Mock().secrets.get_secret()
-    ws.secrets.get_secret.return_value = GetSecretResponse(key="username", value=_SECRET_VALUE)
-    result_set = AzureServicePrincipalCrawler(ws, MockBackend(), "ucx")._list_all_spn_in_sql_warehouses_spark_conf()
-
-    assert len(result_set) == 2
-    assert result_set[0].get("tenant_id") == "dummy_tenant_id"
-    assert result_set[0].get("storage_account") == "abcde"
-
-
-def test_list_all_clusters_spn_in_spark_conf_with_tenant(mocker):
-    sample_clusters = [
-        ClusterDetails(
-            cluster_name="Tech Summit FY24 Cluster",
-            autoscale=AutoScale(min_workers=1, max_workers=6),
-            spark_conf={
-                "spark.hadoop.fs.azure.account."
-                "oauth2.client.id.abcde.dfs.core.windows.net": "{{secrets/abcff/sp_app_client_id}}",
-                "spark.hadoop.fs.azure.account."
-                "oauth2.client.endpoint.abcde.dfs.core.windows.net": "https://login.microsoftonline.com/dummy-tenant"
-                "-id/oauth2/token",
-                "spark.hadoop.fs.azure.account."
-                "oauth2.client.secret.abcde.dfs.core.windows.net": "{{secrets/abcff/sp_secret}}",
-            },
-            spark_context_id=5134472582179565315,
-            spark_env_vars=None,
-            spark_version="13.3.x-cpu-ml-scala2.12",
-            cluster_id="0915-190044-3dqy6751",
-        )
-    ]
-
-    ws = mocker.Mock()
-    ws.clusters.list.return_value = sample_clusters
-    ws.cluster_policies.get().policy_family_definition_overrides = None
-    ws.secrets.get_secret.return_value = GetSecretResponse(key="username", value=_SECRET_VALUE)
-    result_set = AzureServicePrincipalCrawler(ws, MockBackend(), "ucx")._list_all_cluster_with_spn_in_spark_conf()
-
-    assert len(result_set) == 1
-    assert result_set[0].get("tenant_id") == "dummy-tenant-id"
-
-
-def test_azure_service_principal_info_policy_conf(mocker):
-    sample_clusters = [
-        ClusterDetails(
-            autoscale=AutoScale(min_workers=1, max_workers=6),
-            cluster_source=ClusterSource.UI,
-            spark_context_id=5134472582179565315,
-            spark_env_vars=None,
-            spark_version="9.3.x-cpu-ml-scala2.12",
-            cluster_id="0810-225833-atlanta69",
-            cluster_name="Tech Summit FY24 Cluster-1",
-            policy_id="1234567890",
-        )
-    ]
-    sample_pipelines = [
-        PipelineInfo(
-            creator_name="abcde.defgh@databricks.com",
-            pipeline_name="New DLT Pipeline",
-            pipeline_id="0112eae7-9d11-4b40-a2b8-6c83cb3c7497",
-            success=1,
-            failures="",
-        )
-    ]
-    sample_jobs = [
-        BaseJob(
-            created_time=1694536604319,
-            creator_user_name="anonymous@databricks.com",
-            job_id=536591785949415,
-            settings=JobSettings(
-                compute=None,
-                continuous=None,
-                job_clusters=[
-                    JobCluster(
-                        job_cluster_key="rrrrrrrrr",
-                        new_cluster=ClusterSpec(
-                            autoscale=None,
-                            node_type_id="Standard_DS3_v2",
-                            num_workers=2,
-                            policy_id="1111111",
-                            spark_conf={
-                                "spark.hadoop.fs.azure.account.oauth2.client.id.abcde.dfs"
-                                ".core.windows.net": "1234567890",
-                                "spark.databricks.delta.formatCheck.enabled": "false",
-                                "fs.azure.account.oauth2.client.endpoint.dummy.dfs.core.windows.net": "https://login.microsoftonline.com/dummy-123tenant-123/oauth2/token",
-                            },
-                        ),
-                    ),
-                ],
-                tasks=[
-                    Task(
-                        task_key="Ingest",
-                        notebook_task=NotebookTask(
-                            notebook_path="/Users/foo.bar@databricks.com/Customers/Example/Test/Load"
-                        ),
-                        timeout_seconds=0,
-                    )
-                ],
-                timeout_seconds=0,
-            ),
-        )
-    ]
-    ws = mocker.Mock()
-    ws.clusters.list.return_value = sample_clusters
-    ws.pipelines.list_pipelines.return_value = sample_pipelines
-    config_dict = {}
-    ws.pipelines.get().spec.configuration = config_dict
-    ws.jobs.list.return_value = sample_jobs
-    ws.cluster_policies.get().definition = json.dumps(
-        {
-            "spark_conf.fs.azure.account.auth.type": {"type": "fixed", "value": "OAuth", "hidden": "true"},
-            "spark_conf.fs.azure.account.oauth.provider.type": {
-                "type": "fixed",
-                "value": "org.apache.hadoop.fs.azurebfs.oauth2.ClientCredsTokenProvider",
-                "hidden": "true",
-            },
-            "spark_conf.fs.azure.account.oauth2.client.id": {
-                "type": "fixed",
-                "value": "dummyclientidfromprofile",
-                "hidden": "true",
-            },
-            "spark_conf.fs.azure.account.oauth2.client.secret": {
-                "type": "fixed",
-                "value": "gfgfgfgfggfggfgfdds",
-                "hidden": "true",
-            },
-            "spark_conf.fs.azure.account.oauth2.client.endpoint": {
-                "type": "fixed",
-                "value": "https://login.microsoftonline.com/1234ededed/oauth2/token",
-                "hidden": "true",
-            },
-        }
-    )
-    ws.cluster_policies.get().policy_family_definition_overrides = None
-    ws.warehouses.get_workspace_warehouse_config().data_access_config = [
-        EndpointConfPair(key="spark.hadoop.fs.azure.account.auth.type.abcde.dfs.core.windows.net", value="OAuth"),
-        EndpointConfPair(
-            key="spark.hadoop.fs.azure.account.oauth.provider.type.xyz.dfs.core.windows.net",
-            value="org.apache.hadoop.fs.azurebfs.oauth2.ClientCredsTokenProvider",
-        ),
-        EndpointConfPair(
-            key="spark.hadoop.fs.azure.account.oauth2.client.id.abcde.dfs.core.windows.net",
-            value="dummy_application_id",
-        ),
-        EndpointConfPair(
-            key="spark.hadoop.fs.azure.account.oauth2.client.secret.xyz.dfs.core.windows.net",
-            value="ddddddddddddddddddd",
-        ),
-        EndpointConfPair(
-            key="spark.hadoop.fs.azure.account.oauth2.client.endpoint.abcde.dfs.core.windows.net",
-            value="https://login.microsoftonline.com/dummy_tenant_id/oauth2/token",
-        ),
-        EndpointConfPair(key="spark.hadoop.fs.azure.account.auth.type.xyz.dfs.core.windows.net", value="OAuth"),
-        EndpointConfPair(
-            key="spark.hadoop.fs.azure.account.oauth.provider.type.abcde.dfs.core.windows.net",
-            value="org.apache.hadoop.fs.azurebfs.oauth2.ClientCredsTokenProvider",
-        ),
-        EndpointConfPair(
-            key="spark.hadoop.fs.azure.account.oauth2.client.id.xyz.dfs.core.windows.net",
-            value="{{secrets/dummy_scope/sp_app_client_id}}",
-        ),
-        EndpointConfPair(
-            key="spark.hadoop.fs.azure.account.oauth2.client.secret.abcde.dfs.core.windows.net",
-            value="ddddddddddddddddddd",
-        ),
-        EndpointConfPair(
-            key="spark.hadoop.fs.azure.account.oauth2.client.endpoint.xyz.dfs.core.windows.net",
-            value="https://login.microsoftonline.com/dummy_tenant_id2/oauth2/token",
-        ),
-    ]
-    ws.secrets.get_secret.return_value = GetSecretResponse(key="username", value=_SECRET_VALUE)
-    spn_crawler = AzureServicePrincipalCrawler(ws, MockBackend(), "ucx")._crawl()
-
-    assert len(spn_crawler) == 4
-
-
-def test_azure_service_principal_info_dedupe(mocker):
-    sample_clusters = [
-        ClusterDetails(
-            autoscale=AutoScale(min_workers=1, max_workers=6),
-            cluster_source=ClusterSource.UI,
-            spark_context_id=5134472582179565315,
-            spark_env_vars=None,
-            spark_version="9.3.x-cpu-ml-scala2.12",
-            cluster_id="0810-225833-atlanta69",
-            cluster_name="Tech Summit FY24 Cluster-1",
-            policy_id="1234567890",
-        )
-    ]
-    sample_pipelines = [
-        PipelineInfo(
-            creator_name="abcde.defgh@databricks.com",
-            pipeline_name="New DLT Pipeline",
-            pipeline_id="0112eae7-9d11-4b40-a2b8-6c83cb3c7497",
-            success=1,
-            failures="",
-        )
-    ]
-    sample_jobs = [
-        BaseJob(
-            created_time=1694536604319,
-            creator_user_name="anonymous@databricks.com",
-            job_id=536591785949415,
-            settings=JobSettings(
-                compute=None,
-                continuous=None,
-                job_clusters=[
-                    JobCluster(
-                        job_cluster_key="rrrrrrrrr",
-                        new_cluster=ClusterSpec(
-                            autoscale=None,
-                            node_type_id="Standard_DS3_v2",
-                            num_workers=2,
-                            policy_id="1111111",
-                            spark_conf={
-                                "spark.hadoop.fs.azure.account.auth.type.abcde.dfs.core.windows.net": "OAuth",
-                                "spark.hadoop.fs.azure.account.oauth.provider.type.abcde.dfs.core.windows.net": ""
-                                "org.apache.hadoop.fs.azurebfs.oauth2.ClientCredsTokenProvider",
-                                "spark.hadoop.fs.azure.account.oauth2.client.id.abcde.dfs.core.windows.net": ""
-                                "dummy_application_id",
-                                "spark.hadoop.fs.azure.account.oauth2.client.secret.abcde.dfs.core.windows.net": ""
-                                "ddddddddddddddddddd",
-                                "spark.hadoop.fs.azure.account.oauth2.client.endpoint.abcde.dfs.core.windows.net": ""
-                                "https://login.microsoftonline.com/dummy_tenant_id/oauth2/token",
-                            },
-                        ),
-                    ),
-                ],
-                tasks=[
-                    Task(
-                        task_key="Ingest",
-                        notebook_task=NotebookTask(
-                            notebook_path="/Users/foo.bar@databricks.com/Customers/Example/Test/Load"
-                        ),
-                        timeout_seconds=0,
-                    )
-                ],
-                timeout_seconds=0,
-            ),
-        )
-    ]
-    ws = mocker.Mock()
-    ws.clusters.list.return_value = sample_clusters
-    ws.pipelines.list_pipelines.return_value = sample_pipelines
-    config_dict = {}
-    ws.pipelines.get().spec.configuration = config_dict
-    ws.jobs.list.return_value = sample_jobs
-    ws.secrets.get_secret.return_value = GetSecretResponse(key="username", value=_SECRET_VALUE)
-    ws.cluster_policies.get().definition = json.dumps(
-        {
-            "spark_conf.fs.azure.account.auth.type": {"type": "fixed", "value": "OAuth", "hidden": "true"},
-            "spark_conf.fs.azure.account.oauth.provider.type": {
-                "type": "fixed",
-                "value": "org.apache.hadoop.fs.azurebfs.oauth2.ClientCredsTokenProvider",
-                "hidden": "true",
-            },
-        }
-    )
-    ws.cluster_policies.get().policy_family_definition_overrides = None
-    ws.warehouses.get_workspace_warehouse_config().data_access_config = [
-        EndpointConfPair(key="spark.hadoop.fs.azure.account.auth.type.abcde.dfs.core.windows.net", value="OAuth"),
-        EndpointConfPair(
-            key="spark.hadoop.fs.azure.account.oauth.provider.type.xyz.dfs.core.windows.net",
-            value="org.apache.hadoop.fs.azurebfs.oauth2.ClientCredsTokenProvider",
-        ),
-        EndpointConfPair(
-            key="spark.hadoop.fs.azure.account.oauth2.client.id.abcde.dfs.core.windows.net",
-            value="dummy_application_id",
-        ),
-        EndpointConfPair(
-            key="spark.hadoop.fs.azure.account.oauth2.client.secret.xyz.dfs.core.windows.net",
-            value="ddddddddddddddddddd",
-        ),
-        EndpointConfPair(
-            key="spark.hadoop.fs.azure.account.oauth2.client.endpoint.abcde.dfs.core.windows.net",
-            value="https://login.microsoftonline.com/dummy_tenant_id/oauth2/token",
-        ),
-        EndpointConfPair(key="spark.hadoop.fs.azure.account.auth.type.xyz.dfs.core.windows.net", value="OAuth"),
-        EndpointConfPair(
-            key="spark.hadoop.fs.azure.account.oauth.provider.type.abcde.dfs.core.windows.net",
-            value="org.apache.hadoop.fs.azurebfs.oauth2.ClientCredsTokenProvider",
-        ),
-        EndpointConfPair(
-            key="spark.hadoop.fs.azure.account.oauth2.client.id.xyz.dfs.core.windows.net",
-            value="{{secrets/dummy_scope/sp_app_client_id}}",
-        ),
-        EndpointConfPair(
-            key="spark.hadoop.fs.azure.account.oauth2.client.secret.abcde.dfs.core.windows.net",
-            value="ddddddddddddddddddd",
-        ),
-        EndpointConfPair(
-            key="spark.hadoop.fs.azure.account.oauth2.client.endpoint.xyz.dfs.core.windows.net",
-            value="https://login.microsoftonline.com/dummy_tenant_id2/oauth2/token",
-        ),
-    ]
-    spn_crawler = AzureServicePrincipalCrawler(ws, MockBackend(), "ucx")._crawl()
-
-    assert len(spn_crawler) == 2
-
-
-def test_list_all_pipeline_with_conf_spn_in_spark_conf(mocker):
-    sample_pipelines = [
-        PipelineInfo(
-            creator_name="abcde.defgh@databricks.com",
-            pipeline_name="New DLT Pipeline",
-            pipeline_id="0112eae7-9d11-4b40-a2b8-6c83cb3c7497",
-            success=1,
-            failures="",
-        )
-    ]
-    ws = mocker.Mock()
-    ws.pipelines.list_pipelines.return_value = sample_pipelines
-    config_dict = {
-        "spark.hadoop.fs.azure.account.oauth2.client.id.newstorageacct.dfs.core.windows.net": ""
-        "pipeline_dummy_application_id",
-        "spark.hadoop.fs.azure.account.oauth2.client.endpoint.newstorageacct.dfs.core.windows.net": ""
-        "https://login.microsoftonline.com/directory_12345/oauth2/token",
-        "spark.hadoop.fs.azure.sas.fixed.token.abcde.dfs.core.windows.net": "{{secrets/abcde_access/sasFixedToken}}",
-    }
-    ws.pipelines.get().spec.configuration = config_dict
-
-    result_set = AzureServicePrincipalCrawler(ws, MockBackend(), "ucx")._list_all_pipeline_with_spn_in_spark_conf()
-
-    assert len(result_set) == 1
-    assert result_set[0].get("storage_account") == "newstorageacct"
-    assert result_set[0].get("tenant_id") == "directory_12345"
-    assert result_set[0].get("application_id") == "pipeline_dummy_application_id"
-
-
-def test_list_all_pipeline_wo_conf_spn_in_spark_conf(mocker):
-    sample_pipelines = [
-        PipelineInfo(
-            creator_name="abcde.defgh@databricks.com",
-            pipeline_name="New DLT Pipeline",
-            pipeline_id="0112eae7-9d11-4b40-a2b8-6c83cb3c7497",
-            success=1,
-            failures="",
-        )
-    ]
-    ws = mocker.Mock()
-    ws.pipelines.list_pipelines.return_value = sample_pipelines
-    config_dict = {}
-    ws.pipelines.get().spec.configuration = config_dict
-    result_set = AzureServicePrincipalCrawler(ws, MockBackend(), "ucx")._list_all_pipeline_with_spn_in_spark_conf()
-
-    assert len(result_set) == 0
-
-
-def test_list_all_pipeline_with_conf_spn_tenat(mocker):
-    sample_pipelines = [
-        PipelineInfo(
-            creator_name="abcde.defgh@databricks.com",
-            pipeline_name="New DLT Pipeline",
-            pipeline_id="0112eae7-9d11-4b40-a2b8-6c83cb3c7497",
-            success=1,
-            failures="",
-        )
-    ]
-    ws = mocker.Mock()
-    ws.pipelines.list_pipelines.return_value = sample_pipelines
-    config_dict = {
-        "spark.hadoop.fs.azure.account.oauth2.client.id.newstorageacct.dfs.core.windows.net": ""
-        "pipeline_dummy_application_id",
-        "spark.hadoop.fs.azure1.account.oauth2.client.endpoint.newstorageacct.dfs.core.windows.net": ""
-        "https://login.microsoftonline.com/directory_12345/oauth2/token",
-        "spark.hadoop.fs.azure.sas.fixed.token.abcde.dfs.core.windows.net": "{{secrets/abcde_access/sasFixedToken}}",
-    }
-    ws.pipelines.get().spec.configuration = config_dict
-
-    result_set = AzureServicePrincipalCrawler(ws, MockBackend(), "ucx")._list_all_pipeline_with_spn_in_spark_conf()
-
-    assert len(result_set) == 1
-    assert result_set[0].get("storage_account") == "newstorageacct"
-    assert result_set[0].get("application_id") == "pipeline_dummy_application_id"
-
-
-def test_list_all_pipeline_with_conf_spn_secret(mocker):
-    sample_pipelines = [
-        PipelineInfo(
-            creator_name="abcde.defgh@databricks.com",
-            pipeline_name="New DLT Pipeline",
-            pipeline_id="0112eae7-9d11-4b40-a2b8-6c83cb3c7497",
-            success=1,
-            failures="",
-        )
-    ]
-    ws = mocker.Mock()
-    ws.pipelines.list_pipelines.return_value = sample_pipelines
-    config_dict = {
-        "spark.hadoop.fs.azure.account.oauth2.client.id.newstorageacct.dfs.core.windows"
-        ".net": "{{secrets/abcde_access/sasFixedToken}}",
-        "spark.hadoop.fs.azure1.account.oauth2.client."
-        "endpoint.newstorageacct.dfs.core.windows.net": "https://"
-        "login.microsoftonline.com/directory_12345/oauth2/token",
-        "spark.hadoop.fs.azure.sas.fixed.token.abcde.dfs.core.windows.net": "{{secrets/abcde_access/sasFixedToken}}",
-    }
-    ws.pipelines.get().spec.configuration = config_dict
-    ws.secrets.get_secret.return_value = GetSecretResponse(key="username", value=_SECRET_VALUE)
-    result_set = AzureServicePrincipalCrawler(ws, MockBackend(), "ucx")._list_all_pipeline_with_spn_in_spark_conf()
-
-    assert len(result_set) == 1
-    assert result_set[0].get("storage_account") == "newstorageacct"
-
-
-def test_azure_service_principal_info_policy_family(mocker):
-    sample_clusters = [
-        ClusterDetails(
-            autoscale=AutoScale(min_workers=1, max_workers=6),
-            cluster_source=ClusterSource.UI,
-            spark_context_id=5134472582179565315,
-            spark_env_vars=None,
-            spark_version="9.3.x-cpu-ml-scala2.12",
-            cluster_id="0810-225833-atlanta69",
-            cluster_name="Tech Summit FY24 Cluster-1",
-            spark_conf={"spark.hadoop.fs.azure.account.oauth2.client.id.abcde.dfs.core.windows.net": ""},
-            policy_id="D96308F1BF0003A9",
-        )
-    ]
-    sample_pipelines = [
-        PipelineInfo(
-            creator_name="abcde.defgh@databricks.com",
-            pipeline_name="New DLT Pipeline",
-            pipeline_id="0112eae7-9d11-4b40-a2b8-6c83cb3c7497",
-            success=1,
-            failures="",
-        )
-    ]
-    sample_jobs = [
-        BaseJob(
-            created_time=1694536604319,
-            creator_user_name="anonymous@databricks.com",
-            job_id=536591785949415,
-            settings=JobSettings(
-                compute=None,
-                continuous=None,
-                job_clusters=[
-                    JobCluster(
-                        job_cluster_key="rrrrrrrrr",
-                        new_cluster=ClusterSpec(autoscale=None, node_type_id="Standard_DS3_v2", num_workers=2),
-                    ),
-                ],
-                tasks=[
-                    Task(
-                        task_key="Ingest",
-                        existing_cluster_id="0810-225833-atlanta69",
-                        new_cluster=ClusterSpec(autoscale=None, node_type_id="Standard_DS3_v2", num_workers=2),
-                        notebook_task=NotebookTask(
-                            notebook_path="/Users/foo.bar@databricks.com/Customers/Example/Test/Load"
-                        ),
-                        timeout_seconds=0,
-                    )
-                ],
-                timeout_seconds=0,
-            ),
-        ),
-        BaseJob(
-            created_time=1694536604319,
-            creator_user_name="anonymous@databricks.com",
-            job_id=536591785949415,
-            settings=JobSettings(
-                compute=None,
-                continuous=None,
-                job_clusters=[
-                    JobCluster(
-                        job_cluster_key="rrrrrrrr",
-                        new_cluster=ClusterSpec(autoscale=None, node_type_id="Standard_DS3_v2", num_workers=2),
-                    ),
-                ],
-                tasks=[
-                    Task(
-                        task_key="Ingest",
-                        new_cluster=ClusterSpec(autoscale=None, node_type_id="Standard_DS3_v2", num_workers=2),
-                        notebook_task=NotebookTask(
-                            notebook_path="/Users/foo.bar@databricks.com/Customers/Example/Test/Load"
-                        ),
-                        timeout_seconds=0,
-                    )
-                ],
-                timeout_seconds=0,
-            ),
-        ),
-    ]
-    ws = mocker.Mock()
-    ws.clusters.list.return_value = sample_clusters
-    ws.pipelines.list_pipelines.return_value = sample_pipelines
-    config_dict = {}
-    ws.pipelines.get().spec.configuration = config_dict
-    ws.jobs.list.return_value = sample_jobs
-    ws.cluster_policies.get().definition = json.dumps({})
-    ws.cluster_policies.get().policy_family_definition_overrides = json.dumps(
-        {
-            "spark_conf.fs.azure.account.auth.type": {"type": "fixed", "value": "OAuth", "hidden": "true"},
-            "spark_conf.fs.azure.account.oauth.provider.type": {
-                "type": "fixed",
-                "value": "org.apache.hadoop.fs.azurebfs.oauth2.ClientCredsTokenProvider",
-                "hidden": "true",
-            },
-            "spark_conf.fs.azure.account.oauth2.client.id": {
-                "type": "fixed",
-                "value": "dummy_appl_id",
-                "hidden": "true",
-            },
-            "spark_conf.fs.azure.account.oauth2.client.secret": {
-                "type": "fixed",
-                "value": "gfgfgfgfggfggfgfdds",
-                "hidden": "true",
-            },
-            "spark_conf.fs.azure.account.oauth2.client.endpoint": {
-                "type": "fixed",
-                "value": "https://login.microsoftonline.com/dummy_tenant_id/oauth2/token",
-                "hidden": "true",
-            },
-        }
-    )
-    ws.warehouses.get_workspace_warehouse_config().data_access_config = []
-    spn_crawler = AzureServicePrincipalCrawler(ws, MockBackend(), "ucx")._crawl()
-
-    assert len(spn_crawler) == 1
-    assert spn_crawler[0].application_id == "dummy_appl_id"
-    assert spn_crawler[0].tenant_id == "dummy_tenant_id"
-
-
-def test_cluster_init_script(mocker):
-    sample_clusters = [
-        ClusterDetails(
-            autoscale=AutoScale(min_workers=1, max_workers=6),
-            cluster_source=ClusterSource.UI,
-            spark_context_id=5134472582179565315,
-            spark_env_vars=None,
-            spark_version="12.3.x-cpu-ml-scala2.12",
-            cluster_id="0810-225833-atlanta69",
-            cluster_name="Tech Summit FY24 Cluster-1",
-            init_scripts=[
-                InitScriptInfo(
-                    dbfs=DbfsStorageInfo(destination="dbfs:/users/test@test.com/init_scripts/test.sh"),
-                    s3=None,
-                    volumes=None,
-                    workspace=None,
-                ),
-                InitScriptInfo(
-                    dbfs=None,
-                    s3=None,
-                    volumes=None,
-                    workspace=WorkspaceStorageInfo(
-                        destination="/Users/dipankar.kushari@databricks.com/init_script_1.sh"
-                    ),
-                ),
-            ],
-        )
-    ]
-    ws = mocker.Mock()
-    ws.clusters.list.return_value = sample_clusters
-    ws.dbfs.read().data = "JXNoCmVjaG8gIj0="
-    ws.workspace.export().content = (
-        "IyEvYmluL2Jhc2gKCiMgU2V0IGEg"
-        "Y3VzdG9tIFNwYXJrIGNvbmZpZ3VyYXRpb24KZWNobyAic3Bhc"
-        "msuZXhlY3V0b3IubWVtb3J5IDRnIiA+PiAvZGF0YWJyaWNrcy9"
-        "zcGFyay9jb25mL3NwYXJrLWRlZmF1bHRzLmNvbmYKZWNobyAic3Bhc"
-        "msuZHJpdmVyLm1lbW9yeSAyZyIgPj4gL2RhdGFicmlja3Mvc3BhcmsvY2"
-        "9uZi9zcGFyay1kZWZhdWx0cy5jb25mCmVjaG8gInNwYXJrLmhhZG9vcC5mcy"
-        "5henVyZS5hY2NvdW50LmF1dGgudHlwZS5hYmNkZS5kZnMuY29yZS53aW5kb3d"
-        "zLm5ldCBPQXV0aCIgPj4gL2RhdGFicmlja3Mvc3BhcmsvY29uZi9zcGFyay1kZWZ"
-        "hdWx0cy5jb25mCmVjaG8gInNwYXJrLmhhZG9vcC5mcy5henVyZS5hY2NvdW50Lm9"
-        "hdXRoLnByb3ZpZGVyLnR5cGUuYWJjZGUuZGZzLmNvcmUud2luZG93cy5uZXQgb3JnLmF"
-        "wYWNoZS5oYWRvb3AuZnMuYXp1cmViZnMub2F1dGgyLkNsaWVudENyZWRzVG9rZW5Qcm92"
-        "aWRlciIgPj4gL2RhdGFicmlja3Mvc3BhcmsvY29uZi9zcGFyay1kZWZhdWx0cy5jb25mC"
-        "mVjaG8gInNwYXJrLmhhZG9vcC5mcy5henVyZS5hY2NvdW50Lm9hdXRoMi5jbGllbnQuaWQ"
-        "uYWJjZGUuZGZzLmNvcmUud2luZG93cy5uZXQgZHVtbXlfYXBwbGljYXRpb25faWQiID4+IC"
-        "9kYXRhYnJpY2tzL3NwYXJrL2NvbmYvc3BhcmstZGVmYXVsdHMuY29uZgplY2hvICJzcGFya"
-        "y5oYWRvb3AuZnMuYXp1cmUuYWNjb3VudC5vYXV0aDIuY2xpZW50LnNlY3JldC5hYmNkZS5kZnMu"
-        "Y29yZS53aW5kb3dzLm5ldCBkZGRkZGRkZGRkZGRkZGRkZGRkIiA+PiAvZGF0YWJyaWNrcy9zcGFy"
-        "ay9jb25mL3NwYXJrLWRlZmF1bHRzLmNvbmYKZWNobyAic3BhcmsuaGFkb29wLmZzLmF6dXJlLmFj"
-        "Y291bnQub2F1dGgyLmNsaWVudC5lbmRwb2ludC5hYmNkZS5kZnMuY29yZS53aW5kb3dzLm5ldCBod"
-        "HRwczovL2xvZ2luLm1pY3Jvc29mdG9ubGluZS5jb20vZHVtbXlfdGVuYW50X2lkL29hdXRoMi90b2t"
-        "lbiIgPj4gL2RhdGFicmlja3Mvc3BhcmsvY29uZi9zcGFyay1kZWZhdWx0cy5jb25mCg=="
-    )
-    init_crawler = ClustersCrawler(ws, MockBackend(), "ucx").snapshot()
-    assert len(init_crawler) == 1
-
-
-def test_job_cluster_init_script():
-    sample_jobs = [
-        BaseJob(
-            created_time=1694536604319,
-            creator_user_name="anonymous@databricks.com",
-            job_id=536591785949415,
-            settings=JobSettings(
-                compute=None,
-                continuous=None,
-                tasks=[
-                    Task(
-                        task_key="Ingest",
-                        existing_cluster_id="0807-225846-avon493",
-                        notebook_task=NotebookTask(
-                            notebook_path="/Users/foo.bar@databricks.com/Customers/Example/Test/Load"
-                        ),
-                        timeout_seconds=0,
-                    )
-                ],
-                timeout_seconds=0,
-            ),
-        ),
-        BaseJob(
-            created_time=1694536604321,
-            creator_user_name="anonymous@databricks.com",
-            job_id=536591785949416,
-            settings=JobSettings(
-                compute=None,
-                continuous=None,
-                tasks=[
-                    Task(
-                        task_key="Ingest",
-                        existing_cluster_id="0810-229933-chicago99",
-                        notebook_task=NotebookTask(
-                            notebook_path="/Users/foo.bar@databricks.com/Customers/Example/Test/Load"
-                        ),
-                        timeout_seconds=0,
-                    )
-                ],
-                timeout_seconds=0,
-            ),
-        ),
-        BaseJob(
-            created_time=1694536604319,
-            creator_user_name="anonymous@databricks.com",
-            job_id=536591785949417,
-            settings=JobSettings(
-                compute=None,
-                continuous=None,
-                tasks=[
-                    Task(
-                        task_key="Ingest",
-                        existing_cluster_id="0811-929933-maine96",
-                        notebook_task=NotebookTask(
-                            notebook_path="/Users/foo.bar@databricks.com/Customers/Example/Test/Load"
-                        ),
-                        timeout_seconds=0,
-                    )
-                ],
-                timeout_seconds=0,
-            ),
-        ),
-    ]
-
-    sample_clusters = [
-        ClusterDetails(
-            init_scripts=[
-                InitScriptInfo(
-                    dbfs=DbfsStorageInfo(destination="dbfs:/users/test@test.com/init_scripts/test.sh"),
-                    s3=None,
-                    volumes=None,
-                    workspace=None,
-                ),
-                InitScriptInfo(
-                    dbfs=None,
-                    s3=None,
-                    volumes=None,
-                    workspace=WorkspaceStorageInfo(
-                        destination="/Users/dipankar.kushari@databricks.com/init_script_1.sh"
-                    ),
-                ),
-            ],
-            autoscale=AutoScale(min_workers=1, max_workers=6),
-            spark_context_id=5134472582179566666,
-            spark_env_vars=None,
-            spark_version="13.3.x-cpu-ml-scala2.12",
-            cluster_id="0807-225846-avon493",
-            cluster_source=ClusterSource.JOB,
-        )
-    ]
-    ws = Mock()
-    ws.workspace.export().content = "JXNoCmVjaG8gIj0="
-    result_set = JobsCrawler(ws, MockBackend(), "ucx")._assess_jobs(
-        sample_jobs, {c.cluster_id: c for c in sample_clusters}
-    )
-    assert len(result_set) == 3
-
-
-def test_global_init_scripts_no_config(mocker):
-    mock_ws = mocker.Mock()
-    mocker.Mock()
-    mock_ws.global_init_scripts.list.return_value = [
-        GlobalInitScriptDetails(
-            created_at=111,
-            created_by="123@234.com",
-            enabled=False,
-            name="newscript",
-            position=4,
-            script_id="222",
-            updated_at=111,
-            updated_by="2123l@eee.com",
-        )
-    ]
-    mock_ws.global_init_scripts.get().script = "JXNoCmVjaG8gIj0="
-    crawler = GlobalInitScriptCrawler(mock_ws, MockBackend(), schema="UCX")
-    result = crawler._crawl()
-    assert len(result) == 1
-    assert result[0].success == 1
-
-
-def test_global_init_scripts_with_config(mocker):
-    mock_ws = mocker.Mock()
-    mocker.Mock()
-    mock_ws.global_init_scripts.list.return_value = [
-        GlobalInitScriptDetails(
-            created_at=111,
-            created_by="123@234.com",
-            enabled=False,
-            name="newscript",
-            position=4,
-            script_id="222",
-            updated_at=111,
-            updated_by="2123l@eee.com",
-        )
-    ]
-    mock_ws.global_init_scripts.get().script = (
-        "IyEvYmluL2Jhc2gKCiMgU2V0IGEgY3"
-        "VzdG9tIFNwYXJrIGNvbmZpZ3VyYXRpb24KZWNobyAic"
-        "3BhcmsuZXhlY3V0b3IubWVtb3J5IDRnIiA+PiAvZGF0YWJyaWN"
-        "rcy9zcGFyay9jb25mL3NwYXJrLWRlZmF1bHRzLmNvbmYKZWNobyAic3Bhcm"
-        "suZHJpdmVyLm1lbW9yeSAyZyIgPj4gL2RhdGFicmlja3Mvc3BhcmsvY29uZi9zcGFy"
-        "ay1kZWZhdWx0cy5jb25mCmVjaG8gInNwYXJrLmhhZG9vcC5mcy5henVyZS5hY2NvdW50LmF1"
-        "dGgudHlwZS5hYmNkZS5kZnMuY29yZS53aW5kb3dzLm5ldCBPQXV0aCIgPj4gL2RhdGFic"
-        "mlja3Mvc3BhcmsvY29uZi9zcGFyay1kZWZhdWx0cy5jb25mCmVjaG8gInNwYXJrLmhhZG9vc"
-        "C5mcy5henVyZS5hY2NvdW50Lm9hdXRoLnByb3ZpZGVyLnR5cGUuYWJjZGUuZGZzLmNvcmUud2l"
-        "uZG93cy5uZXQgb3JnLmFwYWNoZS5oYWRvb3AuZnMuYXp1cmViZnMub2F1dGgyLkNsaWVudENyZ"
-        "WRzVG9rZW5Qcm92aWRlciIgPj4gL2RhdGFicmlja3Mvc3BhcmsvY29uZi9zcGFyay1kZWZhdWx0c"
-        "y5jb25mCmVjaG8gInNwYXJrLmhhZG9vcC5mcy5henVyZS5hY2NvdW50Lm9hdXRoMi5jbGllbnQu"
-        "aWQuYWJjZGUuZGZzLmNvcmUud2luZG93cy5uZXQgZHVtbXlfYXBwbGljYXRpb25faWQiID4+IC9"
-        "kYXRhYnJpY2tzL3NwYXJrL2NvbmYvc3BhcmstZGVmYXVsdHMuY29uZgplY2hvICJzcGFyay5oY"
-        "WRvb3AuZnMuYXp1cmUuYWNjb3VudC5vYXV0aDIuY2xpZW50LnNlY3JldC5hYmNkZS5kZnMuY29y"
-        "ZS53aW5kb3dzLm5ldCBkZGRkZGRkZGRkZGRkZGRkZGRkIiA+PiAvZGF0YWJyaWNrcy9zcGFyay9j"
-        "b25mL3NwYXJrLWRlZmF1bHRzLmNvbmYKZWNobyAic3BhcmsuaGFkb29wLmZzLmF6dXJlLmFjY291"
-        "bnQub2F1dGgyLmNsaWVudC5lbmRwb2ludC5hYmNkZS5kZnMuY29yZS53aW5kb3dzLm5ldCBodHRw"
-        "czovL2xvZ2luLm1pY3Jvc29mdG9ubGluZS5jb20vZHVtbXlfdGVuYW50X2lkL29hdXRoMi90b2tlb"
-        "iIgPj4gL2RhdGFicmlja3Mvc3BhcmsvY29uZi9zcGFyay1kZWZhdWx0cy5jb25mCg=="
-    )
-
-    crawler = GlobalInitScriptCrawler(mock_ws, MockBackend(), schema="UCX")
-    result = crawler._crawl()
-    assert len(result) == 1
-    assert result[0].success == 0
-
-
-def mock_get_secret(secret_scope, secret_key):
-    msg = f"Secret Scope {secret_scope} does not exist!"
-    raise DatabricksError(msg)
-
-
-def test_azure_spn_info_with_secret_unavailable(mocker):
-    ws = mocker.Mock()
-    spark_conf = {
-        "spark.hadoop.fs.azure.account."
-        "oauth2.client.id.abcde.dfs.core.windows.net": "{{secrets/abcff/sp_app_client_id}}",
-        "spark.hadoop.fs.azure.account."
-        "oauth2.client.endpoint.abcde.dfs.core.windows.net": "https://login.microsoftonline.com/dedededede"
-        "/token",
-        "spark.hadoop.fs.azure.account."
-        "oauth2.client.secret.abcde.dfs.core.windows.net": "{{secrets/abcff/sp_secret}}",
-    }
-    ws.secrets.get_secret = mock_get_secret
-    crawler = AzureServicePrincipalCrawler(ws, MockBackend(), "ucx")._get_azure_spn_list(spark_conf)
-
-    assert crawler == []
-
-
-def test_list_all_pipeline_with_conf_spn_secret_unavlbl(mocker):
-    sample_pipelines = [
-        PipelineInfo(
-            creator_name="abcde.defgh@databricks.com",
-            pipeline_name="New DLT Pipeline",
-            pipeline_id="0112eae7-9d11-4b40-a2b8-6c83cb3c7497",
-            success=1,
-            failures="",
-        )
-    ]
-    ws = mocker.Mock()
-    ws.pipelines.list_pipelines.return_value = sample_pipelines
-    config_dict = {
-        "spark.hadoop.fs.azure.account.oauth2.client.id.newstorageacct.dfs.core.windows"
-        ".net": "{{secrets/reallyreallyasecret/sasFixedToken}}",
-        "spark.hadoop.fs.azure.account.oauth2.client."
-        "endpoint.newstorageacct.dfs.core.windows.net": "https://"
-        "login.microsoftonline.com/directory_12345/oauth2/token",
-        "spark.hadoop.fs.azure.sas.fixed.token.abcde.dfs.core.windows.net": "{{secrets/abcde_access/sasFixedToken}}",
-    }
-    ws.pipelines.get().spec.configuration = config_dict
-    ws.secrets.get_secret = mock_get_secret
-    result_set = AzureServicePrincipalCrawler(ws, MockBackend(), "ucx")._list_all_pipeline_with_spn_in_spark_conf()
-
-    assert len(result_set) == 0
-
-
-def test_cluster_init_script_check_dbfs(mocker):
-    sample_clusters = [
-        ClusterDetails(
-            autoscale=AutoScale(min_workers=1, max_workers=6),
-            cluster_source=ClusterSource.UI,
-            spark_context_id=5134472582179565315,
-            spark_env_vars=None,
-            spark_version="12.3.x-cpu-ml-scala2.12",
-            cluster_id="0810-225833-atlanta69",
-            cluster_name="Tech Summit FY24 Cluster-1",
-            init_scripts=[
-                InitScriptInfo(
-                    dbfs=DbfsStorageInfo(destination="dbfs:"),
-                    s3=None,
-                    volumes=None,
-                    workspace=None,
-                ),
-                InitScriptInfo(
-                    dbfs=DbfsStorageInfo(destination="dbfs"),
-                    s3=None,
-                    volumes=None,
-                    workspace=None,
-                ),
-                InitScriptInfo(
-                    dbfs=DbfsStorageInfo(destination=":/users/test@test.com/init_scripts/test.sh"),
-                    s3=None,
-                    volumes=None,
-                    workspace=None,
-                ),
-                InitScriptInfo(
-                    dbfs=None,
-                    s3=None,
-                    volumes=None,
-                    workspace=WorkspaceStorageInfo(
-                        destination="/Users/dipankar.kushari@databricks.com/init_script_1.sh"
-                    ),
-                ),
-            ],
-        )
-    ]
-    ws = mocker.Mock()
-    ws.clusters.list.return_value = sample_clusters
-    ws.dbfs.read().data = "JXNoCmVjaG8gIj0="
-    init_crawler = ClustersCrawler(ws, MockBackend(), "ucx").snapshot()
-    assert len(init_crawler) == 1
-
-
-def test_job_cluster_init_script_check_dbfs():
-    sample_jobs = [
-        BaseJob(
-            created_time=1694536604319,
-            creator_user_name="anonymous@databricks.com",
-            job_id=536591785949415,
-            settings=JobSettings(
-                compute=None,
-                continuous=None,
-                tasks=[
-                    Task(
-                        task_key="Ingest",
-                        existing_cluster_id="0807-225846-avon493",
-                        notebook_task=NotebookTask(
-                            notebook_path="/Users/foo.bar@databricks.com/Customers/Example/Test/Load"
-                        ),
-                        timeout_seconds=0,
-                    )
-                ],
-                timeout_seconds=0,
-            ),
-        ),
-        BaseJob(
-            created_time=1694536604321,
-            creator_user_name="anonymous@databricks.com",
-            job_id=536591785949416,
-            settings=JobSettings(
-                compute=None,
-                continuous=None,
-                tasks=[
-                    Task(
-                        task_key="Ingest",
-                        existing_cluster_id="0810-229933-chicago99",
-                        notebook_task=NotebookTask(
-                            notebook_path="/Users/foo.bar@databricks.com/Customers/Example/Test/Load"
-                        ),
-                        timeout_seconds=0,
-                    )
-                ],
-                timeout_seconds=0,
-            ),
-        ),
-        BaseJob(
-            created_time=1694536604319,
-            creator_user_name="anonymous@databricks.com",
-            job_id=536591785949417,
-            settings=JobSettings(
-                compute=None,
-                continuous=None,
-                tasks=[
-                    Task(
-                        task_key="Ingest",
-                        existing_cluster_id="0811-929933-maine96",
-                        notebook_task=NotebookTask(
-                            notebook_path="/Users/foo.bar@databricks.com/Customers/Example/Test/Load"
-                        ),
-                        timeout_seconds=0,
-                    )
-                ],
-                timeout_seconds=0,
-            ),
-        ),
-    ]
-
-    sample_clusters = [
-        ClusterDetails(
-            init_scripts=[
-                InitScriptInfo(
-                    dbfs=DbfsStorageInfo(destination="dbfs"),
-                    s3=None,
-                    volumes=None,
-                    workspace=None,
-                ),
-                InitScriptInfo(
-                    dbfs=DbfsStorageInfo(destination="dbfs:"),
-                    s3=None,
-                    volumes=None,
-                    workspace=None,
-                ),
-                InitScriptInfo(
-                    dbfs=DbfsStorageInfo(destination=":/users/test@test.com/init_scripts/test.sh"),
-                    s3=None,
-                    volumes=None,
-                    workspace=None,
-                ),
-                InitScriptInfo(
-                    dbfs=None,
-                    s3=None,
-                    volumes=None,
-                    workspace=WorkspaceStorageInfo(
-                        destination="/Users/dipankar.kushari@databricks.com/init_script_1.sh"
-                    ),
-                ),
-            ],
-            autoscale=AutoScale(min_workers=1, max_workers=6),
-            spark_context_id=5134472582179566666,
-            spark_env_vars=None,
-            spark_version="13.3.x-cpu-ml-scala2.12",
-            cluster_id="0807-225846-avon493",
-            cluster_source=ClusterSource.JOB,
-        )
-    ]
-    ws = Mock()
-    ws.workspace.export().content = "JXNoCmVjaG8gIj0="
-    result_set = JobsCrawler(ws, MockBackend(), "ucx")._assess_jobs(
-        sample_jobs, {c.cluster_id: c for c in sample_clusters}
-    )
-    assert len(result_set) == 3
-
-
-def test_list_all_pipeline_with_conf_spn_secret_avlb(mocker):
-    sample_pipelines = [
-        PipelineInfo(
-            creator_name="abcde.defgh@databricks.com",
-            pipeline_name="New DLT Pipeline",
-            pipeline_id="0112eae7-9d11-4b40-a2b8-6c83cb3c7497",
-            success=1,
-            failures="",
-        )
-    ]
-    ws = mocker.Mock()
-    ws.pipelines.list_pipelines.return_value = sample_pipelines
-    config_dict = {
-        "spark.hadoop.fs.azure.account.oauth2.client.id.newstorageacct.dfs.core.windows"
-        ".net": "{{secrets/reallyreallyasecret/sasFixedToken}}",
-        "spark.hadoop.fs.azure.account.oauth2.client."
-        "endpoint.newstorageacct.dfs.core.windows.net": "https://"
-        "login.microsoftonline.com/directory_12345/oauth2/token",
-        "spark.hadoop.fs.azure.sas.fixed.token.abcde.dfs.core.windows.net": "{{secrets/abcde_access/sasFixedToken}}",
-    }
-    ws.pipelines.get().spec.configuration = config_dict
-    ws.secrets.get_secret.return_value = GetSecretResponse(key="username", value=_SECRET_VALUE)
-    result_set = AzureServicePrincipalCrawler(ws, MockBackend(), "ucx")._list_all_pipeline_with_spn_in_spark_conf()
-
-    assert len(result_set) > 0
-    assert result_set[0].get("application_id") == "Hello, World!"
-    assert result_set[0].get("tenant_id") == "directory_12345"
-    assert result_set[0].get("storage_account") == "newstorageacct"
-
-
-def test_externally_orchestrated_jobs_with_failing_config_crawler():
-    """
-    Simple test to validate that JobsRunCrawler
-     - returns a list of JobRunInfo objects
-     - of appropriate size
-     - with expected values
-    """
-    sample_ext_jobs = [
-        ExternallyOrchestratedJobRunWithFailingConfiguration(
-            run_id=123456789,
-            hashed_id="test1",
-            spark_version="11.3.x-scala2.12",
-            num_tasks_with_failing_configuration=1,
-        ),
-        ExternallyOrchestratedJobRunWithFailingConfiguration(
-            run_id=123456790,
-            hashed_id="test2",
-            spark_version="11.3.x-scala2.12",
-            num_tasks_with_failing_configuration=3,
-        ),
-    ]
-    mock_ws = Mock()
-
-    crawler = ExternallyOrchestratedJobRunsWithFailingConfigCrawler(mock_ws, MockBackend(), "ucx")
-
-    crawler._try_fetch = Mock(return_value=[])
-    crawler._crawl = Mock(return_value=sample_ext_jobs)
-
-    result_set = crawler.snapshot()
-
-    assert len(result_set) == 2
-    assert result_set[0].num_tasks_with_failing_configuration == 1
-    assert result_set[1].num_tasks_with_failing_configuration == 3
-
-
-def test_externally_orchestrated_jobs_with_failing_config_crawler_filters_runs_with_job_id():
-    """
-    Test to validate
-     - job runs with a persisted job id are not included in the result set
-    """
-    sample_job_runs = [
-        BaseRun(
-            job_id=12345678910,
-            run_id=123456789,
-            run_type=RunType.SUBMIT_RUN,
-            tasks=[
-                RunTask(
-                    notebook_task=NotebookTask(notebook_path="/some/notebook/path"),
-                    new_cluster=ClusterSpec(spark_version="11.3.x-scala2.12", node_type_id="r3.xlarge", num_workers=8),
-                    task_key="task1",
-                )
-            ],
-        ),
-        BaseRun(
-            job_id=12345678909,
-            run_id=123456790,
-            run_type=RunType.SUBMIT_RUN,
-            job_clusters=[
-                JobCluster(
-                    job_cluster_key="my_ephemeral_job_cluster",
-                    new_cluster=ClusterSpec(
-                        spark_version="2.1.0-db3-scala2.11",
-                        node_type_id="r3.xlarge",
-                        num_workers=8,
-                    ),
-                )
-            ],
-            tasks=[
-                RunTask(
-                    spark_jar_task=SparkJarTask(
-                        jar_uri="dbfs:/some/jar.jar", main_class_name="some.awesome.class.name"
-                    ),
-                    task_key="task2",
-                    existing_cluster_id="my_ephemeral_job_cluster",
-                )
-            ],
-        ),
-    ]
-
-    sample_jobs = [
-        BaseJob(
-            job_id=12345678909,
-        )
-    ]
-
-    sample_clusters = [
-        ClusterDetails(
-            autoscale=AutoScale(min_workers=1, max_workers=6),
-            spark_context_id=5134472582179565315,
-            spark_env_vars=None,
-            spark_version="11.3.x-scala2.12",
-            cluster_id="my_job_cluster",
-            cluster_source=ClusterSource.JOB,
-        )
-    ]
-    mock_ws = Mock()
-
-    mock_ws.jobs.list_runs = Mock(return_value=sample_job_runs)
-    mock_ws.clusters.list = Mock(return_value=sample_clusters)
-    mock_ws.jobs.list = Mock(return_value=sample_jobs)
-
-    crawler = ExternallyOrchestratedJobRunsWithFailingConfigCrawler(mock_ws, MockBackend(), "ucx")
-
-    crawler._try_fetch = Mock(return_value=[])
-
-    result_set = crawler.snapshot()
-
-    assert len(result_set) == 1
-
-
-def test_externally_orchestrated_jobs_with_failing_config_crawler_returns_multiple_task_counts():
-    """
-    Test to validate
-     - multiple tasks are returned in a single job run
-     - clusters are resolved from new_cluster, existing_cluster_id on the task
-     - if data security mode is set, task will not count
-    """
-    sample_job_runs = [
-        BaseRun(
-            job_id=12345678909,
-            run_id=123456789,
-            run_type=RunType.SUBMIT_RUN,
-            job_clusters=[
-                JobCluster(
-                    job_cluster_key="my_ephemeral_job_cluster",
-                    new_cluster=ClusterSpec(
-                        spark_version="11.3.x-scala2.12",
-                        node_type_id="r3.xlarge",
-                        num_workers=8,
-                        data_security_mode=DataSecurityMode.SINGLE_USER,
-                    ),
-                )
-            ],
-            tasks=[
-                RunTask(
-                    spark_jar_task=SparkJarTask(
-                        jar_uri="dbfs:/some/jar.jar", main_class_name="some.awesome.class.name"
-                    ),
-                    task_key="task1",
-                    existing_cluster_id="my_ephemeral_job_cluster",
-                ),
-                RunTask(
-                    notebook_task=NotebookTask(notebook_path="/some/notebook/path"),
-                    new_cluster=ClusterSpec(
-                        spark_version="2.1.0-db3-scala2.11", node_type_id="r3.xlarge", num_workers=8
-                    ),
-                    task_key="task2",
-                ),
-                RunTask(
-                    notebook_task=NotebookTask(notebook_path="/some/notebook/path"),
-                    task_key="task3",
-                    cluster_instance=ClusterInstance(cluster_id="my_persistent_job_cluster"),
-                ),
-            ],
-        )
-    ]
-
-    sample_jobs = [
-        BaseJob(
-            job_id=12345678910,
-        )
-    ]
-
-    sample_clusters = [
-        ClusterDetails(
-            autoscale=AutoScale(min_workers=1, max_workers=6),
-            spark_context_id=5134472582179565315,
-            spark_env_vars=None,
-            spark_version="12.1.x-scala2.12",
-            cluster_id="my_persistent_job_cluster",
-            cluster_source=ClusterSource.JOB,
-        )
-    ]
-    mock_ws = Mock()
-
-    mock_ws.jobs.list_runs = Mock(return_value=sample_job_runs)
-    mock_ws.clusters.list = Mock(return_value=sample_clusters)
-    mock_ws.jobs.list = Mock(return_value=sample_jobs)
-
-    crawler = ExternallyOrchestratedJobRunsWithFailingConfigCrawler(mock_ws, MockBackend(), "ucx")
-
-    crawler._try_fetch = Mock(return_value=[])
-
-    result_set = crawler.snapshot()
-
-    assert len(result_set) == 1
-    assert result_set[0].spark_version == "12.1.x-scala2.12"
-    assert result_set[0].run_id == 123456789
-    assert result_set[0].num_tasks_with_failing_configuration == 1
-
-
-def test_externally_orchestrated_jobs_crawler_deterministic_hashing():
-    """
-    Test to validate
-     - when multiple job runs are submitted that are effectively identical they receive the same hash
-    """
-    sample_job_runs = [
-        BaseRun(
-            job_id=12345678911,
-            run_id=123456789,
-            run_type=RunType.SUBMIT_RUN,
-            job_clusters=[
-                JobCluster(
-                    job_cluster_key="my_ephemeral_job_cluster",
-                    new_cluster=ClusterSpec(
-                        spark_version="11.3.x-scala2.12",
-                        node_type_id="r3.xlarge",
-                        num_workers=8,
-                        data_security_mode=DataSecurityMode.SINGLE_USER,
-                    ),
-                )
-            ],
-            tasks=[
-                RunTask(  # should not fail
-                    spark_jar_task=SparkJarTask(
-                        jar_uri="dbfs:/some/jar.jar", main_class_name="some.awesome.class.name"
-                    ),
-                    task_key="task1",
-                    existing_cluster_id="my_ephemeral_job_cluster",  # this should pull from all clusters, pre-existing
-                ),
-                RunTask(  # should not fail
-                    notebook_task=NotebookTask(notebook_path="/some/notebook/path"),
-                    new_cluster=ClusterSpec(
-                        spark_version="2.1.0-db3-scala2.11", node_type_id="r3.xlarge", num_workers=8
-                    ),
-                    task_key="task2",
-                ),
-                RunTask(  # should fail
-                    notebook_task=NotebookTask(notebook_path="/some/notebook/path"),
-                    task_key="task3",
-                    cluster_instance=ClusterInstance(cluster_id="my_persistent_job_cluster"),
-                ),
-            ],
-        ),
-        BaseRun(
-            job_id=12345678912,
-            run_id=987654321,
-            run_type=RunType.SUBMIT_RUN,
-            job_clusters=[
-                JobCluster(
-                    job_cluster_key="my_ephemeral_job_cluster",
-                    new_cluster=ClusterSpec(
-                        spark_version="11.3.x-scala2.12",
-                        node_type_id="r3.xlarge",
-                        num_workers=8,
-                        data_security_mode=DataSecurityMode.SINGLE_USER,
-                    ),
-                )
-            ],
-            tasks=[
-                RunTask(  # should not fail
-                    spark_jar_task=SparkJarTask(
-                        jar_uri="dbfs:/some/jar.jar", main_class_name="some.awesome.class.name"
-                    ),
-                    task_key="task4",
-                    existing_cluster_id="my_ephemeral_job_cluster",  # this should pull from all clusters, pre-existing
-                ),
-                RunTask(  # should fail
-                    notebook_task=NotebookTask(notebook_path="/some/notebook/path"),
-                    new_cluster=ClusterSpec(
-                        spark_version="11.3.x-scala2.12",
-                        node_type_id="r3.xlarge",
-                        num_workers=8,
-                    ),
-                    task_key="task5",
-                ),
-            ],
-        ),
-    ]
-    sample_jobs = [
-        BaseJob(
-            job_id=12345678910,
-        )
-    ]
-
-    sample_clusters = [
-        ClusterDetails(
-            autoscale=AutoScale(min_workers=1, max_workers=6),
-            spark_context_id=5134472582179565315,
-            spark_env_vars=None,
-            spark_version="12.1.x-scala2.12",
-            cluster_id="my_persistent_job_cluster",
-            cluster_source=ClusterSource.JOB,
-        )
-    ]
-    mock_ws = Mock()
-
-    mock_ws.jobs.list_runs = Mock(return_value=sample_job_runs)
-    mock_ws.clusters.list = Mock(return_value=sample_clusters)
-    mock_ws.jobs.list = Mock(return_value=sample_jobs)
-
-    crawler = ExternallyOrchestratedJobRunsWithFailingConfigCrawler(mock_ws, MockBackend(), "ucx")
-
-    crawler._try_fetch = Mock(return_value=[])
-
-    result_set = crawler.snapshot()
-
-    assert len(result_set) == 1
-    assert result_set[0].num_tasks_with_failing_configuration == 1
-=======
 from databricks.labs.ucx.assessment.crawlers import spark_version_compatibility
 
 
@@ -2852,5 +14,4 @@
     assert "supported" == spark_version_compatibility("123.1.x-quantumscale")
     assert "supported" == spark_version_compatibility("14.1.x-gpu-ml-scala2.12")
     assert "supported" == spark_version_compatibility("14.1.x-cpu-ml-scala2.12")
-    assert "unsupported" == spark_version_compatibility("x14.1.x-photon-scala2.12")
->>>>>>> a2b741a0
+    assert "unsupported" == spark_version_compatibility("x14.1.x-photon-scala2.12")