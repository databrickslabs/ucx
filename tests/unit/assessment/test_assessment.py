import json
from unittest.mock import Mock

from databricks.sdk.core import DatabricksError
from databricks.sdk.service.compute import (
    AutoScale,
    ClusterDetails,
    ClusterSource,
    ClusterSpec,
    DbfsStorageInfo,
    GlobalInitScriptDetails,
    InitScriptInfo,
    WorkspaceStorageInfo,
)
from databricks.sdk.service.jobs import (
    BaseJob,
    JobCluster,
    JobSettings,
    NotebookTask,
    Task,
)
from databricks.sdk.service.pipelines import PipelineState, PipelineStateInfo
from databricks.sdk.service.sql import EndpointConfPair
from databricks.sdk.service.workspace import GetSecretResponse

from databricks.labs.ucx.assessment.crawlers import (
    AzureServicePrincipalCrawler,
    ClustersCrawler,
    GlobalInitScriptCrawler,
    JobsCrawler,
    PipelineInfo,
    PipelinesCrawler,
)
from databricks.labs.ucx.hive_metastore.data_objects import ExternalLocationCrawler
from databricks.labs.ucx.hive_metastore.mounts import Mount
from databricks.labs.ucx.mixins.sql import Row
from tests.unit.framework.mocks import MockBackend

_SECRET_PATTERN = r"{{(secrets.*?)}}"


def test_external_locations():
    crawler = ExternalLocationCrawler(Mock(), MockBackend(), "test")
    row_factory = type("Row", (Row,), {"__columns__": ["location"]})
    sample_locations = [
        row_factory(["s3://us-east-1-dev-account-staging-uc-ext-loc-bucket-1/Location/Table"]),
        row_factory(["s3://us-east-1-dev-account-staging-uc-ext-loc-bucket-1/Location/Table2"]),
        row_factory(["s3://us-east-1-dev-account-staging-uc-ext-loc-bucket-23/testloc/Table3"]),
        row_factory(["s3://us-east-1-dev-account-staging-uc-ext-loc-bucket-23/anotherloc/Table4"]),
        row_factory(["dbfs:/mnt/ucx/database1/table1"]),
        row_factory(["dbfs:/mnt/ucx/database2/table2"]),
        row_factory(["DatabricksRootmntDatabricksRoot"]),
    ]
    sample_mounts = [Mount("/mnt/ucx", "s3://us-east-1-ucx-container")]
    result_set = crawler._external_locations(sample_locations, sample_mounts)
    assert len(result_set) == 3
    assert result_set[0].location == "s3://us-east-1-dev-account-staging-uc-ext-loc-bucket-1/Location/"
    assert result_set[1].location == "s3://us-east-1-dev-account-staging-uc-ext-loc-bucket-23/"
    assert result_set[2].location == "s3://us-east-1-ucx-container/"


def test_job_assessment():
    sample_jobs = [
        BaseJob(
            created_time=1694536604319,
            creator_user_name="anonymous@databricks.com",
            job_id=536591785949415,
            settings=JobSettings(
                compute=None,
                continuous=None,
                tasks=[
                    Task(
                        task_key="Ingest",
                        existing_cluster_id="0807-225846-motto493",
                        notebook_task=NotebookTask(
                            notebook_path="/Users/foo.bar@databricks.com/Customers/Example/Test/Load"
                        ),
                        timeout_seconds=0,
                    )
                ],
                timeout_seconds=0,
            ),
        ),
        BaseJob(
            created_time=1694536604321,
            creator_user_name="anonymous@databricks.com",
            job_id=536591785949416,
            settings=JobSettings(
                compute=None,
                continuous=None,
                tasks=[
                    Task(
                        task_key="Ingest",
                        existing_cluster_id="0810-225833-atlanta69",
                        notebook_task=NotebookTask(
                            notebook_path="/Users/foo.bar@databricks.com/Customers/Example/Test/Load"
                        ),
                        timeout_seconds=0,
                    )
                ],
                timeout_seconds=0,
            ),
        ),
    ]

    sample_clusters = [
        ClusterDetails(
            autoscale=AutoScale(min_workers=1, max_workers=6),
            spark_conf={"spark.databricks.delta.preview.enabled": "true"},
            spark_context_id=5134472582179565315,
            spark_env_vars=None,
            spark_version="13.3.x-cpu-ml-scala2.12",
            cluster_id="0807-225846-motto493",
            cluster_source=ClusterSource.UI,
        ),
        ClusterDetails(
            autoscale=AutoScale(min_workers=1, max_workers=6),
            spark_conf={"spark.databricks.delta.preview.enabled": "true"},
            spark_context_id=5134472582179565315,
            spark_env_vars=None,
            spark_version="9.3.x-cpu-ml-scala2.12",
            cluster_id="0810-225833-atlanta69",
            cluster_source=ClusterSource.UI,
        ),
        ClusterDetails(
            autoscale=AutoScale(min_workers=1, max_workers=6),
            spark_conf={"spark.databricks.delta.preview.enabled": "true"},
            spark_context_id=5134472582179566666,
            spark_env_vars=None,
            spark_version="13.3.x-cpu-ml-scala2.12",
            cluster_id="0810-229933-chicago12",
            cluster_source=ClusterSource.JOB,
        ),
    ]
    result_set = JobsCrawler(Mock(), MockBackend(), "ucx")._assess_jobs(
        sample_jobs, {c.cluster_id: c for c in sample_clusters}
    )
    assert len(result_set) == 2
    assert result_set[0].success == 1
    assert result_set[1].success == 0


def test_job_assessment_for_azure_spark_config():
    sample_jobs = [
        BaseJob(
            created_time=1694536604319,
            creator_user_name="anonymous@databricks.com",
            job_id=536591785949415,
            settings=JobSettings(
                compute=None,
                continuous=None,
                tasks=[
                    Task(
                        task_key="Ingest",
                        existing_cluster_id="0807-225846-avon493",
                        notebook_task=NotebookTask(
                            notebook_path="/Users/foo.bar@databricks.com/Customers/Example/Test/Load"
                        ),
                        timeout_seconds=0,
                    )
                ],
                timeout_seconds=0,
            ),
        ),
        BaseJob(
            created_time=1694536604321,
            creator_user_name="anonymous@databricks.com",
            job_id=536591785949416,
            settings=JobSettings(
                compute=None,
                continuous=None,
                tasks=[
                    Task(
                        task_key="Ingest",
                        existing_cluster_id="0810-229933-chicago99",
                        notebook_task=NotebookTask(
                            notebook_path="/Users/foo.bar@databricks.com/Customers/Example/Test/Load"
                        ),
                        timeout_seconds=0,
                    )
                ],
                timeout_seconds=0,
            ),
        ),
        BaseJob(
            created_time=1694536604319,
            creator_user_name="anonymous@databricks.com",
            job_id=536591785949417,
            settings=JobSettings(
                compute=None,
                continuous=None,
                tasks=[
                    Task(
                        task_key="Ingest",
                        existing_cluster_id="0811-929933-maine96",
                        notebook_task=NotebookTask(
                            notebook_path="/Users/foo.bar@databricks.com/Customers/Example/Test/Load"
                        ),
                        timeout_seconds=0,
                    )
                ],
                timeout_seconds=0,
            ),
        ),
    ]

    sample_clusters = [
        ClusterDetails(
            autoscale=AutoScale(min_workers=1, max_workers=6),
            spark_conf={
                "spark.hadoop.fs.azure.account.oauth2.client.id.abcde.dfs.core.windows.net": "{{secrets/abcff"
                "/sp_app_client_id}}",
                "spark.hadoop.fs.azure.account.oauth2.client.endpoint.abcde.dfs.core.windows.net": "https://login"
                ".microsoftonline"
                ".com/dedededede"
                "/token",
                "spark.hadoop.fs.azure.account.oauth2.client.secret.abcde.dfs.core.windows.net": "{{secrets/abcff"
                "/sp_secret}}",
            },
            spark_context_id=5134472582179566666,
            spark_env_vars=None,
            spark_version="13.3.x-cpu-ml-scala2.12",
            cluster_id="0807-225846-avon493",
            cluster_source=ClusterSource.JOB,
        ),
        ClusterDetails(
            autoscale=AutoScale(min_workers=1, max_workers=6),
            spark_conf={"spark.databricks.delta.preview.enabled": "true"},
            spark_context_id=5134472582179566666,
            spark_env_vars=None,
            spark_version="13.3.x-cpu-ml-scala2.12",
            cluster_id="0810-229933-chicago99",
            cluster_source=ClusterSource.JOB,
        ),
        ClusterDetails(
            autoscale=AutoScale(min_workers=1, max_workers=6),
            spark_conf={"spark.databricks.delta.preview.enabled": "true"},
            spark_context_id=5134472582179566666,
            spark_env_vars=None,
            spark_version="13.3.x-cpu-ml-scala2.12",
            policy_id="D96308F1BF0003A9",
            cluster_id="0811-929933-maine96",
            cluster_source=ClusterSource.JOB,
        ),
    ]
    ws = Mock()
    ws.cluster_policies.get().definition = (
        '{\n  "spark_conf.fs.azure.account.auth.type": {\n    '
        '"type": "fixed",\n    "value": "OAuth",\n   '
        ' "hidden": true\n  },\n  "spark_conf.fs.azure.account.oauth.provider.type": {\n   '
        ' "type": "fixed",\n    "value": '
        '"org.apache.hadoop.fs.azurebfs.oauth2.ClientCredsTokenProvider",\n    '
        '"hidden": true\n  },\n  "spark_conf.fs.azure.account.oauth2.client.id": {\n    '
        '"type": "fixed",\n    "value": "fsfsfsfsffsfsf",\n    "hidden": true\n  },\n  '
        '"spark_conf.fs.azure.account.oauth2.client.secret": {\n    "type": "fixed",\n    '
        '"value": "gfgfgfgfggfggfgfdds",\n    "hidden": true\n  },\n  '
        '"spark_conf.fs.azure.account.oauth2.client.endpoint": {\n    '
        '"type": "fixed",\n    '
        '"value": "https://login.microsoftonline.com/1234ededed/oauth2/token",\n    '
        '"hidden": true\n  }\n}'
    )
    ws.cluster_policies.get().policy_family_definition_overrides = (
        '{\n  "spark_conf.fs.azure.account.auth.type": {\n    '
        '"type": "fixed",\n    "value": "OAuth",\n   '
        ' "hidden": true\n  },\n  "spark_conf.fs.azure.account.oauth.provider.type": {\n   '
        ' "type": "fixed",\n    "value": '
        '"org.apache.hadoop.fs.azurebfs.oauth2.ClientCredsTokenProvider",\n    '
        '"hidden": true\n  },\n  "spark_conf.fs.azure.account.oauth2.client.id": {\n    '
        '"type": "fixed",\n    "value": "fsfsfsfsffsfsf",\n    "hidden": true\n  },\n  '
        '"spark_conf.fs.azure.account.oauth2.client.secret": {\n    "type": "fixed",\n    '
        '"value": "gfgfgfgfggfggfgfdds",\n    "hidden": true\n  },\n  '
        '"spark_conf.fs.azure.account.oauth2.client.endpoint": {\n    '
        '"type": "fixed",\n    '
        '"value": "https://login.microsoftonline.com/1234ededed/oauth2/token",\n    '
        '"hidden": true\n  }\n}'
    )
    result_set = JobsCrawler(ws, MockBackend(), "ucx")._assess_jobs(
        sample_jobs, {c.cluster_id: c for c in sample_clusters}
    )
    assert len(result_set) == 3
    assert result_set[0].success == 0
    assert result_set[1].success == 1
    assert result_set[2].success == 0


def test_cluster_assessment(mocker):
    sample_clusters = [
        ClusterDetails(
            autoscale=AutoScale(min_workers=1, max_workers=6),
            spark_conf={"spark.databricks.delta.preview.enabled": "true"},
            spark_context_id=5134472582179565315,
            spark_env_vars=None,
            spark_version="13.3.x-cpu-ml-scala2.12",
            cluster_id="0807-225846-motto493",
        ),
        ClusterDetails(
            autoscale=AutoScale(min_workers=1, max_workers=6),
            spark_conf={"spark.databricks.delta.preview.enabled": "true"},
            spark_context_id=5134472582179565315,
            spark_env_vars=None,
            spark_version="9.3.x-cpu-ml-scala2.12",
            cluster_id="0810-225833-atlanta69",
        ),
        ClusterDetails(
            cluster_name="Tech Summit FY24 Cluster",
            autoscale=AutoScale(min_workers=1, max_workers=6),
            spark_conf={
                "spark.hadoop.fs.azure.account."
                "oauth2.client.id.abcde.dfs.core.windows.net": "{{secrets/abcff/sp_app_client_id}}",
                "spark.hadoop.fs.azure.account."
                "oauth2.client.endpoint.abcde.dfs.core.windows.net": "https://login.microsoftonline.com/dedededede"
                "/token",
                "spark.hadoop.fs.azure.account."
                "oauth2.client.secret.abcde.dfs.core.windows.net": "{{secrets/abcff/sp_secret}}",
            },
            spark_context_id=5134472582179565315,
            spark_env_vars=None,
            spark_version="13.3.x-cpu-ml-scala2.12",
            cluster_id="0915-190044-3dqy6751",
        ),
        ClusterDetails(
            cluster_name="Tech Summit FY24 Cluster-1",
            autoscale=AutoScale(min_workers=1, max_workers=6),
            spark_context_id=5134472582179565315,
            spark_env_vars=None,
            policy_id="D96308F1BF0003A7",
            spark_version="13.3.x-cpu-ml-scala2.12",
            cluster_id="0915-190044-3dqy6751",
        ),
    ]

    ws = Mock()

    ws.cluster_policies.get().definition = (
        '{\n  "spark_conf.fs.azure.account.auth.type": {\n    '
        '"type": "fixed",\n    "value": "OAuth",\n   '
        ' "hidden": true\n  },\n  "spark_conf.fs.azure.account.oauth.provider.type": {\n   '
        ' "type": "fixed",\n    "value": '
        '"org.apache.hadoop.fs.azurebfs.oauth2.ClientCredsTokenProvider",\n    '
        '"hidden": true\n  },\n  "spark_conf.fs.azure.account.oauth2.client.id": {\n    '
        '"type": "fixed",\n    "value": "fsfsfsfsffsfsf",\n    "hidden": true\n  },\n  '
        '"spark_conf.fs.azure.account.oauth2.client.secret": {\n    "type": "fixed",\n    '
        '"value": "gfgfgfgfggfggfgfdds",\n    "hidden": true\n  },\n  '
        '"spark_conf.fs.azure.account.oauth2.client.endpoint": {\n    '
        '"type": "fixed",\n    '
        '"value": "https://login.microsoftonline.com/1234ededed/oauth2/token",\n    '
        '"hidden": true\n  }\n}'
    )
    ws.cluster_policies.get().policy_family_definition_overrides = (
        '{\n  "spark_conf.fs.azure.account.auth.type": {\n    '
        '"type": "fixed",\n    "value": "OAuth",\n   '
        ' "hidden": true\n  },\n  "spark_conf.fs.azure.account.oauth.provider.type": {\n   '
        ' "type": "fixed",\n    "value": '
        '"org.apache.hadoop.fs.azurebfs.oauth2.ClientCredsTokenProvider",\n    '
        '"hidden": true\n  },\n  "spark_conf.fs.azure.account.oauth2.client.id": {\n    '
        '"type": "fixed",\n    "value": "fsfsfsfsffsfsf",\n    "hidden": true\n  },\n  '
        '"spark_conf.fs.azure.account.oauth2.client.secret": {\n    "type": "fixed",\n    '
        '"value": "gfgfgfgfggfggfgfdds",\n    "hidden": true\n  },\n  '
        '"spark_conf.fs.azure.account.oauth2.client.endpoint": {\n    '
        '"type": "fixed",\n    '
        '"value": "https://login.microsoftonline.com/1234ededed/oauth2/token",\n    '
        '"hidden": true\n  }\n}'
    )

    crawler = ClustersCrawler(ws, MockBackend(), "ucx")._assess_clusters(sample_clusters)
    result_set = list(crawler)

    assert len(result_set) == 4
    assert result_set[0].success == 1
    assert result_set[1].success == 0
    assert result_set[2].success == 0
    assert result_set[3].success == 0


def test_cluster_assessment_cluster_policy_no_spark_conf(mocker):
    sample_clusters1 = [
        ClusterDetails(
            cluster_name="Tech Summit FY24 Cluster-2",
            autoscale=AutoScale(min_workers=1, max_workers=6),
            spark_context_id=5134472582179565315,
            spark_env_vars=None,
            policy_id="D96308F1BF0003A8",
            spark_version="13.3.x-cpu-ml-scala2.12",
            cluster_id="0915-190044-3dqy6751",
        )
    ]
    ws = Mock()
    ws.cluster_policies.get().definition = (
        '{"node_type_id":{"type":"allowlist","values":["Standard_DS3_v2",'
        '"Standard_DS4_v2","Standard_DS5_v2","Standard_NC4as_T4_v3"],"defaultValue":'
        '"Standard_DS3_v2"},"spark_version":{"type":"unlimited","defaultValue":"auto:latest-ml"},'
        '"runtime_engine":{"type":"fixed","value":"STANDARD","hidden":true},'
        '"num_workers":{"type":"fixed","value":0,"hidden":true},"data_security_mode":'
        '{"type":"allowlist","values":["SINGLE_USER","LEGACY_SINGLE_USER","LEGACY_SINGLE_USER_STANDARD"],'
        '"defaultValue":"SINGLE_USER","hidden":true},"driver_instance_pool_id":{"type":"forbidden","hidden":true},'
        '"cluster_type":{"type":"fixed","value":"all-purpose"},"instance_pool_id":{"type":"forbidden","hidden":true},'
        '"azure_attributes.availability":{"type":"fixed","value":"ON_DEMAND_AZURE","hidden":true},'
        '"spark_conf.spark.databricks.cluster.profile":{"type":"fixed","value":"singleNode","hidden":true},'
        '"autotermination_minutes":{"type":"unlimited","defaultValue":4320,"isOptional":true}}'
    )

    ws.cluster_policies.get().policy_family_definition_overrides = (
        '{\n  "not.spark.conf": {\n    '
        '"type": "fixed",\n    "value": "OAuth",\n   '
        ' "hidden": true\n  },\n  "not.a.type": {\n   '
        ' "type": "fixed",\n    "value": '
        '"not.a.matching.type",\n    '
        '"hidden": true\n  },\n  "not.a.matching.type": {\n    '
        '"type": "fixed",\n    "value": "fsfsfsfsffsfsf",\n    "hidden": true\n  },\n  '
        '"not.a.matching.type": {\n    "type": "fixed",\n    '
        '"value": "gfgfgfgfggfggfgfdds",\n    "hidden": true\n  },\n  '
        '"not.a.matching.type": {\n    '
        '"type": "fixed",\n    '
        '"value": "https://login.microsoftonline.com/1234ededed/oauth2/token",\n    '
        '"hidden": true\n  }\n}'
    )

    crawler = ClustersCrawler(ws, MockBackend(), "ucx")._assess_clusters(sample_clusters1)
    result_set1 = list(crawler)
    assert len(result_set1) == 1
    assert result_set1[0].success == 1


def test_cluster_assessment_cluster_policy_not_found(mocker):
    sample_clusters1 = [
        ClusterDetails(
            cluster_name="cluster1",
            autoscale=AutoScale(min_workers=1, max_workers=6),
            spark_context_id=5134472582179565315,
            spark_env_vars=None,
            policy_id="D96308F1BF0003A8",
            spark_version="13.3.x-cpu-ml-scala2.12",
            cluster_id="0915-190044-3dqy6751",
        )
    ]
    ws = Mock()
    ws.cluster_policies.get.side_effect = DatabricksError(error="NO_POLICY", error_code="NO_POLICY")
    crawler = ClustersCrawler(ws, MockBackend(), "ucx")._assess_clusters(sample_clusters1)
    list(crawler)


def test_pipeline_assessment_with_config(mocker):
    sample_pipelines = [
        PipelineStateInfo(
            cluster_id=None,
            creator_user_name="abcde.defgh@databricks.com",
            latest_updates=None,
            name="New DLT Pipeline",
            pipeline_id="0112eae7-9d11-4b40-a2b8-6c83cb3c7407",
            run_as_user_name="abcde.defgh@databricks.com",
            state=PipelineState.IDLE,
        )
    ]

    ws = Mock()
    config_dict = {
        "spark.hadoop.fs.azure.account.auth.type.abcde.dfs.core.windows.net": "SAS",
        "spark.hadoop.fs.azure.sas.token.provider.type.abcde.dfs."
        "core.windows.net": "org.apache.hadoop.fs.azurebfs.sas.FixedSASTokenProvider",
        "spark.hadoop.fs.azure.sas.fixed.token.abcde.dfs.core.windows.net": "{{secrets/abcde_access/sasFixedToken}}",
    }
    ws.pipelines.get().spec.configuration = config_dict

    crawler = PipelinesCrawler(ws, MockBackend(), "ucx")._assess_pipelines(sample_pipelines)
    result_set = list(crawler)

    assert len(result_set) == 1
    assert result_set[0].success == 0


def test_pipeline_assessment_without_config(mocker):
    sample_pipelines = [
        PipelineStateInfo(
            cluster_id=None,
            creator_user_name="abcde.defgh@databricks.com",
            latest_updates=None,
            name="New DLT Pipeline",
            pipeline_id="0112eae7-9d11-4b40-a2b8-6c83cb3c7497",
            run_as_user_name="abcde.defgh@databricks.com",
            state=PipelineState.IDLE,
        )
    ]
    ws = Mock()
    config_dict = {}
    ws.pipelines.get().spec.configuration = config_dict
    crawler = PipelinesCrawler(ws, MockBackend(), "ucx")._assess_pipelines(sample_pipelines)
    result_set = list(crawler)

    assert len(result_set) == 1
    assert result_set[0].success == 1


def test_pipeline_snapshot_with_config():
    sample_pipelines = [
        PipelineInfo(
            creator_name="abcde.defgh@databricks.com",
            pipeline_name="New DLT Pipeline",
            pipeline_id="0112eae7-9d11-4b40-a2b8-6c83cb3c7497",
            success=1,
            failures="",
        )
    ]
    mock_ws = Mock()
    crawler = PipelinesCrawler(mock_ws, MockBackend(), "ucx")
    crawler._try_fetch = Mock(return_value=[])
    crawler._crawl = Mock(return_value=sample_pipelines)

    result_set = crawler.snapshot()

    assert len(result_set) == 1
    assert result_set[0].success == 1


def test_pipeline_list_with_no_config():
    sample_pipelines = [
        PipelineInfo(
            creator_name="abcde.defgh@databricks.com",
            pipeline_name="New DLT Pipeline",
            pipeline_id="0112eae7-9d11-4b40-a2b8-6c83cb3c7497",
            success=1,
            failures="",
        )
    ]
    mock_ws = Mock()
    mock_ws.pipelines.list_pipelines.return_value = sample_pipelines = sample_pipelines
    config_dict = {"spark.hadoop.fs.azure1.account.oauth2.client.id.abcde.dfs.core.windows.net": "wewewerty"}
    mock_ws.pipelines.get().spec.configuration = config_dict
    crawler = AzureServicePrincipalCrawler(mock_ws, MockBackend(), "ucx")._list_all_pipeline_with_spn_in_spark_conf()

    assert len(crawler) == 0


def test_azure_spn_info_without_matching_spark_conf(mocker):
    sample_clusters = [
        ClusterDetails(
            autoscale=AutoScale(min_workers=1, max_workers=6),
            cluster_source=ClusterSource.UI,
            spark_conf={"spark.databricks.delta.preview.enabled": "true"},
            spark_context_id=5134472582179565315,
            spark_env_vars=None,
            spark_version="9.3.x-cpu-ml-scala2.12",
            cluster_id="0810-225833-atlanta69",
            cluster_name="Tech Summit FY24 Cluster-1",
        )
    ]
    sample_spns = [{}]
    ws = mocker.Mock()
    ws.clusters.list.return_value = sample_clusters
    ws.cluster_policies.get().policy_family_definition_overrides = None
    AzureServicePrincipalCrawler(ws, MockBackend(), "ucx")._list_all_cluster_with_spn_in_spark_conf()
    crawler = AzureServicePrincipalCrawler(ws, MockBackend(), "ucx")._assess_service_principals(sample_spns)
    result_set = list(crawler)

    assert len(result_set) == 1
    assert result_set[0].application_id is None


def test_azure_spn_info_without_spark_conf(mocker):
    sample_clusters = [
        ClusterDetails(
            autoscale=AutoScale(min_workers=1, max_workers=6),
            cluster_source=ClusterSource.UI,
            spark_context_id=5134472582179565315,
            spark_env_vars=None,
            spark_version="9.3.x-cpu-ml-scala2.12",
            cluster_id="0810-225833-atlanta69",
            cluster_name="Tech Summit FY24 Cluster-1",
        )
    ]
    sample_spns = [{}]
    ws = mocker.Mock()
    ws.clusters.list.return_value = sample_clusters
    ws.cluster_policies.get().policy_family_definition_overrides = None
    AzureServicePrincipalCrawler(ws, MockBackend(), "ucx")._list_all_cluster_with_spn_in_spark_conf()
    crawler = AzureServicePrincipalCrawler(ws, MockBackend(), "ucx")._assess_service_principals(sample_spns)
    result_set = list(crawler)

    assert len(result_set) == 1
    assert result_set[0].application_id is None


def test_azure_spn_info_without_secret(mocker):
    sample_clusters = [
        ClusterDetails(
            autoscale=AutoScale(min_workers=1, max_workers=6),
            cluster_source=ClusterSource.UI,
            spark_conf={
                "spark.hadoop.fs.azure.account.oauth2.client.id.abcde.dfs.core.windows.net": "test123456789",
                "spark.hadoop.fs.azure.account.oauth2.client.endpoint.abcde.dfs.core.windows.net": "https://login"
                ".microsoftonline"
                ".com/dedededede/token",
                "spark.hadoop.fs.azure.account.oauth2.client.secret.abcde.dfs.core.windows.net": "{{secrets/abcff"
                "/sp_secret}}",
            },
            spark_context_id=5134472582179565315,
            spark_env_vars=None,
            spark_version="9.3.x-cpu-ml-scala2.12",
            cluster_id="0810-225833-atlanta69",
            cluster_name="Tech Summit FY24 Cluster-1",
        )
    ]
    sample_spns = [{"application_id": "test123456789", "secret_scope": "", "secret_key": ""}]
    ws = mocker.Mock()
    ws.clusters.list.return_value = sample_clusters
    ws.cluster_policies.get().policy_family_definition_overrides = None
    AzureServicePrincipalCrawler(ws, MockBackend(), "ucx")._list_all_cluster_with_spn_in_spark_conf()
    crawler = AzureServicePrincipalCrawler(ws, MockBackend(), "ucx")._assess_service_principals(sample_spns)
    result_set = list(crawler)

    assert len(result_set) == 1
    assert result_set[0].application_id == "test123456789"


def test_azure_service_principal_info_crawl(mocker):
    sample_clusters = [
        ClusterDetails(
            autoscale=AutoScale(min_workers=1, max_workers=6),
            cluster_source=ClusterSource.UI,
            spark_context_id=5134472582179565315,
            spark_env_vars=None,
            spark_version="9.3.x-cpu-ml-scala2.12",
            cluster_id="0810-225833-atlanta69",
            cluster_name="Tech Summit FY24 Cluster-1",
        ),
        ClusterDetails(
            cluster_name="Tech Summit FY24 Cluster-2",
            autoscale=AutoScale(min_workers=1, max_workers=6),
            spark_conf={
                "spark.hadoop.fs.azure.account."
                "oauth2.client.id.abcde.dfs.core.windows.net": "{{secrets/abcff/sp_app_client_id}}",
                "spark.hadoop.fs.azure.account."
                "oauth2.client.endpoint.abcde.dfs.core.windows.net": "https://login.microsoftonline.com/dedededede"
                "/token",
                "spark.hadoop.fs.azure.account."
                "oauth2.client.secret.abcde.dfs.core.windows.net": "{{secrets/abcff/sp_secret}}",
            },
            spark_context_id=5134472582179565315,
            spark_env_vars=None,
            spark_version="13.3.x-cpu-ml-scala2.12",
            cluster_id="0915-190044-3dqy6751",
            cluster_source=ClusterSource.UI,
        ),
    ]
    sample_pipelines = [
        PipelineInfo(
            creator_name="abcde.defgh@databricks.com",
            pipeline_name="New DLT Pipeline",
            pipeline_id="0112eae7-9d11-4b40-a2b8-6c83cb3c7497",
            success=1,
            failures="",
        )
    ]
    sample_jobs = [
        BaseJob(
            created_time=1694536604319,
            creator_user_name="anonymous@databricks.com",
            job_id=536591785949415,
            settings=JobSettings(
                compute=None,
                continuous=None,
                tasks=[
                    Task(
                        task_key="Ingest",
                        existing_cluster_id="0807-225846-motto493",
                        notebook_task=NotebookTask(
                            notebook_path="/Users/foo.bar@databricks.com/Customers/Example/Test/Load"
                        ),
                        timeout_seconds=0,
                    )
                ],
                timeout_seconds=0,
            ),
        ),
        BaseJob(
            created_time=1694536604319,
            creator_user_name="anonymous@databricks.com",
            job_id=536591785949416,
            settings=JobSettings(
                compute=None,
                continuous=None,
                job_clusters=[
                    JobCluster(
                        job_cluster_key="rrrrrrrr",
                        new_cluster=ClusterSpec(
                            autoscale=None,
                            node_type_id="Standard_DS3_v2",
                            num_workers=2,
                            spark_conf={
                                "spark.hadoop.fs.azure.account.oauth2.client.id.abcde.dfs"
                                ".core.windows.net": "1234567890",
                                "spark.databricks.delta.formatCheck.enabled": "false",
                            },
                        ),
                    ),
                ],
                tasks=[
                    Task(
                        task_key="Ingest",
                        notebook_task=NotebookTask(
                            notebook_path="/Users/foo.bar@databricks.com/Customers/Example/Test/Load"
                        ),
                        timeout_seconds=0,
                    )
                ],
                timeout_seconds=0,
            ),
        ),
        BaseJob(
            created_time=1694536604319,
            creator_user_name="anonymous@databricks.com",
            job_id=536591785949416,
            settings=JobSettings(
                compute=None,
                continuous=None,
                job_clusters=[
                    JobCluster(
                        job_cluster_key="rrrrrr",
                        new_cluster=ClusterSpec(
                            autoscale=None,
                            node_type_id="Standard_DS3_v2",
                            num_workers=2,
                            spark_conf={
                                "spark.databricks.delta.formatCheck.enabled": "false",
                            },
                        ),
                    ),
                ],
                tasks=[
                    Task(
                        task_key="Ingest",
                        notebook_task=NotebookTask(
                            notebook_path="/Users/foo.bar@databricks.com/Customers/Example/Test/Load"
                        ),
                        timeout_seconds=0,
                    )
                ],
                timeout_seconds=0,
            ),
        ),
        BaseJob(
            created_time=1694536604319,
            creator_user_name="anonymous@databricks.com",
            job_id=536591785949416,
            settings=JobSettings(
                compute=None,
                continuous=None,
                job_clusters=[
                    JobCluster(job_cluster_key="rrrrrr"),
                ],
                tasks=[
                    Task(
                        task_key="Ingest",
                        existing_cluster_id="0807-225846-motto493",
                        notebook_task=NotebookTask(
                            notebook_path="/Users/foo.bar@databricks.com/Customers/Example/Test/Load"
                        ),
                        timeout_seconds=0,
                    )
                ],
                timeout_seconds=0,
            ),
        ),
    ]
    ws = mocker.Mock()
    ws.clusters.list.return_value = sample_clusters
    ws.pipelines.list_pipelines.return_value = sample_pipelines
    config_dict = {
        "spark.hadoop.fs.azure.account.oauth2.client.id.abcde.dfs.core.windows.net": "wewewerty",
        "spark.hadoop.fs.azure.account.auth.type.abcde.dfs.core.windows.net": "SAS",
        "spark.hadoop.fs.azure.sas.token.provider.type.abcde.dfs."
        "core.windows.net": "org.apache.hadoop.fs.azurebfs.sas.FixedSASTokenProvider",
        "spark.hadoop.fs.azure.sas.fixed.token.abcde.dfs.core.windows.net": "{{secrets/abcde_access/sasFixedToken}}",
    }
    ws.warehouses.get_workspace_warehouse_config().data_access_config = [
        EndpointConfPair(
            key="spark.hadoop.fs.azure.account.auth.type.storage_acct1.dfs.core.windows.net", value="OAuth"
        ),
        EndpointConfPair(
            key="spark.hadoop.fs.azure.account.oauth.provider.type.storage_acct1.dfs.core.windows.net",
            value="org.apache.hadoop.fs.azurebfs.oauth2.ClientCredsTokenProvider",
        ),
        EndpointConfPair(
            key="spark.hadoop.fs.azure.account.oauth2.client.id.storage_acct2.dfs.core.windows.net",
            value="dummy_application_id",
        ),
        EndpointConfPair(
            key="spark.hadoop.fs.azure.account.oauth2.client.secret.storage_acct1.dfs.core.windows.net",
            value="dfddsaaaaddwwdds",
        ),
        EndpointConfPair(
            key="spark.hadoop.fs.azure.account.oauth2.client.endpoint.storage_acct2.dfs.core.windows.net",
            value="https://login.microsoftonline.com/dummy_tenant_id/oauth2/token",
        ),
        EndpointConfPair(
            key="spark.hadoop.fs.azure.account.auth.type.storage_acct2.dfs.core.windows.net", value="OAuth"
        ),
        EndpointConfPair(
            key="spark.hadoop.fs.azure.account.oauth.provider.type.storage_acct2.dfs.core.windows.net",
            value="org.apache.hadoop.fs.azurebfs.oauth2.ClientCredsTokenProvider",
        ),
        EndpointConfPair(
            key="spark.hadoop.fs.azure.account.oauth2.client.id.storage_acct1.dfs.core.windows.net",
            value="dummy_application_id_2",
        ),
        EndpointConfPair(
            key="spark.hadoop.fs.azure.account.oauth2.client.secret.storage_acct2.dfs.core.windows.net",
            value="dfddsaaaaddwwdds",
        ),
        EndpointConfPair(
            key="spark.hadoop.fs.azure.account.oauth2.client.endpoint.storage_acct1.dfs.core.windows.net",
            value="https://login.microsoftonline.com/dummy_tenant_id_2/oauth2/token",
        ),
    ]
    ws.pipelines.get().spec.configuration = config_dict
    ws.cluster_policies.get().policy_family_definition_overrides = None
    ws.jobs.list.return_value = sample_jobs
    spn_crawler = AzureServicePrincipalCrawler(ws, MockBackend(), "ucx")._crawl()

    assert len(spn_crawler) == 5


def test_azure_service_principal_info_spark_conf_crawl(mocker):
    sample_clusters = [
        ClusterDetails(
            autoscale=AutoScale(min_workers=1, max_workers=6),
            cluster_source=ClusterSource.UI,
            spark_context_id=5134472582179565315,
            spark_env_vars=None,
            spark_version="9.3.x-cpu-ml-scala2.12",
            cluster_id="0810-225833-atlanta69",
            cluster_name="Tech Summit FY24 Cluster-1",
        )
    ]
    sample_pipelines = [
        PipelineInfo(
            creator_name="abcde.defgh@databricks.com",
            pipeline_name="New DLT Pipeline",
            pipeline_id="0112eae7-9d11-4b40-a2b8-6c83cb3c7497",
            success=1,
            failures="",
        )
    ]
    sample_jobs = [
        BaseJob(
            created_time=1694536604319,
            creator_user_name="anonymous@databricks.com",
            job_id=536591785949415,
            settings=JobSettings(
                compute=None,
                continuous=None,
                tasks=[
                    Task(
                        task_key="Ingest",
                        existing_cluster_id="0807-225846-motto493",
                        notebook_task=NotebookTask(
                            notebook_path="/Users/foo.bar@databricks.com/Customers/Example/Test/Load"
                        ),
                        timeout_seconds=0,
                    )
                ],
                timeout_seconds=0,
            ),
        ),
        BaseJob(
            created_time=1694536604319,
            creator_user_name="anonymous@databricks.com",
            job_id=536591785949416,
            settings=JobSettings(
                compute=None,
                continuous=None,
                job_clusters=[
                    JobCluster(
                        job_cluster_key="rrrrrrr",
                        new_cluster=ClusterSpec(
                            autoscale=None,
                            node_type_id="Standard_DS3_v2",
                            num_workers=2,
                            spark_conf={
                                "spark.hadoop.fs.azure.account.oauth2.client.id.abcde.dfs"
                                ".core.windows.net": "1234567890",
                                "spark.databricks.delta.formatCheck.enabled": "false",
                            },
                        ),
                    ),
                ],
                tasks=[
                    Task(
                        task_key="Ingest",
                        notebook_task=NotebookTask(
                            notebook_path="/Users/foo.bar@databricks.com/Customers/Example/Test/Load"
                        ),
                        timeout_seconds=0,
                    )
                ],
                timeout_seconds=0,
            ),
        ),
        BaseJob(
            created_time=1694536604319,
            creator_user_name="anonymous@databricks.com",
            job_id=536591785949416,
            settings=JobSettings(
                compute=None,
                continuous=None,
                job_clusters=[
                    JobCluster(
                        job_cluster_key="rrrrrrr",
                        new_cluster=ClusterSpec(
                            autoscale=None,
                            node_type_id="Standard_DS3_v2",
                            num_workers=2,
                            spark_conf={
                                "spark.databricks.delta.formatCheck.enabled": "false",
                            },
                        ),
                    ),
                ],
                tasks=[
                    Task(
                        task_key="Ingest",
                        notebook_task=NotebookTask(
                            notebook_path="/Users/foo.bar@databricks.com/Customers/Example/Test/Load"
                        ),
                        timeout_seconds=0,
                    )
                ],
                timeout_seconds=0,
            ),
        ),
        BaseJob(
            created_time=1694536604319,
            creator_user_name="anonymous@databricks.com",
            job_id=536591785949416,
            settings=JobSettings(
                compute=None,
                continuous=None,
                job_clusters=[
                    JobCluster(job_cluster_key="rrrrrrr"),
                ],
                tasks=[
                    Task(
                        task_key="Ingest",
                        existing_cluster_id="0807-225846-motto493",
                        notebook_task=NotebookTask(
                            notebook_path="/Users/foo.bar@databricks.com/Customers/Example/Test/Load"
                        ),
                        timeout_seconds=0,
                    )
                ],
                timeout_seconds=0,
            ),
        ),
    ]
    ws = mocker.Mock()
    ws.clusters.list.return_value = sample_clusters
    ws.pipelines.list_pipelines.return_value = sample_pipelines
    config_dict = {}
    ws.pipelines.get().spec.configuration = config_dict
    ws.cluster_policies.get().policy_family_definition_overrides = None
    ws.jobs.list.return_value = sample_jobs
    ws.warehouses.get_workspace_warehouse_config().data_access_config = [
        EndpointConfPair(
            key="spark.hadoop.fs.azure.account.auth.type.storage_acct1.dfs.core.windows.net", value="OAuth"
        ),
        EndpointConfPair(
            key="spark.hadoop.fs.azure.account.oauth.provider.type.storage_acct1.dfs.core.windows.net",
            value="org.apache.hadoop.fs.azurebfs.oauth2.ClientCredsTokenProvider",
        ),
        EndpointConfPair(
            key="spark.hadoop.fs.azure.account.oauth2.client.id.storage_acct2.dfs.core.windows.net",
            value="dummy_application_id",
        ),
        EndpointConfPair(
            key="spark.hadoop.fs.azure.account.oauth2.client.secret.storage_acct1.dfs.core.windows.net",
            value="dfddsaaaaddwwdds",
        ),
        EndpointConfPair(
            key="spark.hadoop.fs.azure.account.oauth2.client.endpoint.storage_acct2.dfs.core.windows.net",
            value="https://login.microsoftonline.com/dummy_tenant_id/oauth2/token",
        ),
        EndpointConfPair(
            key="spark.hadoop.fs.azure.account.auth.type.storage_acct2.dfs.core.windows.net", value="OAuth"
        ),
        EndpointConfPair(
            key="spark.hadoop.fs.azure.account.oauth.provider.type.storage_acct2.dfs.core.windows.net",
            value="org.apache.hadoop.fs.azurebfs.oauth2.ClientCredsTokenProvider",
        ),
        EndpointConfPair(
            key="spark.hadoop.fs.azure.account.oauth2.client.id.storage_acct1.dfs.core.windows.net",
            value="dummy_application_id_2",
        ),
        EndpointConfPair(
            key="spark.hadoop.fs.azure.account.oauth2.client.secret.storage_acct2.dfs.core.windows.net",
            value="dfddsaaaaddwwdds",
        ),
        EndpointConfPair(
            key="spark.hadoop.fs.azure.account.oauth2.client.endpoint.storage_acct1.dfs.core.windows.net",
            value="https://login.microsoftonline.com/dummy_tenant_id_2/oauth2/token",
        ),
    ]
    spn_crawler = AzureServicePrincipalCrawler(ws, MockBackend(), "ucx")._crawl()

    assert len(spn_crawler) == 3


def test_azure_service_principal_info_no_spark_conf_crawl(mocker):
    sample_clusters = [
        ClusterDetails(
            autoscale=AutoScale(min_workers=1, max_workers=6),
            cluster_source=ClusterSource.UI,
            spark_context_id=5134472582179565315,
            spark_env_vars=None,
            spark_version="9.3.x-cpu-ml-scala2.12",
            cluster_id="0810-225833-atlanta69",
            cluster_name="Tech Summit FY24 Cluster-1",
            spark_conf={
                "spark.hadoop.fs.azure.account.oauth2.client.id.abcde.dfs.core.windows.net": "",
            },
        )
    ]
    sample_pipelines = [
        PipelineInfo(
            creator_name="abcde.defgh@databricks.com",
            pipeline_name="New DLT Pipeline",
            pipeline_id="0112eae7-9d11-4b40-a2b8-6c83cb3c7497",
            success=1,
            failures="",
        )
    ]
    sample_jobs = [
        BaseJob(
            created_time=1694536604319,
            creator_user_name="anonymous@databricks.com",
            job_id=536591785949415,
            settings=JobSettings(
                compute=None,
                continuous=None,
                job_clusters=[
                    JobCluster(
                        job_cluster_key="rrrrrrr",
                        new_cluster=ClusterSpec(autoscale=None, node_type_id="Standard_DS3_v2", num_workers=2),
                    ),
                ],
                tasks=[
                    Task(
                        task_key="Ingest",
                        existing_cluster_id="0810-225833-atlanta69",
                        new_cluster=ClusterSpec(autoscale=None, node_type_id="Standard_DS3_v2", num_workers=2),
                        notebook_task=NotebookTask(
                            notebook_path="/Users/foo.bar@databricks.com/Customers/Example/Test/Load"
                        ),
                        timeout_seconds=0,
                    )
                ],
                timeout_seconds=0,
            ),
        ),
        BaseJob(
            created_time=1694536604319,
            creator_user_name="anonymous@databricks.com",
            job_id=536591785949415,
            settings=JobSettings(
                compute=None,
                continuous=None,
                job_clusters=[
                    JobCluster(
                        job_cluster_key="rrrrrrr",
                        new_cluster=ClusterSpec(autoscale=None, node_type_id="Standard_DS3_v2", num_workers=2),
                    ),
                ],
                tasks=[
                    Task(
                        task_key="Ingest",
                        new_cluster=ClusterSpec(autoscale=None, node_type_id="Standard_DS3_v2", num_workers=2),
                        notebook_task=NotebookTask(
                            notebook_path="/Users/foo.bar@databricks.com/Customers/Example/Test/Load"
                        ),
                        timeout_seconds=0,
                    )
                ],
                timeout_seconds=0,
            ),
        ),
    ]
    ws = mocker.Mock()
    ws.clusters.list.return_value = sample_clusters
    ws.pipelines.list_pipelines.return_value = sample_pipelines
    config_dict = {}
    ws.pipelines.get().spec.configuration = config_dict
    ws.jobs.list.return_value = sample_jobs
    ws.cluster_policies.get().policy_family_definition_overrides = json.dumps(
        {
            "spark_conf.fs.azure1.account.auth.type": {"type": "fixed", "value": "OAuth", "hidden": "true"},
            "spark_conf.fs.azure1.account.oauth.provider.type": {
                "type": "fixed",
                "value": "org.apache.hadoop.fs.azurebfs.oauth2.ClientCredsTokenProvider",
                "hidden": "true",
            },
            "spark_conf.fs.azure1.account.oauth2.client.id": {
                "type": "fixed",
                "value": "",
                "hidden": "true",
            },
            "spark_conf.fs.azure1.account.oauth2.client.secret": {
                "type": "fixed",
                "value": "gfgfgfgfggfggfgfdds",
                "hidden": "true",
            },
            "spark_conf.fs.azure1.account.oauth2.client.endpoint": {
                "type": "fixed",
                "value": "https://login.microsoftonline.com/1234ededed/oauth2/token",
                "hidden": "true",
            },
        }
    )
    ws.warehouses.get_workspace_warehouse_config().data_access_config = []
    spn_crawler = AzureServicePrincipalCrawler(ws, MockBackend(), "ucx")._crawl()

    assert len(spn_crawler) == 0


def test_azure_service_principal_info_policy_family_conf_crawl(mocker):
    sample_clusters = [
        ClusterDetails(
            autoscale=AutoScale(min_workers=1, max_workers=6),
            cluster_source=ClusterSource.UI,
            spark_context_id=5134472582179565315,
            spark_env_vars=None,
            spark_version="9.3.x-cpu-ml-scala2.12",
            cluster_id="0810-225833-atlanta69",
            cluster_name="Tech Summit FY24 Cluster-1",
            spark_conf={
                "spark.hadoop.fs.azure.account.oauth2.client.id.abcde.dfs.core.windows.net": "",
            },
        )
    ]
    sample_pipelines = [
        PipelineInfo(
            creator_name="abcde.defgh@databricks.com",
            pipeline_name="New DLT Pipeline",
            pipeline_id="0112eae7-9d11-4b40-a2b8-6c83cb3c7497",
            success=1,
            failures="",
        )
    ]
    sample_jobs = [
        BaseJob(
            created_time=1694536604319,
            creator_user_name="anonymous@databricks.com",
            job_id=536591785949415,
            settings=JobSettings(
                compute=None,
                continuous=None,
                job_clusters=[
                    JobCluster(
                        job_cluster_key="rrrrrrrr",
                        new_cluster=ClusterSpec(autoscale=None, node_type_id="Standard_DS3_v2", num_workers=2),
                    ),
                ],
                tasks=[
                    Task(
                        task_key="Ingest",
                        existing_cluster_id="0810-225833-atlanta69",
                        new_cluster=ClusterSpec(autoscale=None, node_type_id="Standard_DS3_v2", num_workers=2),
                        notebook_task=NotebookTask(
                            notebook_path="/Users/foo.bar@databricks.com/Customers/Example/Test/Load"
                        ),
                        timeout_seconds=0,
                    )
                ],
                timeout_seconds=0,
            ),
        ),
        BaseJob(
            created_time=1694536604319,
            creator_user_name="anonymous@databricks.com",
            job_id=536591785949415,
            settings=JobSettings(
                compute=None,
                continuous=None,
                job_clusters=[
                    JobCluster(
                        job_cluster_key="rrrrrrrrr",
                        new_cluster=ClusterSpec(autoscale=None, node_type_id="Standard_DS3_v2", num_workers=2),
                    ),
                ],
                tasks=[
                    Task(
                        task_key="Ingest",
                        new_cluster=ClusterSpec(autoscale=None, node_type_id="Standard_DS3_v2", num_workers=2),
                        notebook_task=NotebookTask(
                            notebook_path="/Users/foo.bar@databricks.com/Customers/Example/Test/Load"
                        ),
                        timeout_seconds=0,
                    )
                ],
                timeout_seconds=0,
            ),
        ),
    ]
    ws = mocker.Mock()
    ws.clusters.list.return_value = sample_clusters
    ws.pipelines.list_pipelines.return_value = sample_pipelines
    config_dict = {}
    ws.pipelines.get().spec.configuration = config_dict
    ws.jobs.list.return_value = sample_jobs
    ws.cluster_policies.get().policy_family_definition_overrides = json.dumps(
        {
            "spark_conf.fs.azure1.account.auth.type": {"type": "fixed", "value": "OAuth", "hidden": "true"},
            "spark_conf.fs.azure1.account.oauth.provider.type": {
                "type": "fixed",
                "value": "org.apache.hadoop.fs.azurebfs.oauth2.ClientCredsTokenProvider",
                "hidden": "true",
            },
            "spark_conf.fs.azure.account.oauth2.client.id": {
                "type": "fixed",
                "value": "",
                "hidden": "true",
            },
            "spark_conf.fs.azure1.account.oauth2.client.secret": {
                "type": "fixed",
                "value": "gfgfgfgfggfggfgfdds",
                "hidden": "true",
            },
            "spark_conf.fs.azure1.account.oauth2.client.endpoint": {
                "type": "fixed",
                "value": "https://login.microsoftonline.com/1234ededed/oauth2/token",
                "hidden": "true",
            },
        }
    )
    ws.warehouses.get_workspace_warehouse_config().data_access_config = []
    spn_crawler = AzureServicePrincipalCrawler(ws, MockBackend(), "ucx")._crawl()

    assert len(spn_crawler) == 0


def test_azure_service_principal_info_null_applid_crawl(mocker):
    sample_clusters = [
        ClusterDetails(
            autoscale=AutoScale(min_workers=1, max_workers=6),
            cluster_source=ClusterSource.UI,
            spark_context_id=5134472582179565315,
            spark_env_vars=None,
            spark_version="9.3.x-cpu-ml-scala2.12",
            cluster_id="0810-225833-atlanta69",
            cluster_name="Tech Summit FY24 Cluster-1",
            policy_id="bdqwbdqiwd1111",
        )
    ]
    sample_pipelines = [
        PipelineInfo(
            creator_name="abcde.defgh@databricks.com",
            pipeline_name="New DLT Pipeline",
            pipeline_id="0112eae7-9d11-4b40-a2b8-6c83cb3c7497",
            success=1,
            failures="",
        )
    ]
    sample_jobs = [
        BaseJob(
            created_time=1694536604319,
            creator_user_name="anonymous@databricks.com",
            job_id=536591785949415,
            settings=JobSettings(
                compute=None,
                continuous=None,
                job_clusters=[
                    JobCluster(
                        job_cluster_key="rrrrrrrrr",
                        new_cluster=ClusterSpec(autoscale=None, node_type_id="Standard_DS3_v2", num_workers=2),
                    ),
                ],
                tasks=[
                    Task(
                        task_key="Ingest",
                        existing_cluster_id="0810-225833-atlanta69",
                        new_cluster=ClusterSpec(autoscale=None, node_type_id="Standard_DS3_v2", num_workers=2),
                        notebook_task=NotebookTask(
                            notebook_path="/Users/foo.bar@databricks.com/Customers/Example/Test/Load"
                        ),
                        timeout_seconds=0,
                    )
                ],
                timeout_seconds=0,
            ),
        ),
        BaseJob(
            created_time=1694536604319,
            creator_user_name="anonymous@databricks.com",
            job_id=536591785949415,
            settings=JobSettings(
                compute=None,
                continuous=None,
                job_clusters=[
                    JobCluster(
                        job_cluster_key="rrrrrrrrr",
                        new_cluster=ClusterSpec(autoscale=None, node_type_id="Standard_DS3_v2", num_workers=2),
                    ),
                ],
                tasks=[
                    Task(
                        task_key="Ingest",
                        new_cluster=ClusterSpec(autoscale=None, node_type_id="Standard_DS3_v2", num_workers=2),
                        notebook_task=NotebookTask(
                            notebook_path="/Users/foo.bar@databricks.com/Customers/Example/Test/Load"
                        ),
                        timeout_seconds=0,
                    )
                ],
                timeout_seconds=0,
            ),
        ),
    ]
    ws = mocker.Mock()
    ws.warehouses.get_workspace_warehouse_config().data_access_config = []
    ws.clusters.list.return_value = sample_clusters
    ws.pipelines.list_pipelines.return_value = sample_pipelines
    config_dict = {}
    ws.pipelines.get().spec.configuration = config_dict
    ws.jobs.list.return_value = sample_jobs
    ws.cluster_policies.get().definition = json.dumps(
        {
            "spark_conf.fs.azure.account.auth.type": {"type": "fixed", "value": "OAuth", "hidden": "true"},
            "spark_conf.fs.azure.account.oauth.provider.type": {
                "type": "fixed",
                "value": "org.apache.hadoop.fs.azurebfs.oauth2.ClientCredsTokenProvider",
                "hidden": "true",
            },
            "spark_conf.fs.azure.account.oauth2.client.id": {
                "type": "fixed",
                "value": "",
                "hidden": "true",
            },
            "spark_conf.fs.azure.account.oauth2.client.secret": {
                "type": "fixed",
                "value": "gfgfgfgfggfggfgfdds",
                "hidden": "true",
            },
            "spark_conf.fs.azure.account.oauth2.client.endpoint": {
                "type": "fixed",
                "value": "https://login.microsoftonline.com/1234ededed/oauth2/token",
                "hidden": "true",
            },
        }
    )
    ws.cluster_policies.get().policy_family_definition_overrides = None
    spn_crawler = AzureServicePrincipalCrawler(ws, MockBackend(), "ucx")._crawl()
    assert len(spn_crawler) == 0


def test_azure_spn_info_with_secret(mocker):
    sample_clusters = [
        ClusterDetails(
            cluster_name="Tech Summit FY24 Cluster",
            autoscale=AutoScale(min_workers=1, max_workers=6),
            spark_conf={
                "spark.hadoop.fs.azure.account.oauth2.client.id.abcde.dfs.core.windows.net": "{{secrets/abcff"
                "/sp_app_client_id}}",
                "spark.hadoop.fs.azure.account.oauth2.client.endpoint.abcde.dfs.core.windows.net": "https://login"
                ".microsoftonline"
                ".com/dedededede"
                "/token",
                "spark.hadoop.fs.azure.account.oauth2.client.secret.abcde.dfs.core.windows.net": "{{secrets/abcff"
                "/sp_secret}}",
            },
            spark_context_id=5134472582179565315,
            spark_env_vars=None,
            spark_version="13.3.x-cpu-ml-scala2.12",
            cluster_id="0915-190044-3dqy6751",
        )
    ]
    sample_spns = [{"application_id": "test123456780", "secret_scope": "abcff", "secret_key": "sp_app_client_id"}]
    ws = mocker.Mock()
    ws.clusters.list.return_value = sample_clusters
    crawler = AzureServicePrincipalCrawler(ws, MockBackend(), "ucx")._assess_service_principals(sample_spns)
    result_set = list(crawler)

    assert len(result_set) == 1
    assert result_set[0].application_id == "test123456780"


def test_spn_with_spark_config_snapshot_try_fetch(mocker):
    sample_spns = [
        {
            "application_id": "test123456780",
            "secret_scope": "abcff",
            "secret_key": "sp_app_client_id",
            "tenant_id": "dummy",
            "storage_account": "SA_Dummy",
        }
    ]
    mock_ws = Mock()
    crawler = AzureServicePrincipalCrawler(mock_ws, MockBackend(), "ucx")
    crawler._fetch = Mock(return_value=sample_spns)
    crawler._crawl = Mock(return_value=sample_spns)

    result_set = crawler.snapshot()

    assert len(result_set) == 1


def test_spn_with_spark_config_snapshot(mocker):
    sample_spns = [{"application_id": "test123456780", "secret_scope": "abcff", "secret_key": "sp_app_client_id"}]
    mock_ws = Mock()
    crawler = AzureServicePrincipalCrawler(mock_ws, MockBackend(), "ucx")
    crawler._try_fetch = Mock(return_value=sample_spns)
    crawler._crawl = Mock(return_value=sample_spns)

    result_set = crawler.snapshot()

    assert len(result_set) == 1
    assert result_set[0] == {
        "application_id": "test123456780",
        "secret_scope": "abcff",
        "secret_key": "sp_app_client_id",
    }


def test_list_all_cluster_with_spn_in_spark_conf_with_secret(mocker):
    sample_clusters = [
        ClusterDetails(
            cluster_name="Tech Summit FY24 Cluster",
            autoscale=AutoScale(min_workers=1, max_workers=6),
            spark_conf={
                "spark.hadoop.fs.azure.account."
                "oauth2.client.id.abcde.dfs.core.windows.net": "{{secrets/abcff/sp_app_client_id}}",
                "spark.hadoop.fs.azure.account."
                "oauth2.client.endpoint.abcde.dfs.core.windows.net": "https://login.microsoftonline.com/dedededede"
                "/token",
                "spark.hadoop.fs.azure.account."
                "oauth2.client.secret.abcde.dfs.core.windows.net": "{{secrets/abcff/sp_secret}}",
            },
            spark_context_id=5134472582179565315,
            spark_env_vars=None,
            spark_version="13.3.x-cpu-ml-scala2.12",
            cluster_id="0915-190044-3dqy6751",
        )
    ]

    ws = mocker.Mock()
    ws.clusters.list.return_value = sample_clusters
    ws.cluster_policies.get().policy_family_definition_overrides = None
    crawler = AzureServicePrincipalCrawler(ws, MockBackend(), "ucx")._list_all_cluster_with_spn_in_spark_conf()
    result_set = list(crawler)

    assert len(result_set) == 1


def test_list_all_wh_config_with_spn_no_secret(mocker):
    ws = mocker.Mock()
    ws.warehouses.get_workspace_warehouse_config().data_access_config = [
        EndpointConfPair(
            key="spark.hadoop.fs.azure.account.auth.type.storage_acct1.dfs.core.windows.net", value="OAuth"
        ),
        EndpointConfPair(
            key="spark.hadoop.fs.azure.account.oauth.provider.type.storage_acct1.dfs.core.windows.net",
            value="org.apache.hadoop.fs.azurebfs.oauth2.ClientCredsTokenProvider",
        ),
        EndpointConfPair(
            key="spark.hadoop.fs.azure.account.oauth2.client.id.storage_acct2.dfs.core.windows.net",
            value="dummy_application_id",
        ),
        EndpointConfPair(
            key="spark.hadoop.fs.azure.account.oauth2.client.secret.storage_acct1.dfs.core.windows.net",
            value="dfddsaaaaddwwdds",
        ),
        EndpointConfPair(
            key="spark.hadoop.fs.azure.account.oauth2.client.endpoint.storage_acct2.dfs.core.windows.net",
            value="https://login.microsoftonline.com/dummy_tenant_id/oauth2/token",
        ),
        EndpointConfPair(
            key="spark.hadoop.fs.azure.account.auth.type.storage_acct2.dfs.core.windows.net", value="OAuth"
        ),
        EndpointConfPair(
            key="spark.hadoop.fs.azure.account.oauth.provider.type.storage_acct2.dfs.core.windows.net",
            value="org.apache.hadoop.fs.azurebfs.oauth2.ClientCredsTokenProvider",
        ),
        EndpointConfPair(
            key="spark.hadoop.fs.azure.account.oauth2.client.id.storage_acct1.dfs.core.windows.net",
            value="dummy_application_id_2",
        ),
        EndpointConfPair(
            key="spark.hadoop.fs.azure.account.oauth2.client.secret.storage_acct2.dfs.core.windows.net",
            value="dfddsaaaaddwwdds",
        ),
        EndpointConfPair(
            key="spark.hadoop.fs.azure.account.oauth2.client.endpoint.storage_acct1.dfs.core.windows.net",
            value="https://login.microsoftonline.com/dummy_tenant_id_2/oauth2/token",
        ),
    ]
    result_set = AzureServicePrincipalCrawler(ws, MockBackend(), "ucx")._list_all_spn_in_sql_warehouses_spark_conf()

    assert len(result_set) == 2
    assert result_set[0].get("application_id") == "dummy_application_id"
    assert result_set[0].get("tenant_id") == "dummy_tenant_id"
    assert result_set[0].get("storage_account") == "storage_acct2"


def test_list_all_wh_config_with_spn_and_secret(mocker):
    ws = mocker.Mock()
    ws.warehouses.get_workspace_warehouse_config().data_access_config = [
        EndpointConfPair(key="spark.hadoop.fs.azure.account.auth.type.abcde.dfs.core.windows.net", value="OAuth"),
        EndpointConfPair(
            key="spark.hadoop.fs.azure.account.oauth.provider.type.xyz.dfs.core.windows.net",
            value="org.apache.hadoop.fs.azurebfs.oauth2.ClientCredsTokenProvider",
        ),
        EndpointConfPair(
            key="spark.hadoop.fs.azure.account.oauth2.client.id.abcde.dfs.core.windows.net",
            value="dummy_application_id",
        ),
        EndpointConfPair(
            key="spark.hadoop.fs.azure.account.oauth2.client.secret.xyz.dfs.core.windows.net",
            value="ddddddddddddddddddd",
        ),
        EndpointConfPair(
            key="spark.hadoop.fs.azure.account.oauth2.client.endpoint.abcde.dfs.core.windows.net",
            value="https://login.microsoftonline.com/dummy_tenant_id/oauth2/token",
        ),
        EndpointConfPair(key="spark.hadoop.fs.azure.account.auth.type.xyz.dfs.core.windows.net", value="OAuth"),
        EndpointConfPair(
            key="spark.hadoop.fs.azure.account.oauth.provider.type.abcde.dfs.core.windows.net",
            value="org.apache.hadoop.fs.azurebfs.oauth2.ClientCredsTokenProvider",
        ),
        EndpointConfPair(
            key="spark.hadoop.fs.azure.account.oauth2.client.id.xyz.dfs.core.windows.net",
            value="{{secrets/dummy_scope/sp_app_client_id}}",
        ),
        EndpointConfPair(
            key="spark.hadoop.fs.azure.account.oauth2.client.secret.abcde.dfs.core.windows.net",
            value="ddddddddddddddddddd",
        ),
        EndpointConfPair(
            key="spark.hadoop.fs.azure.account.oauth2.client.endpoint.xyz.dfs.core.windows.net",
            value="https://login.microsoftonline.com/dummy_tenant_id2/oauth2/token",
        ),
    ]
    mocker.Mock().secrets.get_secret()
    result_set = AzureServicePrincipalCrawler(ws, MockBackend(), "ucx")._list_all_spn_in_sql_warehouses_spark_conf()

    assert len(result_set) == 2
    assert result_set[0].get("tenant_id") == "dummy_tenant_id"
    assert result_set[0].get("storage_account") == "abcde"


def test_list_all_clusters_spn_in_spark_conf_with_tenant(mocker):
    sample_clusters = [
        ClusterDetails(
            cluster_name="Tech Summit FY24 Cluster",
            autoscale=AutoScale(min_workers=1, max_workers=6),
            spark_conf={
                "spark.hadoop.fs.azure.account."
                "oauth2.client.id.abcde.dfs.core.windows.net": "{{secrets/abcff/sp_app_client_id}}",
                "spark.hadoop.fs.azure.account."
                "oauth2.client.endpoint.abcde.dfs.core.windows.net": "https://login.microsoftonline.com/dummy-tenant"
                "-id/oauth2/token",
                "spark.hadoop.fs.azure.account."
                "oauth2.client.secret.abcde.dfs.core.windows.net": "{{secrets/abcff/sp_secret}}",
            },
            spark_context_id=5134472582179565315,
            spark_env_vars=None,
            spark_version="13.3.x-cpu-ml-scala2.12",
            cluster_id="0915-190044-3dqy6751",
        )
    ]

    ws = mocker.Mock()
    ws.clusters.list.return_value = sample_clusters
    ws.cluster_policies.get().policy_family_definition_overrides = None
    result_set = AzureServicePrincipalCrawler(ws, MockBackend(), "ucx")._list_all_cluster_with_spn_in_spark_conf()

    assert len(result_set) == 1
    assert result_set[0].get("tenant_id") == "dummy-tenant-id"


def test_azure_service_principal_info_policy_conf(mocker):
    sample_clusters = [
        ClusterDetails(
            autoscale=AutoScale(min_workers=1, max_workers=6),
            cluster_source=ClusterSource.UI,
            spark_context_id=5134472582179565315,
            spark_env_vars=None,
            spark_version="9.3.x-cpu-ml-scala2.12",
            cluster_id="0810-225833-atlanta69",
            cluster_name="Tech Summit FY24 Cluster-1",
            policy_id="1234567890",
        )
    ]
    sample_pipelines = [
        PipelineInfo(
            creator_name="abcde.defgh@databricks.com",
            pipeline_name="New DLT Pipeline",
            pipeline_id="0112eae7-9d11-4b40-a2b8-6c83cb3c7497",
            success=1,
            failures="",
        )
    ]
    sample_jobs = [
        BaseJob(
            created_time=1694536604319,
            creator_user_name="anonymous@databricks.com",
            job_id=536591785949415,
            settings=JobSettings(
                compute=None,
                continuous=None,
                job_clusters=[
                    JobCluster(
                        job_cluster_key="rrrrrrrrr",
                        new_cluster=ClusterSpec(
                            autoscale=None,
                            node_type_id="Standard_DS3_v2",
                            num_workers=2,
                            policy_id="1111111",
                            spark_conf={
                                "spark.hadoop.fs.azure.account.oauth2.client.id.abcde.dfs"
                                ".core.windows.net": "1234567890",
                                "spark.databricks.delta.formatCheck.enabled": "false",
                                "fs.azure.account.oauth2.client.endpoint.dummy.dfs.core.windows.net": "https://login.microsoftonline.com/dummy-123tenant-123/oauth2/token",
                            },
                        ),
                    ),
                ],
                tasks=[
                    Task(
                        task_key="Ingest",
                        notebook_task=NotebookTask(
                            notebook_path="/Users/foo.bar@databricks.com/Customers/Example/Test/Load"
                        ),
                        timeout_seconds=0,
                    )
                ],
                timeout_seconds=0,
            ),
        )
    ]
    ws = mocker.Mock()
    ws.clusters.list.return_value = sample_clusters
    ws.pipelines.list_pipelines.return_value = sample_pipelines
    config_dict = {}
    ws.pipelines.get().spec.configuration = config_dict
    ws.jobs.list.return_value = sample_jobs
    ws.cluster_policies.get().definition = json.dumps(
        {
            "spark_conf.fs.azure.account.auth.type": {"type": "fixed", "value": "OAuth", "hidden": "true"},
            "spark_conf.fs.azure.account.oauth.provider.type": {
                "type": "fixed",
                "value": "org.apache.hadoop.fs.azurebfs.oauth2.ClientCredsTokenProvider",
                "hidden": "true",
            },
            "spark_conf.fs.azure.account.oauth2.client.id": {
                "type": "fixed",
                "value": "dummyclientidfromprofile",
                "hidden": "true",
            },
            "spark_conf.fs.azure.account.oauth2.client.secret": {
                "type": "fixed",
                "value": "gfgfgfgfggfggfgfdds",
                "hidden": "true",
            },
            "spark_conf.fs.azure.account.oauth2.client.endpoint": {
                "type": "fixed",
                "value": "https://login.microsoftonline.com/1234ededed/oauth2/token",
                "hidden": "true",
            },
        }
    )
    ws.cluster_policies.get().policy_family_definition_overrides = None
    ws.warehouses.get_workspace_warehouse_config().data_access_config = [
        EndpointConfPair(key="spark.hadoop.fs.azure.account.auth.type.abcde.dfs.core.windows.net", value="OAuth"),
        EndpointConfPair(
            key="spark.hadoop.fs.azure.account.oauth.provider.type.xyz.dfs.core.windows.net",
            value="org.apache.hadoop.fs.azurebfs.oauth2.ClientCredsTokenProvider",
        ),
        EndpointConfPair(
            key="spark.hadoop.fs.azure.account.oauth2.client.id.abcde.dfs.core.windows.net",
            value="dummy_application_id",
        ),
        EndpointConfPair(
            key="spark.hadoop.fs.azure.account.oauth2.client.secret.xyz.dfs.core.windows.net",
            value="ddddddddddddddddddd",
        ),
        EndpointConfPair(
            key="spark.hadoop.fs.azure.account.oauth2.client.endpoint.abcde.dfs.core.windows.net",
            value="https://login.microsoftonline.com/dummy_tenant_id/oauth2/token",
        ),
        EndpointConfPair(key="spark.hadoop.fs.azure.account.auth.type.xyz.dfs.core.windows.net", value="OAuth"),
        EndpointConfPair(
            key="spark.hadoop.fs.azure.account.oauth.provider.type.abcde.dfs.core.windows.net",
            value="org.apache.hadoop.fs.azurebfs.oauth2.ClientCredsTokenProvider",
        ),
        EndpointConfPair(
            key="spark.hadoop.fs.azure.account.oauth2.client.id.xyz.dfs.core.windows.net",
            value="{{secrets/dummy_scope/sp_app_client_id}}",
        ),
        EndpointConfPair(
            key="spark.hadoop.fs.azure.account.oauth2.client.secret.abcde.dfs.core.windows.net",
            value="ddddddddddddddddddd",
        ),
        EndpointConfPair(
            key="spark.hadoop.fs.azure.account.oauth2.client.endpoint.xyz.dfs.core.windows.net",
            value="https://login.microsoftonline.com/dummy_tenant_id2/oauth2/token",
        ),
    ]
    spn_crawler = AzureServicePrincipalCrawler(ws, MockBackend(), "ucx")._crawl()

    assert len(spn_crawler) == 4


def test_azure_service_principal_info_dedupe(mocker):
    sample_clusters = [
        ClusterDetails(
            autoscale=AutoScale(min_workers=1, max_workers=6),
            cluster_source=ClusterSource.UI,
            spark_context_id=5134472582179565315,
            spark_env_vars=None,
            spark_version="9.3.x-cpu-ml-scala2.12",
            cluster_id="0810-225833-atlanta69",
            cluster_name="Tech Summit FY24 Cluster-1",
            policy_id="1234567890",
        )
    ]
    sample_pipelines = [
        PipelineInfo(
            creator_name="abcde.defgh@databricks.com",
            pipeline_name="New DLT Pipeline",
            pipeline_id="0112eae7-9d11-4b40-a2b8-6c83cb3c7497",
            success=1,
            failures="",
        )
    ]
    sample_jobs = [
        BaseJob(
            created_time=1694536604319,
            creator_user_name="anonymous@databricks.com",
            job_id=536591785949415,
            settings=JobSettings(
                compute=None,
                continuous=None,
                job_clusters=[
                    JobCluster(
                        job_cluster_key="rrrrrrrrr",
                        new_cluster=ClusterSpec(
                            autoscale=None,
                            node_type_id="Standard_DS3_v2",
                            num_workers=2,
                            policy_id="1111111",
                            spark_conf={
                                "spark.hadoop.fs.azure.account.auth.type.abcde.dfs.core.windows.net": "OAuth",
                                "spark.hadoop.fs.azure.account.oauth.provider.type.abcde.dfs.core.windows.net": ""
                                "org.apache.hadoop.fs.azurebfs.oauth2.ClientCredsTokenProvider",
                                "spark.hadoop.fs.azure.account.oauth2.client.id.abcde.dfs.core.windows.net": ""
                                "dummy_application_id",
                                "spark.hadoop.fs.azure.account.oauth2.client.secret.abcde.dfs.core.windows.net": ""
                                "ddddddddddddddddddd",
                                "spark.hadoop.fs.azure.account.oauth2.client.endpoint.abcde.dfs.core.windows.net": ""
                                "https://login.microsoftonline.com/dummy_tenant_id/oauth2/token",
                            },
                        ),
                    ),
                ],
                tasks=[
                    Task(
                        task_key="Ingest",
                        notebook_task=NotebookTask(
                            notebook_path="/Users/foo.bar@databricks.com/Customers/Example/Test/Load"
                        ),
                        timeout_seconds=0,
                    )
                ],
                timeout_seconds=0,
            ),
        )
    ]
    ws = mocker.Mock()
    ws.clusters.list.return_value = sample_clusters
    ws.pipelines.list_pipelines.return_value = sample_pipelines
    config_dict = {}
    ws.pipelines.get().spec.configuration = config_dict
    ws.jobs.list.return_value = sample_jobs
    ws.cluster_policies.get().definition = json.dumps(
        {
            "spark_conf.fs.azure.account.auth.type": {"type": "fixed", "value": "OAuth", "hidden": "true"},
            "spark_conf.fs.azure.account.oauth.provider.type": {
                "type": "fixed",
                "value": "org.apache.hadoop.fs.azurebfs.oauth2.ClientCredsTokenProvider",
                "hidden": "true",
            },
        }
    )
    ws.cluster_policies.get().policy_family_definition_overrides = None
    ws.warehouses.get_workspace_warehouse_config().data_access_config = [
        EndpointConfPair(key="spark.hadoop.fs.azure.account.auth.type.abcde.dfs.core.windows.net", value="OAuth"),
        EndpointConfPair(
            key="spark.hadoop.fs.azure.account.oauth.provider.type.xyz.dfs.core.windows.net",
            value="org.apache.hadoop.fs.azurebfs.oauth2.ClientCredsTokenProvider",
        ),
        EndpointConfPair(
            key="spark.hadoop.fs.azure.account.oauth2.client.id.abcde.dfs.core.windows.net",
            value="dummy_application_id",
        ),
        EndpointConfPair(
            key="spark.hadoop.fs.azure.account.oauth2.client.secret.xyz.dfs.core.windows.net",
            value="ddddddddddddddddddd",
        ),
        EndpointConfPair(
            key="spark.hadoop.fs.azure.account.oauth2.client.endpoint.abcde.dfs.core.windows.net",
            value="https://login.microsoftonline.com/dummy_tenant_id/oauth2/token",
        ),
        EndpointConfPair(key="spark.hadoop.fs.azure.account.auth.type.xyz.dfs.core.windows.net", value="OAuth"),
        EndpointConfPair(
            key="spark.hadoop.fs.azure.account.oauth.provider.type.abcde.dfs.core.windows.net",
            value="org.apache.hadoop.fs.azurebfs.oauth2.ClientCredsTokenProvider",
        ),
        EndpointConfPair(
            key="spark.hadoop.fs.azure.account.oauth2.client.id.xyz.dfs.core.windows.net",
            value="{{secrets/dummy_scope/sp_app_client_id}}",
        ),
        EndpointConfPair(
            key="spark.hadoop.fs.azure.account.oauth2.client.secret.abcde.dfs.core.windows.net",
            value="ddddddddddddddddddd",
        ),
        EndpointConfPair(
            key="spark.hadoop.fs.azure.account.oauth2.client.endpoint.xyz.dfs.core.windows.net",
            value="https://login.microsoftonline.com/dummy_tenant_id2/oauth2/token",
        ),
    ]
    spn_crawler = AzureServicePrincipalCrawler(ws, MockBackend(), "ucx")._crawl()

    assert len(spn_crawler) == 2


def test_list_all_pipeline_with_conf_spn_in_spark_conf(mocker):
    sample_pipelines = [
        PipelineInfo(
            creator_name="abcde.defgh@databricks.com",
            pipeline_name="New DLT Pipeline",
            pipeline_id="0112eae7-9d11-4b40-a2b8-6c83cb3c7497",
            success=1,
            failures="",
        )
    ]
    ws = mocker.Mock()
    ws.pipelines.list_pipelines.return_value = sample_pipelines
    config_dict = {
        "spark.hadoop.fs.azure.account.oauth2.client.id.newstorageacct.dfs.core.windows.net": ""
        "pipeline_dummy_application_id",
        "spark.hadoop.fs.azure.account.oauth2.client.endpoint.newstorageacct.dfs.core.windows.net": ""
        "https://login.microsoftonline.com/directory_12345/oauth2/token",
        "spark.hadoop.fs.azure.sas.fixed.token.abcde.dfs.core.windows.net": "{{secrets/abcde_access/sasFixedToken}}",
    }
    ws.pipelines.get().spec.configuration = config_dict

    result_set = AzureServicePrincipalCrawler(ws, MockBackend(), "ucx")._list_all_pipeline_with_spn_in_spark_conf()

    assert len(result_set) == 1
    assert result_set[0].get("storage_account") == "newstorageacct"
    assert result_set[0].get("tenant_id") == "directory_12345"
    assert result_set[0].get("application_id") == "pipeline_dummy_application_id"


def test_list_all_pipeline_wo_conf_spn_in_spark_conf(mocker):
    sample_pipelines = [
        PipelineInfo(
            creator_name="abcde.defgh@databricks.com",
            pipeline_name="New DLT Pipeline",
            pipeline_id="0112eae7-9d11-4b40-a2b8-6c83cb3c7497",
            success=1,
            failures="",
        )
    ]
    ws = mocker.Mock()
    ws.pipelines.list_pipelines.return_value = sample_pipelines
    config_dict = {}
    ws.pipelines.get().spec.configuration = config_dict
    result_set = AzureServicePrincipalCrawler(ws, MockBackend(), "ucx")._list_all_pipeline_with_spn_in_spark_conf()

    assert len(result_set) == 0


def test_list_all_pipeline_with_conf_spn_tenat(mocker):
    sample_pipelines = [
        PipelineInfo(
            creator_name="abcde.defgh@databricks.com",
            pipeline_name="New DLT Pipeline",
            pipeline_id="0112eae7-9d11-4b40-a2b8-6c83cb3c7497",
            success=1,
            failures="",
        )
    ]
    ws = mocker.Mock()
    ws.pipelines.list_pipelines.return_value = sample_pipelines
    config_dict = {
        "spark.hadoop.fs.azure.account.oauth2.client.id.newstorageacct.dfs.core.windows.net": ""
        "pipeline_dummy_application_id",
        "spark.hadoop.fs.azure1.account.oauth2.client.endpoint.newstorageacct.dfs.core.windows.net": ""
        "https://login.microsoftonline.com/directory_12345/oauth2/token",
        "spark.hadoop.fs.azure.sas.fixed.token.abcde.dfs.core.windows.net": "{{secrets/abcde_access/sasFixedToken}}",
    }
    ws.pipelines.get().spec.configuration = config_dict

    result_set = AzureServicePrincipalCrawler(ws, MockBackend(), "ucx")._list_all_pipeline_with_spn_in_spark_conf()

    assert len(result_set) == 1
    assert result_set[0].get("storage_account") == "newstorageacct"
    assert result_set[0].get("application_id") == "pipeline_dummy_application_id"


def test_list_all_pipeline_with_conf_spn_secret(mocker):
    sample_pipelines = [
        PipelineInfo(
            creator_name="abcde.defgh@databricks.com",
            pipeline_name="New DLT Pipeline",
            pipeline_id="0112eae7-9d11-4b40-a2b8-6c83cb3c7497",
            success=1,
            failures="",
        )
    ]
    ws = mocker.Mock()
    ws.pipelines.list_pipelines.return_value = sample_pipelines
    config_dict = {
        "spark.hadoop.fs.azure.account.oauth2.client.id.newstorageacct.dfs.core.windows"
        ".net": "{{secrets/abcde_access/sasFixedToken}}",
        "spark.hadoop.fs.azure1.account.oauth2.client."
        "endpoint.newstorageacct.dfs.core.windows.net": "https://"
        "login.microsoftonline.com/directory_12345/oauth2/token",
        "spark.hadoop.fs.azure.sas.fixed.token.abcde.dfs.core.windows.net": "{{secrets/abcde_access/sasFixedToken}}",
    }
    ws.pipelines.get().spec.configuration = config_dict
    result_set = AzureServicePrincipalCrawler(ws, MockBackend(), "ucx")._list_all_pipeline_with_spn_in_spark_conf()

    assert len(result_set) == 1
    assert result_set[0].get("storage_account") == "newstorageacct"


def test_azure_service_principal_info_policy_family(mocker):
    sample_clusters = [
        ClusterDetails(
            autoscale=AutoScale(min_workers=1, max_workers=6),
            cluster_source=ClusterSource.UI,
            spark_context_id=5134472582179565315,
            spark_env_vars=None,
            spark_version="9.3.x-cpu-ml-scala2.12",
            cluster_id="0810-225833-atlanta69",
            cluster_name="Tech Summit FY24 Cluster-1",
            spark_conf={"spark.hadoop.fs.azure.account.oauth2.client.id.abcde.dfs.core.windows.net": ""},
            policy_id="D96308F1BF0003A9",
        )
    ]
    sample_pipelines = [
        PipelineInfo(
            creator_name="abcde.defgh@databricks.com",
            pipeline_name="New DLT Pipeline",
            pipeline_id="0112eae7-9d11-4b40-a2b8-6c83cb3c7497",
            success=1,
            failures="",
        )
    ]
    sample_jobs = [
        BaseJob(
            created_time=1694536604319,
            creator_user_name="anonymous@databricks.com",
            job_id=536591785949415,
            settings=JobSettings(
                compute=None,
                continuous=None,
                job_clusters=[
                    JobCluster(
                        job_cluster_key="rrrrrrrrr",
                        new_cluster=ClusterSpec(autoscale=None, node_type_id="Standard_DS3_v2", num_workers=2),
                    ),
                ],
                tasks=[
                    Task(
                        task_key="Ingest",
                        existing_cluster_id="0810-225833-atlanta69",
                        new_cluster=ClusterSpec(autoscale=None, node_type_id="Standard_DS3_v2", num_workers=2),
                        notebook_task=NotebookTask(
                            notebook_path="/Users/foo.bar@databricks.com/Customers/Example/Test/Load"
                        ),
                        timeout_seconds=0,
                    )
                ],
                timeout_seconds=0,
            ),
        ),
        BaseJob(
            created_time=1694536604319,
            creator_user_name="anonymous@databricks.com",
            job_id=536591785949415,
            settings=JobSettings(
                compute=None,
                continuous=None,
                job_clusters=[
                    JobCluster(
                        job_cluster_key="rrrrrrrr",
                        new_cluster=ClusterSpec(autoscale=None, node_type_id="Standard_DS3_v2", num_workers=2),
                    ),
                ],
                tasks=[
                    Task(
                        task_key="Ingest",
                        new_cluster=ClusterSpec(autoscale=None, node_type_id="Standard_DS3_v2", num_workers=2),
                        notebook_task=NotebookTask(
                            notebook_path="/Users/foo.bar@databricks.com/Customers/Example/Test/Load"
                        ),
                        timeout_seconds=0,
                    )
                ],
                timeout_seconds=0,
            ),
        ),
    ]
    ws = mocker.Mock()
    ws.clusters.list.return_value = sample_clusters
    ws.pipelines.list_pipelines.return_value = sample_pipelines
    config_dict = {}
    ws.pipelines.get().spec.configuration = config_dict
    ws.jobs.list.return_value = sample_jobs
    ws.cluster_policies.get().definition = json.dumps({})
    ws.cluster_policies.get().policy_family_definition_overrides = json.dumps(
        {
            "spark_conf.fs.azure.account.auth.type": {"type": "fixed", "value": "OAuth", "hidden": "true"},
            "spark_conf.fs.azure.account.oauth.provider.type": {
                "type": "fixed",
                "value": "org.apache.hadoop.fs.azurebfs.oauth2.ClientCredsTokenProvider",
                "hidden": "true",
            },
            "spark_conf.fs.azure.account.oauth2.client.id": {
                "type": "fixed",
                "value": "dummy_appl_id",
                "hidden": "true",
            },
            "spark_conf.fs.azure.account.oauth2.client.secret": {
                "type": "fixed",
                "value": "gfgfgfgfggfggfgfdds",
                "hidden": "true",
            },
            "spark_conf.fs.azure.account.oauth2.client.endpoint": {
                "type": "fixed",
                "value": "https://login.microsoftonline.com/dummy_tenant_id/oauth2/token",
                "hidden": "true",
            },
        }
    )
    ws.warehouses.get_workspace_warehouse_config().data_access_config = []
    spn_crawler = AzureServicePrincipalCrawler(ws, MockBackend(), "ucx")._crawl()

    assert len(spn_crawler) == 1
    assert spn_crawler[0].application_id == "dummy_appl_id"
    assert spn_crawler[0].tenant_id == "dummy_tenant_id"


def test_cluster_init_script(mocker):
    sample_clusters = [
        ClusterDetails(
            autoscale=AutoScale(min_workers=1, max_workers=6),
            cluster_source=ClusterSource.UI,
            spark_context_id=5134472582179565315,
            spark_env_vars=None,
            spark_version="12.3.x-cpu-ml-scala2.12",
            cluster_id="0810-225833-atlanta69",
            cluster_name="Tech Summit FY24 Cluster-1",
            init_scripts=[
                InitScriptInfo(
                    dbfs=DbfsStorageInfo(destination="dbfs:/users/test@test.com/init_scripts/test.sh"),
                    s3=None,
                    volumes=None,
                    workspace=None,
                ),
                InitScriptInfo(
                    dbfs=None,
                    s3=None,
                    volumes=None,
                    workspace=WorkspaceStorageInfo(
                        destination="/Users/dipankar.kushari@databricks.com/init_script_1.sh"
                    ),
                ),
            ],
        )
    ]
    ws = mocker.Mock()
    ws.clusters.list.return_value = sample_clusters
    ws.dbfs.read().data = "JXNoCmVjaG8gIj0="
    ws.workspace.export().content = (
        "IyEvYmluL2Jhc2gKCiMgU2V0IGEg"
        "Y3VzdG9tIFNwYXJrIGNvbmZpZ3VyYXRpb24KZWNobyAic3Bhc"
        "msuZXhlY3V0b3IubWVtb3J5IDRnIiA+PiAvZGF0YWJyaWNrcy9"
        "zcGFyay9jb25mL3NwYXJrLWRlZmF1bHRzLmNvbmYKZWNobyAic3Bhc"
        "msuZHJpdmVyLm1lbW9yeSAyZyIgPj4gL2RhdGFicmlja3Mvc3BhcmsvY2"
        "9uZi9zcGFyay1kZWZhdWx0cy5jb25mCmVjaG8gInNwYXJrLmhhZG9vcC5mcy"
        "5henVyZS5hY2NvdW50LmF1dGgudHlwZS5hYmNkZS5kZnMuY29yZS53aW5kb3d"
        "zLm5ldCBPQXV0aCIgPj4gL2RhdGFicmlja3Mvc3BhcmsvY29uZi9zcGFyay1kZWZ"
        "hdWx0cy5jb25mCmVjaG8gInNwYXJrLmhhZG9vcC5mcy5henVyZS5hY2NvdW50Lm9"
        "hdXRoLnByb3ZpZGVyLnR5cGUuYWJjZGUuZGZzLmNvcmUud2luZG93cy5uZXQgb3JnLmF"
        "wYWNoZS5oYWRvb3AuZnMuYXp1cmViZnMub2F1dGgyLkNsaWVudENyZWRzVG9rZW5Qcm92"
        "aWRlciIgPj4gL2RhdGFicmlja3Mvc3BhcmsvY29uZi9zcGFyay1kZWZhdWx0cy5jb25mC"
        "mVjaG8gInNwYXJrLmhhZG9vcC5mcy5henVyZS5hY2NvdW50Lm9hdXRoMi5jbGllbnQuaWQ"
        "uYWJjZGUuZGZzLmNvcmUud2luZG93cy5uZXQgZHVtbXlfYXBwbGljYXRpb25faWQiID4+IC"
        "9kYXRhYnJpY2tzL3NwYXJrL2NvbmYvc3BhcmstZGVmYXVsdHMuY29uZgplY2hvICJzcGFya"
        "y5oYWRvb3AuZnMuYXp1cmUuYWNjb3VudC5vYXV0aDIuY2xpZW50LnNlY3JldC5hYmNkZS5kZnMu"
        "Y29yZS53aW5kb3dzLm5ldCBkZGRkZGRkZGRkZGRkZGRkZGRkIiA+PiAvZGF0YWJyaWNrcy9zcGFy"
        "ay9jb25mL3NwYXJrLWRlZmF1bHRzLmNvbmYKZWNobyAic3BhcmsuaGFkb29wLmZzLmF6dXJlLmFj"
        "Y291bnQub2F1dGgyLmNsaWVudC5lbmRwb2ludC5hYmNkZS5kZnMuY29yZS53aW5kb3dzLm5ldCBod"
        "HRwczovL2xvZ2luLm1pY3Jvc29mdG9ubGluZS5jb20vZHVtbXlfdGVuYW50X2lkL29hdXRoMi90b2t"
        "lbiIgPj4gL2RhdGFicmlja3Mvc3BhcmsvY29uZi9zcGFyay1kZWZhdWx0cy5jb25mCg=="
    )
    init_crawler = ClustersCrawler(ws, MockBackend(), "ucx").snapshot()
    assert len(init_crawler) == 1


def test_job_cluster_init_script():
    sample_jobs = [
        BaseJob(
            created_time=1694536604319,
            creator_user_name="anonymous@databricks.com",
            job_id=536591785949415,
            settings=JobSettings(
                compute=None,
                continuous=None,
                tasks=[
                    Task(
                        task_key="Ingest",
                        existing_cluster_id="0807-225846-avon493",
                        notebook_task=NotebookTask(
                            notebook_path="/Users/foo.bar@databricks.com/Customers/Example/Test/Load"
                        ),
                        timeout_seconds=0,
                    )
                ],
                timeout_seconds=0,
            ),
        ),
        BaseJob(
            created_time=1694536604321,
            creator_user_name="anonymous@databricks.com",
            job_id=536591785949416,
            settings=JobSettings(
                compute=None,
                continuous=None,
                tasks=[
                    Task(
                        task_key="Ingest",
                        existing_cluster_id="0810-229933-chicago99",
                        notebook_task=NotebookTask(
                            notebook_path="/Users/foo.bar@databricks.com/Customers/Example/Test/Load"
                        ),
                        timeout_seconds=0,
                    )
                ],
                timeout_seconds=0,
            ),
        ),
        BaseJob(
            created_time=1694536604319,
            creator_user_name="anonymous@databricks.com",
            job_id=536591785949417,
            settings=JobSettings(
                compute=None,
                continuous=None,
                tasks=[
                    Task(
                        task_key="Ingest",
                        existing_cluster_id="0811-929933-maine96",
                        notebook_task=NotebookTask(
                            notebook_path="/Users/foo.bar@databricks.com/Customers/Example/Test/Load"
                        ),
                        timeout_seconds=0,
                    )
                ],
                timeout_seconds=0,
            ),
        ),
    ]

    sample_clusters = [
        ClusterDetails(
            init_scripts=[
                InitScriptInfo(
                    dbfs=DbfsStorageInfo(destination="dbfs:/users/test@test.com/init_scripts/test.sh"),
                    s3=None,
                    volumes=None,
                    workspace=None,
                ),
                InitScriptInfo(
                    dbfs=None,
                    s3=None,
                    volumes=None,
                    workspace=WorkspaceStorageInfo(
                        destination="/Users/dipankar.kushari@databricks.com/init_script_1.sh"
                    ),
                ),
            ],
            autoscale=AutoScale(min_workers=1, max_workers=6),
            spark_context_id=5134472582179566666,
            spark_env_vars=None,
            spark_version="13.3.x-cpu-ml-scala2.12",
            cluster_id="0807-225846-avon493",
            cluster_source=ClusterSource.JOB,
        )
    ]
    ws = Mock()
    ws.workspace.export().content = "JXNoCmVjaG8gIj0="
    result_set = JobsCrawler(ws, MockBackend(), "ucx")._assess_jobs(
        sample_jobs, {c.cluster_id: c for c in sample_clusters}
    )
    assert len(result_set) == 3


def test_global_init_scripts_no_config(mocker):
    mock_ws = mocker.Mock()
    mocker.Mock()
    mock_ws.global_init_scripts.list.return_value = [
        GlobalInitScriptDetails(
            created_at=111,
            created_by="123@234.com",
            enabled=False,
            name="newscript",
            position=4,
            script_id="222",
            updated_at=111,
            updated_by="2123l@eee.com",
        )
    ]
    mock_ws.global_init_scripts.get().script = "JXNoCmVjaG8gIj0="
    crawler = GlobalInitScriptCrawler(mock_ws, MockBackend(), schema="UCX")
    result = crawler._crawl()
    assert len(result) == 1
    assert result[0].success == 1


def test_global_init_scripts_with_config(mocker):
    mock_ws = mocker.Mock()
    mocker.Mock()
    mock_ws.global_init_scripts.list.return_value = [
        GlobalInitScriptDetails(
            created_at=111,
            created_by="123@234.com",
            enabled=False,
            name="newscript",
            position=4,
            script_id="222",
            updated_at=111,
            updated_by="2123l@eee.com",
        )
    ]
    mock_ws.global_init_scripts.get().script = (
        "IyEvYmluL2Jhc2gKCiMgU2V0IGEgY3"
        "VzdG9tIFNwYXJrIGNvbmZpZ3VyYXRpb24KZWNobyAic"
        "3BhcmsuZXhlY3V0b3IubWVtb3J5IDRnIiA+PiAvZGF0YWJyaWN"
        "rcy9zcGFyay9jb25mL3NwYXJrLWRlZmF1bHRzLmNvbmYKZWNobyAic3Bhcm"
        "suZHJpdmVyLm1lbW9yeSAyZyIgPj4gL2RhdGFicmlja3Mvc3BhcmsvY29uZi9zcGFy"
        "ay1kZWZhdWx0cy5jb25mCmVjaG8gInNwYXJrLmhhZG9vcC5mcy5henVyZS5hY2NvdW50LmF1"
        "dGgudHlwZS5hYmNkZS5kZnMuY29yZS53aW5kb3dzLm5ldCBPQXV0aCIgPj4gL2RhdGFic"
        "mlja3Mvc3BhcmsvY29uZi9zcGFyay1kZWZhdWx0cy5jb25mCmVjaG8gInNwYXJrLmhhZG9vc"
        "C5mcy5henVyZS5hY2NvdW50Lm9hdXRoLnByb3ZpZGVyLnR5cGUuYWJjZGUuZGZzLmNvcmUud2l"
        "uZG93cy5uZXQgb3JnLmFwYWNoZS5oYWRvb3AuZnMuYXp1cmViZnMub2F1dGgyLkNsaWVudENyZ"
        "WRzVG9rZW5Qcm92aWRlciIgPj4gL2RhdGFicmlja3Mvc3BhcmsvY29uZi9zcGFyay1kZWZhdWx0c"
        "y5jb25mCmVjaG8gInNwYXJrLmhhZG9vcC5mcy5henVyZS5hY2NvdW50Lm9hdXRoMi5jbGllbnQu"
        "aWQuYWJjZGUuZGZzLmNvcmUud2luZG93cy5uZXQgZHVtbXlfYXBwbGljYXRpb25faWQiID4+IC9"
        "kYXRhYnJpY2tzL3NwYXJrL2NvbmYvc3BhcmstZGVmYXVsdHMuY29uZgplY2hvICJzcGFyay5oY"
        "WRvb3AuZnMuYXp1cmUuYWNjb3VudC5vYXV0aDIuY2xpZW50LnNlY3JldC5hYmNkZS5kZnMuY29y"
        "ZS53aW5kb3dzLm5ldCBkZGRkZGRkZGRkZGRkZGRkZGRkIiA+PiAvZGF0YWJyaWNrcy9zcGFyay9j"
        "b25mL3NwYXJrLWRlZmF1bHRzLmNvbmYKZWNobyAic3BhcmsuaGFkb29wLmZzLmF6dXJlLmFjY291"
        "bnQub2F1dGgyLmNsaWVudC5lbmRwb2ludC5hYmNkZS5kZnMuY29yZS53aW5kb3dzLm5ldCBodHRw"
        "czovL2xvZ2luLm1pY3Jvc29mdG9ubGluZS5jb20vZHVtbXlfdGVuYW50X2lkL29hdXRoMi90b2tlb"
        "iIgPj4gL2RhdGFicmlja3Mvc3BhcmsvY29uZi9zcGFyay1kZWZhdWx0cy5jb25mCg=="
    )

    crawler = GlobalInitScriptCrawler(mock_ws, MockBackend(), schema="UCX")
    result = crawler._crawl()
    assert len(result) == 1
    assert result[0].success == 0


def mock_get_secret(secret_scope, secret_key):
    msg = f"Secret Scope {secret_scope} does not exist!"
    raise DatabricksError(msg)


def test_azure_spn_info_with_secret_unavailable(mocker):
    ws = mocker.Mock()
    spark_conf = {
        "spark.hadoop.fs.azure.account."
        "oauth2.client.id.abcde.dfs.core.windows.net": "{{secrets/abcff/sp_app_client_id}}",
        "spark.hadoop.fs.azure.account."
        "oauth2.client.endpoint.abcde.dfs.core.windows.net": "https://login.microsoftonline.com/dedededede"
        "/token",
        "spark.hadoop.fs.azure.account."
        "oauth2.client.secret.abcde.dfs.core.windows.net": "{{secrets/abcff/sp_secret}}",
    }
    ws.secrets.get_secret = mock_get_secret
    crawler = AzureServicePrincipalCrawler(ws, MockBackend(), "ucx")._get_azure_spn_list(spark_conf)

    assert crawler == []


def test_list_all_pipeline_with_conf_spn_secret_unavlbl(mocker):
    sample_pipelines = [
        PipelineInfo(
            creator_name="abcde.defgh@databricks.com",
            pipeline_name="New DLT Pipeline",
            pipeline_id="0112eae7-9d11-4b40-a2b8-6c83cb3c7497",
            success=1,
            failures="",
        )
    ]
    ws = mocker.Mock()
    ws.pipelines.list_pipelines.return_value = sample_pipelines
    config_dict = {
        "spark.hadoop.fs.azure.account.oauth2.client.id.newstorageacct.dfs.core.windows"
        ".net": "{{secrets/reallyreallyasecret/sasFixedToken}}",
        "spark.hadoop.fs.azure.account.oauth2.client."
        "endpoint.newstorageacct.dfs.core.windows.net": "https://"
        "login.microsoftonline.com/directory_12345/oauth2/token",
        "spark.hadoop.fs.azure.sas.fixed.token.abcde.dfs.core.windows.net": "{{secrets/abcde_access/sasFixedToken}}",
    }
    ws.pipelines.get().spec.configuration = config_dict
    ws.secrets.get_secret = mock_get_secret
    result_set = AzureServicePrincipalCrawler(ws, MockBackend(), "ucx")._list_all_pipeline_with_spn_in_spark_conf()

    assert len(result_set) == 0


def test_cluster_init_script_check_dbfs(mocker):
    sample_clusters = [
        ClusterDetails(
            autoscale=AutoScale(min_workers=1, max_workers=6),
            cluster_source=ClusterSource.UI,
            spark_context_id=5134472582179565315,
            spark_env_vars=None,
            spark_version="12.3.x-cpu-ml-scala2.12",
            cluster_id="0810-225833-atlanta69",
            cluster_name="Tech Summit FY24 Cluster-1",
            init_scripts=[
                InitScriptInfo(
                    dbfs=DbfsStorageInfo(destination="dbfs:"),
                    s3=None,
                    volumes=None,
                    workspace=None,
                ),
                InitScriptInfo(
                    dbfs=DbfsStorageInfo(destination="dbfs"),
                    s3=None,
                    volumes=None,
                    workspace=None,
                ),
                InitScriptInfo(
                    dbfs=DbfsStorageInfo(destination=":/users/test@test.com/init_scripts/test.sh"),
                    s3=None,
                    volumes=None,
                    workspace=None,
                ),
                InitScriptInfo(
                    dbfs=None,
                    s3=None,
                    volumes=None,
                    workspace=WorkspaceStorageInfo(
                        destination="/Users/dipankar.kushari@databricks.com/init_script_1.sh"
                    ),
                ),
            ],
        )
    ]
    ws = mocker.Mock()
    ws.clusters.list.return_value = sample_clusters
    ws.dbfs.read().data = "JXNoCmVjaG8gIj0="
    init_crawler = ClustersCrawler(ws, MockBackend(), "ucx").snapshot()
    assert len(init_crawler) == 1


def test_job_cluster_init_script_check_dbfs():
    sample_jobs = [
        BaseJob(
            created_time=1694536604319,
            creator_user_name="anonymous@databricks.com",
            job_id=536591785949415,
            settings=JobSettings(
                compute=None,
                continuous=None,
                tasks=[
                    Task(
                        task_key="Ingest",
                        existing_cluster_id="0807-225846-avon493",
                        notebook_task=NotebookTask(
                            notebook_path="/Users/foo.bar@databricks.com/Customers/Example/Test/Load"
                        ),
                        timeout_seconds=0,
                    )
                ],
                timeout_seconds=0,
            ),
        ),
        BaseJob(
            created_time=1694536604321,
            creator_user_name="anonymous@databricks.com",
            job_id=536591785949416,
            settings=JobSettings(
                compute=None,
                continuous=None,
                tasks=[
                    Task(
                        task_key="Ingest",
                        existing_cluster_id="0810-229933-chicago99",
                        notebook_task=NotebookTask(
                            notebook_path="/Users/foo.bar@databricks.com/Customers/Example/Test/Load"
                        ),
                        timeout_seconds=0,
                    )
                ],
                timeout_seconds=0,
            ),
        ),
        BaseJob(
            created_time=1694536604319,
            creator_user_name="anonymous@databricks.com",
            job_id=536591785949417,
            settings=JobSettings(
                compute=None,
                continuous=None,
                tasks=[
                    Task(
                        task_key="Ingest",
                        existing_cluster_id="0811-929933-maine96",
                        notebook_task=NotebookTask(
                            notebook_path="/Users/foo.bar@databricks.com/Customers/Example/Test/Load"
                        ),
                        timeout_seconds=0,
                    )
                ],
                timeout_seconds=0,
            ),
        ),
    ]

    sample_clusters = [
        ClusterDetails(
            init_scripts=[
                InitScriptInfo(
                    dbfs=DbfsStorageInfo(destination="dbfs"),
                    s3=None,
                    volumes=None,
                    workspace=None,
                ),
                InitScriptInfo(
                    dbfs=DbfsStorageInfo(destination="dbfs:"),
                    s3=None,
                    volumes=None,
                    workspace=None,
                ),
                InitScriptInfo(
                    dbfs=DbfsStorageInfo(destination=":/users/test@test.com/init_scripts/test.sh"),
                    s3=None,
                    volumes=None,
                    workspace=None,
                ),
                InitScriptInfo(
                    dbfs=None,
                    s3=None,
                    volumes=None,
                    workspace=WorkspaceStorageInfo(
                        destination="/Users/dipankar.kushari@databricks.com/init_script_1.sh"
                    ),
                ),
            ],
            autoscale=AutoScale(min_workers=1, max_workers=6),
            spark_context_id=5134472582179566666,
            spark_env_vars=None,
            spark_version="13.3.x-cpu-ml-scala2.12",
            cluster_id="0807-225846-avon493",
            cluster_source=ClusterSource.JOB,
        )
    ]
    ws = Mock()
    ws.workspace.export().content = "JXNoCmVjaG8gIj0="
    result_set = JobsCrawler(ws, MockBackend(), "ucx")._assess_jobs(
        sample_jobs, {c.cluster_id: c for c in sample_clusters}
    )
<<<<<<< HEAD
    assert len(result_set) == 3

def test_list_all_pipeline_with_conf_spn_secret_avlb(mocker):
    sample_pipelines = [
        PipelineInfo(
            creator_name="abcde.defgh@databricks.com",
            pipeline_name="New DLT Pipeline",
            pipeline_id="0112eae7-9d11-4b40-a2b8-6c83cb3c7497",
            success=1,
            failures="",
        )
    ]
    ws = mocker.Mock()
    ws.pipelines.list_pipelines.return_value = sample_pipelines
    config_dict = {
        "spark.hadoop.fs.azure.account.oauth2.client.id.newstorageacct.dfs.core.windows"
        ".net": "{{secrets/reallyreallyasecret/sasFixedToken}}",
        "spark.hadoop.fs.azure.account.oauth2.client."
        "endpoint.newstorageacct.dfs.core.windows.net": "https://"
        "login.microsoftonline.com/directory_12345/oauth2/token",
        "spark.hadoop.fs.azure.sas.fixed.token.abcde.dfs.core.windows.net": "{{secrets/abcde_access/sasFixedToken}}",
    }
    ws.pipelines.get().spec.configuration = config_dict
    ws.secrets.get_secret.return_value = GetSecretResponse(key='username', value='dmlkeWEuYXNob2s=')
    result_set = AzureServicePrincipalCrawler(ws, MockBackend(), "ucx")._list_all_pipeline_with_spn_in_spark_conf()

    assert len(result_set) > 0
    assert result_set[0].get("application_id") == 'dmlkeWEuYXNob2s='
    assert result_set[0].get("tenant_id") == 'directory_12345'
    assert result_set[0].get("storage_account") == 'newstorageacct'

    # GetSecretResponse(key='baringskey',
    #                   value='SWduOXlQU3F3QXRtZDVlTThCTGdtQktkSU9lWGJTNll5VTI5N0dkcXVscTlBWFE4T2sxVVYvd3dzT2VjaUpwUyt4WVNVNVgxUVdRYytBU3RSKzhOQ2c9PQ==')
    # GetSecretResponse(key='jdbc', value='amRiYzpzcWxzZXJ2ZXI6Ly9hYmVzcWxzZXJ2ZXIuZGF0YWJhc2Uud2luZG93cy5uZXQ6MTQzMw==')
=======
    assert len(result_set) == 3
>>>>>>> 1d9219cd
<|MERGE_RESOLUTION|>--- conflicted
+++ resolved
@@ -2475,7 +2475,6 @@
     result_set = JobsCrawler(ws, MockBackend(), "ucx")._assess_jobs(
         sample_jobs, {c.cluster_id: c for c in sample_clusters}
     )
-<<<<<<< HEAD
     assert len(result_set) == 3
 
 def test_list_all_pipeline_with_conf_spn_secret_avlb(mocker):
@@ -2505,11 +2504,4 @@
     assert len(result_set) > 0
     assert result_set[0].get("application_id") == 'dmlkeWEuYXNob2s='
     assert result_set[0].get("tenant_id") == 'directory_12345'
-    assert result_set[0].get("storage_account") == 'newstorageacct'
-
-    # GetSecretResponse(key='baringskey',
-    #                   value='SWduOXlQU3F3QXRtZDVlTThCTGdtQktkSU9lWGJTNll5VTI5N0dkcXVscTlBWFE4T2sxVVYvd3dzT2VjaUpwUyt4WVNVNVgxUVdRYytBU3RSKzhOQ2c9PQ==')
-    # GetSecretResponse(key='jdbc', value='amRiYzpzcWxzZXJ2ZXI6Ly9hYmVzcWxzZXJ2ZXIuZGF0YWJhc2Uud2luZG93cy5uZXQ6MTQzMw==')
-=======
-    assert len(result_set) == 3
->>>>>>> 1d9219cd
+    assert result_set[0].get("storage_account") == 'newstorageacct'