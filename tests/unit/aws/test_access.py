import json
import logging
from unittest import mock
from unittest.mock import MagicMock, call, create_autospec

import pytest
from databricks.labs.blueprint.installation import MockInstallation
from databricks.labs.blueprint.tui import MockPrompts
from databricks.labs.lsql.backends import MockBackend
from databricks.sdk import WorkspaceClient
from databricks.sdk.errors import ResourceDoesNotExist
from databricks.sdk.service import iam
from databricks.sdk.service.catalog import AwsIamRoleResponse, ExternalLocationInfo, StorageCredentialInfo
from databricks.sdk.service.compute import InstanceProfile, Policy
from databricks.sdk.service.sql import EndpointConfPair, GetWorkspaceWarehouseConfigResponse

from databricks.labs.ucx.assessment.aws import AWSPolicyAction, AWSResources, AWSRole, AWSRoleAction
from databricks.labs.ucx.aws.access import AWSResourcePermissions
from databricks.labs.ucx.aws.credentials import IamRoleCreation
from databricks.labs.ucx.aws.locations import AWSExternalLocationsMigration
from databricks.labs.ucx.hive_metastore import ExternalLocations
from databricks.labs.ucx.hive_metastore.grants import PrincipalACL
from tests.unit import DEFAULT_CONFIG


@pytest.fixture
def mock_ws():
    ws = create_autospec(WorkspaceClient)
    ws.current_user.me = lambda: iam.User(user_name="me@example.com", groups=[iam.ComplexValue(display="admins")])
    ws.instance_profiles.list.return_value = [
        InstanceProfile("arn:aws:iam::12345:instance-profile/role1", "arn:aws:iam::12345:role/role1")
    ]
    return ws


@pytest.fixture
def mock_installation():
    installation = MockInstallation(DEFAULT_CONFIG | {"uc_roles_access.csv": []})
    return installation


@pytest.fixture
def installation_single_role():
    return MockInstallation(
        DEFAULT_CONFIG
        | {
            "uc_roles_access.csv": [
                {
                    "role_arn": "arn:aws:iam::12345:role/uc-role1",
                    "resource_type": "s3",
                    "privilege": "WRITE_FILES",
                    "resource_path": "s3://BUCKETX/*",
                }
            ]
        }
    )


@pytest.fixture
def installation_multiple_roles():
    return MockInstallation(
        DEFAULT_CONFIG
        | {
            "uc_roles_access.csv": [
                {
                    "role_arn": "arn:aws:iam::12345:role/uc-role1",
                    "resource_type": "s3",
                    "privilege": "WRITE_FILES",
                    "resource_path": "s3://BUCKET1",
                },
                {
                    "role_arn": "arn:aws:iam::12345:role/uc-role1",
                    "resource_type": "s3",
                    "privilege": "WRITE_FILES",
                    "resource_path": "s3://BUCKET2",
                },
                {
                    "role_arn": "arn:aws:iam::12345:role/uc-rolex",
                    "resource_type": "s3",
                    "privilege": "WRITE_FILES",
                    "resource_path": "s3://BUCKETX",
                },
            ]
        }
    )


@pytest.fixture
def installation_no_roles():
    return MockInstallation(DEFAULT_CONFIG | {"uc_roles_access.csv": []})


@pytest.fixture
def backend():
    rows = {
        "external_locations": [["s3://BUCKET1/FOLDER1", 1], ["s3://BUCKET2/FOLDER2", 1], ["s3://BUCKETX/FOLDERX", 1]]
    }
    return MockBackend(rows=rows, fails_on_first={})


@pytest.fixture
def locations(mock_ws, backend):
    return ExternalLocations(mock_ws, backend, "ucx")


def test_create_external_locations(mock_ws, installation_multiple_roles, backend, locations):
    mock_ws.storage_credentials.list.return_value = [
        StorageCredentialInfo(
            id="1",
            name="cred1",
            aws_iam_role=AwsIamRoleResponse("arn:aws:iam::12345:role/uc-role1"),
        ),
        StorageCredentialInfo(
            id="2",
            name="credx",
            aws_iam_role=AwsIamRoleResponse("arn:aws:iam::12345:role/uc-rolex"),
        ),
    ]
    aws = create_autospec(AWSResources)
    aws_resource_permissions = AWSResourcePermissions(installation_multiple_roles, mock_ws, aws, locations)
    principal_acl = create_autospec(PrincipalACL)
    external_locations_migration = AWSExternalLocationsMigration(
        mock_ws,
        locations,
        aws_resource_permissions,
        principal_acl,
    )
    external_locations_migration.run()
    calls = [
        call(mock.ANY, 's3://BUCKET1/FOLDER1', 'cred1', skip_validation=True),
        call(mock.ANY, 's3://BUCKET2/FOLDER2', 'cred1', skip_validation=True),
        call(mock.ANY, 's3://BUCKETX/FOLDERX', 'credx', skip_validation=True),
    ]
    mock_ws.external_locations.create.assert_has_calls(calls, any_order=True)
    aws.get_role_policy.assert_not_called()
    principal_acl.apply_location_acl.assert_called()


def test_create_external_locations_skip_existing(mock_ws, backend, locations):
    install = MockInstallation(
        {
            "uc_roles_access.csv": [
                {
                    'privilege': 'WRITE_FILES',
                    'resource_path': 's3://BUCKET1',
                    'resource_type': 's3',
                    'role_arn': 'arn:aws:iam::12345:role/uc-role1',
                },
                {
                    'privilege': 'WRITE_FILES',
                    'resource_path': 's3://BUCKETX',
                    'resource_type': 's3',
                    'role_arn': 'arn:aws:iam::12345:role/uc-role1',
                },
            ]
        }
    )
    mock_ws.storage_credentials.list.return_value = [
        StorageCredentialInfo(
            id="1",
            name="cred1",
            aws_iam_role=AwsIamRoleResponse("arn:aws:iam::12345:role/uc-role1"),
        ),
        StorageCredentialInfo(
            id="2",
            name="credx",
            aws_iam_role=AwsIamRoleResponse("arn:aws:iam::12345:role/uc-rolex"),
        ),
    ]
    mock_ws.external_locations.list.return_value = [
        ExternalLocationInfo(name="UCX_FOO_1", url="s3://BUCKETX/FOLDERX", credential_name="credx"),
    ]
    aws = create_autospec(AWSResources)
    principal_acl = create_autospec(PrincipalACL)
    aws_resource_permissions = AWSResourcePermissions(install, mock_ws, aws, locations)
    external_locations_migration = AWSExternalLocationsMigration(
        mock_ws,
        locations,
        aws_resource_permissions,
        principal_acl,
    )
    external_locations_migration.run(location_prefix="UCX_FOO")
    calls = [
        call("UCX_FOO_2", 's3://BUCKET1/FOLDER1', 'cred1', skip_validation=True),
    ]
    mock_ws.external_locations.create.assert_has_calls(calls, any_order=True)
    aws.get_role_policy.assert_not_called()
    principal_acl.apply_location_acl.assert_called()


def test_create_uber_principal_existing_role_in_policy(mock_ws, mock_installation, backend, locations):
    instance_profile_arn = "arn:aws:iam::12345:instance-profile/role1"
    cluster_policy = Policy(
        policy_id="foo",
        name="Unity Catalog Migration (ucx) (me@example.com)",
        definition=json.dumps(
            {"foo": "bar", "aws_attributes.instance_profile_arn": {"type": "fixed", "value": instance_profile_arn}}
        ),
    )
    mock_ws.cluster_policies.get.return_value = cluster_policy
    aws = create_autospec(AWSResources)
<<<<<<< HEAD
    aws.validate_connection.return_value = {}
    aws.get_instance_profile.return_value = instance_profile_arn
=======
    aws.get_instance_profile_arn.return_value = instance_profile_arn
>>>>>>> 0045aa1c
    locations = ExternalLocations(mock_ws, backend, "ucx")
    prompts = MockPrompts({"We have identified existing UCX migration role *": "yes"})
    aws_resource_permissions = AWSResourcePermissions(
        mock_installation,
        mock_ws,
        aws,
        locations,
    )
    aws_resource_permissions.create_uber_principal(prompts)
    aws.put_role_policy.assert_called_with(
        'role1',
        'UCX_MIGRATION_POLICY_ucx',
        {'s3://BUCKET1/FOLDER1', 's3://BUCKET2/FOLDER2', 's3://BUCKETX/FOLDERX'},
        None,
        None,
    )


def test_create_uber_principal_existing_role(mock_ws, mock_installation, backend, locations):
    cluster_policy = Policy(
        policy_id="foo", name="Unity Catalog Migration (ucx) (me@example.com)", definition=json.dumps({"foo": "bar"})
    )
    mock_ws.cluster_policies.get.return_value = cluster_policy
    mock_ws.warehouses.get_workspace_warehouse_config.return_value = GetWorkspaceWarehouseConfigResponse(
        instance_profile_arn="arn:aws:iam::12345:instance-profile/existing-role"
    )
    instance_profile_arn = "arn:aws:iam::12345:instance-profile/role1"
    aws = create_autospec(AWSResources)
    aws.get_instance_profile_arn.return_value = instance_profile_arn
    locations = ExternalLocations(mock_ws, backend, "ucx")
    prompts = MockPrompts(
        {
            "There is an existing instance profile *": "yes",
            "We have identified existing UCX migration role *": "yes",
        }
    )
    aws_resource_permissions = AWSResourcePermissions(
        mock_installation,
        mock_ws,
        aws,
        locations,
    )
    aws_resource_permissions.create_uber_principal(prompts)
    definition = {"foo": "bar", "aws_attributes.instance_profile_arn": {"type": "fixed", "value": instance_profile_arn}}
    mock_ws.cluster_policies.edit.assert_called_with(
        'foo', 'Unity Catalog Migration (ucx) (me@example.com)', definition=json.dumps(definition)
    )
    mock_ws.warehouses.set_workspace_warehouse_config.assert_called_with(
        data_access_config=None,
        instance_profile_arn='arn:aws:iam::12345:instance-profile/role1',
        sql_configuration_parameters=None,
    )


def test_create_uber_principal_no_existing_role(mock_ws, mock_installation, backend, locations):
    cluster_policy = Policy(
        policy_id="foo", name="Unity Catalog Migration (ucx) (me@example.com)", definition=json.dumps({"foo": "bar"})
    )
    mock_ws.cluster_policies.get.return_value = cluster_policy
    mock_ws.warehouses.get_workspace_warehouse_config.return_value = GetWorkspaceWarehouseConfigResponse(
        data_access_config=[EndpointConfPair("jdbc", "jdbc:sqlserver://localhost:1433;databaseName=master")]
    )
    aws = create_autospec(AWSResources)
    aws.role_exists.return_value = False
    instance_profile_arn = "arn:aws:iam::12345:instance-profile/role1"
    aws.create_migration_role.return_value = instance_profile_arn
    aws.create_instance_profile.return_value = instance_profile_arn
    aws.get_instance_profile_arn.return_value = instance_profile_arn
    locations = ExternalLocations(mock_ws, backend, "ucx")
    prompts = MockPrompts({"Do you want to create new migration role *": "yes"})
    aws_resource_permissions = AWSResourcePermissions(
        mock_installation,
        mock_ws,
        aws,
        locations,
    )

    aws_resource_permissions.create_uber_principal(prompts)
    definition = {"foo": "bar", "aws_attributes.instance_profile_arn": {"type": "fixed", "value": instance_profile_arn}}
    mock_ws.cluster_policies.edit.assert_called_with(
        'foo', 'Unity Catalog Migration (ucx) (me@example.com)', definition=json.dumps(definition)
    )
    mock_ws.warehouses.set_workspace_warehouse_config.assert_called_with(
        data_access_config=[EndpointConfPair("jdbc", "jdbc:sqlserver://localhost:1433;databaseName=master")],
        instance_profile_arn='arn:aws:iam::12345:instance-profile/role1',
        sql_configuration_parameters=None,
    )


def test_create_uber_principal_no_storage(mock_ws, mock_installation, locations):
    cluster_policy = Policy(
        policy_id="foo", name="Unity Catalog Migration (ucx) (me@example.com)", definition=json.dumps({"foo": "bar"})
    )
    mock_ws.cluster_policies.get.return_value = cluster_policy
    locations = ExternalLocations(mock_ws, MockBackend(), "ucx")
    prompts = MockPrompts({})
    aws = create_autospec(AWSResources)
    aws_resource_permissions = AWSResourcePermissions(
        mock_installation,
        mock_ws,
        aws,
        locations,
    )
    assert not aws_resource_permissions.create_uber_principal(prompts)
    aws.list_attached_policies_in_role.assert_not_called()
    aws.get_role_policy.assert_not_called()


def test_create_uc_role_single(mock_ws, installation_single_role, backend, locations):
    aws = create_autospec(AWSResources)
    aws.validate_connection.return_value = {}
    aws_resource_permissions = AWSResourcePermissions(installation_single_role, mock_ws, aws, locations)
    role_creation = IamRoleCreation(installation_single_role, mock_ws, aws_resource_permissions)
    aws.list_all_uc_roles.return_value = []
    role_creation.run(MockPrompts({"Above *": "yes"}))
    assert aws.create_uc_role.assert_called
    assert (
        call('UC_ROLE', 'UC_POLICY', {'s3://BUCKET1/FOLDER1', 's3://BUCKET2/FOLDER2'}, None, None)
        in aws.put_role_policy.call_args_list
    )


def test_create_uc_role_multiple(mock_ws, installation_single_role, backend, locations):
    aws = create_autospec(AWSResources)
    aws.validate_connection.return_value = {}
    aws_resource_permissions = AWSResourcePermissions(installation_single_role, mock_ws, aws, locations)
    role_creation = IamRoleCreation(installation_single_role, mock_ws, aws_resource_permissions)
    aws.list_all_uc_roles.return_value = []
    role_creation.run(MockPrompts({"Above *": "yes"}), single_role=False)
    assert call('UC_ROLE_1') in aws.create_uc_role.call_args_list
    assert call('UC_ROLE_2') in aws.create_uc_role.call_args_list
    assert call('UC_ROLE_1', 'UC_POLICY', {'s3://BUCKET1/FOLDER1'}, None, None) in aws.put_role_policy.call_args_list
    assert call('UC_ROLE_2', 'UC_POLICY', {'s3://BUCKET2/FOLDER2'}, None, None) in aws.put_role_policy.call_args_list


def test_create_uc_no_roles(installation_no_roles, mock_ws, caplog):
    sql_backend = MockBackend(rows={}, fails_on_first={})
    external_locations = ExternalLocations(mock_ws, sql_backend, "ucx")
    aws = create_autospec(AWSResources)
    aws_resource_permissions = AWSResourcePermissions(
        installation_no_roles,
        mock_ws,
        aws,
        external_locations,
    )
    role_creation = IamRoleCreation(installation_no_roles, mock_ws, aws_resource_permissions)
    aws.list_all_uc_roles.return_value = []
    with caplog.at_level(logging.INFO):
        role_creation.run(MockPrompts({"Above *": "yes"}), single_role=False)
        assert ['No IAM Role created'] == caplog.messages
        aws.create_uc_role.assert_not_called()


def test_get_uc_compatible_roles(mock_ws, mock_installation, locations):
    aws = create_autospec(AWSResources)
    aws.get_role_policy.side_effect = [
        [
            AWSPolicyAction(
                resource_type="s3",
                privilege="READ_FILES",
                resource_path="s3://bucket1",
            ),
            AWSPolicyAction(
                resource_type="s3",
                privilege="READ_FILES",
                resource_path="s3://bucket2",
            ),
            AWSPolicyAction(
                resource_type="s3",
                privilege="READ_FILES",
                resource_path="s3://bucket3",
            ),
        ],
        [],
        [],
        [
            AWSPolicyAction(
                resource_type="s3",
                privilege="WRITE_FILES",
                resource_path="s3://bucketA",
            ),
            AWSPolicyAction(
                resource_type="s3",
                privilege="WRITE_FILES",
                resource_path="s3://bucketB",
            ),
            AWSPolicyAction(
                resource_type="s3",
                privilege="WRITE_FILES",
                resource_path="s3://bucketC",
            ),
        ],
        [],
        [],
    ]
    aws.list_role_policies.return_value = ["Policy1", "Policy2", "Policy3"]
    aws.list_attached_policies_in_role.return_value = [
        "arn:aws:iam::aws:policy/Policy1",
        "arn:aws:iam::aws:policy/Policy2",
    ]
    aws.list_all_uc_roles.return_value = [
        AWSRole(path='/', role_name='uc-role1', role_id='12345', arn='arn:aws:iam::12345:role/uc-role1')
    ]
    aws_resource_permissions = AWSResourcePermissions(
        mock_installation,
        mock_ws,
        aws,
        locations,
    )
    # TODO: this is bad practice, we should not be mocking load() methon on a MockInstallation class
    mock_installation.load = MagicMock(
        side_effect=[
            ResourceDoesNotExist(),
            [AWSRoleAction("arn:aws:iam::12345:role/uc-role1", "s3", "WRITE_FILES", "s3://BUCKETX/*")],
        ]
    )
    aws_resource_permissions.load_uc_compatible_roles()
    mock_installation.assert_file_written(
        'uc_roles_access.csv',
        [
            {
                'privilege': 'READ_FILES',
                'resource_path': 's3://bucket1',
                'resource_type': 's3',
                'role_arn': 'arn:aws:iam::12345:role/uc-role1',
            },
            {
                'privilege': 'READ_FILES',
                'resource_path': 's3://bucket2',
                'resource_type': 's3',
                'role_arn': 'arn:aws:iam::12345:role/uc-role1',
            },
            {
                'privilege': 'READ_FILES',
                'resource_path': 's3://bucket3',
                'resource_type': 's3',
                'role_arn': 'arn:aws:iam::12345:role/uc-role1',
            },
            {
                'privilege': 'WRITE_FILES',
                'resource_path': 's3://bucketA',
                'resource_type': 's3',
                'role_arn': 'arn:aws:iam::12345:role/uc-role1',
            },
            {
                'privilege': 'WRITE_FILES',
                'resource_path': 's3://bucketB',
                'resource_type': 's3',
                'role_arn': 'arn:aws:iam::12345:role/uc-role1',
            },
            {
                'privilege': 'WRITE_FILES',
                'resource_path': 's3://bucketC',
                'resource_type': 's3',
                'role_arn': 'arn:aws:iam::12345:role/uc-role1',
            },
        ],
    )


def test_instance_profiles_empty_mapping(mock_ws, mock_installation, locations, caplog):
    aws = create_autospec(AWSResources)
    aws.get_instance_profile_role_arn.return_value = "arn:aws:iam::12345:role/role1"
    aws_resource_permissions = AWSResourcePermissions(
        mock_installation,
        mock_ws,
        aws,
        locations,
    )
    aws_resource_permissions.save_instance_profile_permissions()
    assert 'No mapping was generated.' in caplog.messages
    aws.list_role_policies.assert_called_once()
    aws.list_role_policies.assert_called_once()
    aws.list_attached_policies_in_role.assert_called_once_with('role1')


def test_uc_roles_empty_mapping(mock_ws, mock_installation, locations, caplog):
    aws = create_autospec(AWSResources)
    aws_resource_permissions = AWSResourcePermissions(
        mock_installation,
        mock_ws,
        aws,
        locations,
    )
    aws_resource_permissions.save_uc_compatible_roles()
    assert 'No mapping was generated.' in caplog.messages
    aws.list_all_uc_roles.assert_called_once()


def test_save_instance_profile_permissions(mock_ws, mock_installation, locations):
    aws = create_autospec(AWSResources)
    aws.get_instance_profile_role_arn.return_value = "arn:aws:iam::12345:role/role1"
    aws.get_role_policy.side_effect = [
        [
            AWSPolicyAction(
                resource_type="s3",
                privilege="READ_FILES",
                resource_path="s3://bucket1",
            ),
            AWSPolicyAction(
                resource_type="s3",
                privilege="READ_FILES",
                resource_path="s3://bucket2",
            ),
            AWSPolicyAction(
                resource_type="s3",
                privilege="READ_FILES",
                resource_path="s3://bucket3",
            ),
        ],
        [],
        [],
        [
            AWSPolicyAction(
                resource_type="s3",
                privilege="WRITE_FILES",
                resource_path="s3://bucketA",
            ),
            AWSPolicyAction(
                resource_type="s3",
                privilege="WRITE_FILES",
                resource_path="s3://bucketB",
            ),
            AWSPolicyAction(
                resource_type="s3",
                privilege="WRITE_FILES",
                resource_path="s3://bucketC",
            ),
        ],
        [],
        [],
    ]
    aws.list_role_policies.return_value = ["Policy1", "Policy2", "Policy3"]
    aws.list_attached_policies_in_role.return_value = [
        "arn:aws:iam::aws:policy/Policy1",
        "arn:aws:iam::aws:policy/Policy2",
    ]
    aws_resource_permissions = AWSResourcePermissions(
        mock_installation,
        mock_ws,
        aws,
        locations,
    )
    aws_resource_permissions.save_instance_profile_permissions()

    mock_installation.assert_file_written(
        'aws_instance_profile_info.csv',
        [
            {
                'role_arn': 'arn:aws:iam::12345:instance-profile/role1',
                'privilege': 'READ_FILES',
                'resource_path': 's3://bucket1',
                'resource_type': 's3',
            },
            {
                'role_arn': 'arn:aws:iam::12345:instance-profile/role1',
                'privilege': 'READ_FILES',
                'resource_path': 's3://bucket2',
                'resource_type': 's3',
            },
            {
                'role_arn': 'arn:aws:iam::12345:instance-profile/role1',
                'privilege': 'READ_FILES',
                'resource_path': 's3://bucket3',
                'resource_type': 's3',
            },
            {
                'role_arn': 'arn:aws:iam::12345:instance-profile/role1',
                'privilege': 'WRITE_FILES',
                'resource_path': 's3://bucketA',
                'resource_type': 's3',
            },
            {
                'role_arn': 'arn:aws:iam::12345:instance-profile/role1',
                'privilege': 'WRITE_FILES',
                'resource_path': 's3://bucketB',
                'resource_type': 's3',
            },
            {
                'role_arn': 'arn:aws:iam::12345:instance-profile/role1',
                'privilege': 'WRITE_FILES',
                'resource_path': 's3://bucketC',
                'resource_type': 's3',
            },
        ],
    )


def test_save_uc_compatible_roles(mock_ws, mock_installation, locations):
    aws = create_autospec(AWSResources)
    aws.get_role_policy.side_effect = [
        [
            AWSPolicyAction(
                resource_type="s3",
                privilege="READ_FILES",
                resource_path="s3://bucket1",
            ),
            AWSPolicyAction(
                resource_type="s3",
                privilege="READ_FILES",
                resource_path="s3://bucket2",
            ),
            AWSPolicyAction(
                resource_type="s3",
                privilege="READ_FILES",
                resource_path="s3://bucket3",
            ),
        ],
        [],
        [],
        [
            AWSPolicyAction(
                resource_type="s3",
                privilege="WRITE_FILES",
                resource_path="s3://bucketA",
            ),
            AWSPolicyAction(
                resource_type="s3",
                privilege="WRITE_FILES",
                resource_path="s3://bucketB",
            ),
            AWSPolicyAction(
                resource_type="s3",
                privilege="WRITE_FILES",
                resource_path="s3://bucketC",
            ),
        ],
        [],
        [],
    ]
    aws.list_role_policies.return_value = ["Policy1", "Policy2", "Policy3"]
    aws.list_attached_policies_in_role.return_value = [
        "arn:aws:iam::aws:policy/Policy1",
        "arn:aws:iam::aws:policy/Policy2",
    ]
    aws.list_all_uc_roles.return_value = [
        AWSRole(path='/', role_name='uc-role1', role_id='12345', arn='arn:aws:iam::12345:role/uc-role1')
    ]
    aws_resource_permissions = AWSResourcePermissions(
        mock_installation,
        mock_ws,
        aws,
        locations,
    )
    aws_resource_permissions.save_uc_compatible_roles()
    mock_installation.assert_file_written(
        'uc_roles_access.csv',
        [
            {
                'privilege': 'READ_FILES',
                'resource_path': 's3://bucket1',
                'resource_type': 's3',
                'role_arn': 'arn:aws:iam::12345:role/uc-role1',
            },
            {
                'privilege': 'READ_FILES',
                'resource_path': 's3://bucket2',
                'resource_type': 's3',
                'role_arn': 'arn:aws:iam::12345:role/uc-role1',
            },
            {
                'privilege': 'READ_FILES',
                'resource_path': 's3://bucket3',
                'resource_type': 's3',
                'role_arn': 'arn:aws:iam::12345:role/uc-role1',
            },
            {
                'privilege': 'WRITE_FILES',
                'resource_path': 's3://bucketA',
                'resource_type': 's3',
                'role_arn': 'arn:aws:iam::12345:role/uc-role1',
            },
            {
                'privilege': 'WRITE_FILES',
                'resource_path': 's3://bucketB',
                'resource_type': 's3',
                'role_arn': 'arn:aws:iam::12345:role/uc-role1',
            },
            {
                'privilege': 'WRITE_FILES',
                'resource_path': 's3://bucketC',
                'resource_type': 's3',
                'role_arn': 'arn:aws:iam::12345:role/uc-role1',
            },
        ],
    )


def test_instance_profile_lookup():
    def instance_lookup(_):
        ip_doc = """
{
    "InstanceProfile": {
        "Path": "/",
        "InstanceProfileName": "instance_profile_1",
        "InstanceProfileId": "778899",
        "Arn": "arn:aws:iam::12345678:instance-profile/instance_profile_1",
        "CreateDate": "2024-01-01T12:00:00+00:00",
        "Roles": [
            {
                "Path": "/",
                "RoleName": "arn:aws:iam::12345678:role/role_1",
                "RoleId": "445566",
                "Arn": "arn:aws:iam::12345678:role/role_1",
                "CreateDate": "2024-01-01T12:00:00+00:00"
            }
        ]
    }
}

        """
        return 0, ip_doc, ""

    aws = AWSResources("profile", instance_lookup)
    assert aws.get_instance_profile_role_arn("instance_profile_1") == "arn:aws:iam::12345678:role/role_1"


def test_instance_profile_failed_lookup():
    def instance_lookup(_):
        ip_doc = ""
        return 0, ip_doc, ""

    aws = AWSResources("profile", instance_lookup)
    assert aws.get_instance_profile_role_arn("instance_profile_1") is None


def test_instance_profile_malformed_lookup():
    def instance_lookup(_):
        ip_doc = """
{
    "InstanceProfile": {
        "Path": "/",
        "InstanceProfileName": "instance_profile_1",
        "InstanceProfileId": "778899",
        "Arn": "arn:aws:iam::12345678:instance-profile/instance_profile_1"
    }
}

        """
        return 0, ip_doc, ""

    aws = AWSResources("profile", instance_lookup)
    assert aws.get_instance_profile_role_arn("instance_profile_1") is None<|MERGE_RESOLUTION|>--- conflicted
+++ resolved
@@ -199,12 +199,8 @@
     )
     mock_ws.cluster_policies.get.return_value = cluster_policy
     aws = create_autospec(AWSResources)
-<<<<<<< HEAD
     aws.validate_connection.return_value = {}
     aws.get_instance_profile.return_value = instance_profile_arn
-=======
-    aws.get_instance_profile_arn.return_value = instance_profile_arn
->>>>>>> 0045aa1c
     locations = ExternalLocations(mock_ws, backend, "ucx")
     prompts = MockPrompts({"We have identified existing UCX migration role *": "yes"})
     aws_resource_permissions = AWSResourcePermissions(
