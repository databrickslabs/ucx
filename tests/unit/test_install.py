import io
import os.path
from pathlib import Path
from typing import Any
from unittest.mock import MagicMock, patch

import pytest
import yaml
from databricks.sdk.errors import NotFound, OperationFailed
from databricks.sdk.service import iam, jobs
from databricks.sdk.service.compute import (
    GlobalInitScriptDetails,
    GlobalInitScriptDetailsWithContent,
    Policy,
)
from databricks.sdk.service.sql import (
    Dashboard,
    DataSource,
    EndpointInfo,
    EndpointInfoWarehouseType,
    Query,
    State,
    Visualization,
    Widget,
)
from databricks.sdk.service.workspace import ImportFormat, ObjectInfo

from databricks.labs.ucx.config import WorkspaceConfig
from databricks.labs.ucx.framework.dashboards import DashboardFromFiles
from databricks.labs.ucx.framework.install_state import InstallState
from databricks.labs.ucx.install import WorkspaceInstaller

from ..unit.framework.mocks import MockBackend


@pytest.fixture
def ws(mocker):
    ws = mocker.patch("databricks.sdk.WorkspaceClient.__init__")

    ws.current_user.me = lambda: iam.User(user_name="me@example.com", groups=[iam.ComplexValue(display="admins")])
    ws.config.host = "https://foo"
    ws.config.is_aws = True
    ws.workspace.get_status = lambda _: ObjectInfo(object_id=123)
    ws.data_sources.list = lambda: [DataSource(id="bcd", warehouse_id="abc")]
    ws.warehouses.list = lambda **_: [EndpointInfo(id="abc", warehouse_type=EndpointInfoWarehouseType.PRO)]
    ws.dashboards.create.return_value = Dashboard(id="abc")
    ws.jobs.create.return_value = jobs.CreateResponse(job_id="abc")
    ws.queries.create.return_value = Query(id="abc")
    ws.query_visualizations.create.return_value = Visualization(id="abc")
    ws.dashboard_widgets.create.return_value = Widget(id="abc")
    return ws


def test_replace_clusters_for_integration_tests(ws):
    config_bytes = yaml.dump(WorkspaceConfig(inventory_database="a").as_dict()).encode("utf8")
    ws.workspace.download = lambda _: io.BytesIO(config_bytes)
    return_value = WorkspaceInstaller.run_for_config(
        ws,
        WorkspaceConfig(inventory_database="a"),
        override_clusters={"main": "abc"},
        sql_backend=MockBackend(),
    )
    assert return_value


def test_run_workflow_creates_proper_failure(ws, mocker):
    def run_now(job_id):
        assert "bar" == job_id

        def result():
            raise OperationFailed(...)

        waiter = mocker.Mock()
        waiter.result = result
        waiter.run_id = "qux"
        return waiter

    ws.jobs.run_now = run_now
    ws.jobs.get_run.return_value = jobs.Run(
        state=jobs.RunState(state_message="Stuff happens."),
        tasks=[
            jobs.RunTask(
                task_key="stuff",
                state=jobs.RunState(result_state=jobs.RunResultState.FAILED),
                run_id=123,
            )
        ],
    )
    ws.jobs.get_run_output.return_value = jobs.RunOutput(error="does not compute", error_trace="# goes to stderr")
    installer = WorkspaceInstaller(ws)
    installer._state.jobs = {"foo": "bar"}

    with pytest.raises(OperationFailed) as failure:
        installer.run_workflow("foo")

    assert "Stuff happens: stuff: does not compute" == str(failure.value)


def test_install_database_happy(ws, mocker, tmp_path):
    install = WorkspaceInstaller(ws)
    mocker.patch("builtins.input", return_value="ucx")
    res = install._configure_inventory_database()
    assert "ucx" == res


def test_install_database_unhappy(ws, mocker, tmp_path):
    install = WorkspaceInstaller(ws)
    mocker.patch("builtins.input", return_value="main.ucx")

    with pytest.raises(SystemExit):
        install._configure_inventory_database()


def test_build_wheel(ws, tmp_path):
    install = WorkspaceInstaller(ws)
    whl = install._build_wheel(str(tmp_path))
    assert os.path.exists(whl)


def test_save_config(ws, mocker):
    def not_found(_):
        raise NotFound(...)

    mocker.patch("builtins.input", return_value="42")

    ws.workspace.get_status = not_found
    ws.warehouses.list = lambda **_: [
        EndpointInfo(id="abc", warehouse_type=EndpointInfoWarehouseType.PRO, state=State.RUNNING)
    ]
    ws.cluster_policies.list = lambda: []

    install = WorkspaceInstaller(ws)
    install._choice = lambda _1, _2: "None (abc, PRO, RUNNING)"
    install._configure()

    ws.workspace.upload.assert_called_with(
        "/Users/me@example.com/.ucx/config.yml",
        b"""default_catalog: ucx_default
include_group_names:
- '42'
inventory_database: '42'
log_level: '42'
num_threads: 42
renamed_group_prefix: '42'
version: 2
warehouse_id: abc
workspace_start_path: /
""",
        format=ImportFormat.AUTO,
        overwrite=False,
    )


def test_migrate_from_v1(ws, mocker):
    mocker.patch("builtins.input", return_value="yes")
    mock_file = MagicMock()
    mocker.patch("builtins.open", return_value=mock_file)
    mocker.patch("base64.b64encode")

    ws.current_user.me = lambda: iam.User(user_name="me@example.com", groups=[iam.ComplexValue(display="admins")])
    ws.config.host = "https://foo"
    ws.config.is_aws = True
    config_bytes = b"""default_catalog: ucx_default
groups:
  auto: true
  backup_group_prefix: db-temp-
inventory_database: ucx
log_level: INFO
num_threads: 8
version: 1
warehouse_id: abc
workspace_start_path: /
    """
    ws.workspace.download = lambda _: io.BytesIO(config_bytes)
    ws.workspace.get_status = lambda _: ObjectInfo(object_id=123)
    mocker.patch("builtins.input", return_value="42")

    ws.warehouses.list = lambda **_: [
        EndpointInfo(id="abc", warehouse_type=EndpointInfoWarehouseType.PRO, state=State.RUNNING)
    ]
    ws.cluster_policies.list = lambda: []

    install = WorkspaceInstaller(ws)
    install._choice = lambda _1, _2: "None (abc, PRO, RUNNING)"
    install._configure()

    ws.workspace.upload.assert_called_with(
        "/Users/me@example.com/.ucx/config.yml",
        b"""default_catalog: ucx_default
inventory_database: ucx
log_level: INFO
num_threads: 8
renamed_group_prefix: db-temp-
version: 2
warehouse_id: abc
workspace_start_path: /
""",
        format=ImportFormat.AUTO,
        overwrite=True,
    )


def test_migrate_from_v1_selected_groups(ws, mocker):
    mocker.patch("builtins.input", return_value="yes")
    mock_file = MagicMock()
    mocker.patch("builtins.open", return_value=mock_file)
    mocker.patch("base64.b64encode")

    ws.current_user.me = lambda: iam.User(user_name="me@example.com", groups=[iam.ComplexValue(display="admins")])
    ws.config.host = "https://foo"
    ws.config.is_aws = True
    config_bytes = b"""default_catalog: ucx_default
groups:
  backup_group_prefix: 'backup_baguette_prefix'
  selected:
  - '42'
  - '100'
inventory_database: '42'
log_level: '42'
num_threads: 42
version: 1
warehouse_id: abc
workspace_start_path: /
    """
    ws.workspace.download = lambda _: io.BytesIO(config_bytes)
    ws.workspace.get_status = lambda _: ObjectInfo(object_id=123)
    mocker.patch("builtins.input", return_value="42")

    ws.warehouses.list = lambda **_: [
        EndpointInfo(id="abc", warehouse_type=EndpointInfoWarehouseType.PRO, state=State.RUNNING)
    ]
    ws.cluster_policies.list = lambda: []

    install = WorkspaceInstaller(ws)
    install._choice = lambda _1, _2: "None (abc, PRO, RUNNING)"
    install._configure()

    ws.workspace.upload.assert_called_with(
        "/Users/me@example.com/.ucx/config.yml",
        b"""default_catalog: ucx_default
include_group_names:
- '42'
- '100'
inventory_database: '42'
log_level: '42'
num_threads: 42
renamed_group_prefix: backup_baguette_prefix
version: 2
warehouse_id: abc
workspace_start_path: /
""",
        format=ImportFormat.AUTO,
        overwrite=True,
    )


def test_save_config_auto_groups(ws, mocker):
    def not_found(_):
        raise NotFound(...)

    def mock_question(text: str, *, default: str | None = None) -> str:
        if "workspace group names" in text:
            return "<ALL>"
        else:
            return "42"

    mocker.patch("builtins.input", return_value="42")

    ws.workspace.get_status = not_found
    ws.warehouses.list = lambda **_: [
        EndpointInfo(id="abc", warehouse_type=EndpointInfoWarehouseType.PRO, state=State.RUNNING)
    ]
    ws.cluster_policies.list = lambda: []

    install = WorkspaceInstaller(ws)
    install._question = mock_question
    install._choice = lambda _1, _2: "None (abc, PRO, RUNNING)"
    install._configure()

    ws.workspace.upload.assert_called_with(
        "/Users/me@example.com/.ucx/config.yml",
        b"""default_catalog: ucx_default
inventory_database: '42'
log_level: '42'
num_threads: 42
renamed_group_prefix: '42'
version: 2
warehouse_id: abc
workspace_start_path: /
""",
        format=ImportFormat.AUTO,
        overwrite=False,
    )


def test_save_config_strip_group_names(ws, mocker):
    def not_found(_):
        raise NotFound(...)

    def mock_question(text: str, *, default: str | None = None) -> str:
        if "workspace group names" in text:
            return "g1, g2, g99"
        else:
            return "42"

    mocker.patch("builtins.input", return_value="42")

    ws.workspace.get_status = not_found
    ws.warehouses.list = lambda **_: [
        EndpointInfo(id="abc", warehouse_type=EndpointInfoWarehouseType.PRO, state=State.RUNNING)
    ]
    ws.cluster_policies.list = lambda: []

    install = WorkspaceInstaller(ws)
    install._question = mock_question
    install._choice = lambda _1, _2: "None (abc, PRO, RUNNING)"
    install._configure()

    ws.workspace.upload.assert_called_with(
        "/Users/me@example.com/.ucx/config.yml",
        b"""default_catalog: ucx_default
include_group_names:
- g1
- g2
- g99
inventory_database: '42'
log_level: '42'
num_threads: 42
renamed_group_prefix: '42'
version: 2
warehouse_id: abc
workspace_start_path: /
""",
        format=ImportFormat.AUTO,
        overwrite=False,
    )


def test_save_config_with_glue(ws, mocker):
    policy_def = b"""
{
  "aws_attributes.instance_profile_arn": {
    "type": "fixed",
    "value": "arn:aws:iam::111222333:instance-profile/foo-instance-profile",
    "hidden": false
  },
  "spark_conf.spark.databricks.hive.metastore.glueCatalog.enabled": {
    "type": "fixed",
    "value": "true",
    "hidden": true
  }
}
            """

    def not_found(_):
        raise NotFound(...)

    def mock_question(text: str, *, default: str | None = None) -> str:
        if "external metastore" in text:
            return "yes"
        else:
            return "42"

    def mock_choice_from_dict(text: str, choices: dict[str, Any]) -> Any:
        if "Select a Cluster" in text:
            return policy_def
        if "warehouse" in text:
            return "abc"

    mocker.patch("builtins.input", return_value="42")

    ws.workspace.get_status = not_found
    ws.warehouses.list = lambda **_: [
        EndpointInfo(id="abc", warehouse_type=EndpointInfoWarehouseType.PRO, state=State.RUNNING)
    ]
    ws.cluster_policies.list = lambda: [Policy(definition=policy_def.decode("utf-8"))]

    install = WorkspaceInstaller(ws)
    install._question = mock_question
    install._choice_from_dict = mock_choice_from_dict
    install._configure()

    ws.workspace.upload.assert_called_with(
        "/Users/me@example.com/.ucx/config.yml",
        b"""default_catalog: ucx_default
include_group_names:
- '42'
instance_profile: arn:aws:iam::111222333:instance-profile/foo-instance-profile
inventory_database: '42'
log_level: '42'
num_threads: 42
renamed_group_prefix: '42'
spark_conf:
  spark.databricks.hive.metastore.glueCatalog.enabled: 'true'
version: 2
warehouse_id: abc
workspace_start_path: /
""",
        format=ImportFormat.AUTO,
        overwrite=False,
    )


def test_main_with_existing_conf_does_not_recreate_config(ws, mocker):
    mocker.patch("builtins.input", return_value="yes")
    mock_file = MagicMock()
    mocker.patch("builtins.open", return_value=mock_file)
    mocker.patch("base64.b64encode")
    webbrowser_open = mocker.patch("webbrowser.open")

    ws.current_user.me = lambda: iam.User(user_name="me@example.com", groups=[iam.ComplexValue(display="admins")])
    ws.config.host = "https://foo"
    ws.config.is_aws = True
<<<<<<< HEAD
    ws.config.is_azure = False
    ws.config.is_gcp = False
    config_bytes = yaml.dump(WorkspaceConfig(inventory_database="a", groups=GroupsConfig(auto=True)).as_dict()).encode(
        "utf8"
    )
=======
    config_bytes = b"""default_catalog: ucx_default
include_group_names:
- '42'
instance_profile: arn:aws:iam::111222333:instance-profile/foo-instance-profile
inventory_database: '42'
log_level: '42'
num_threads: 42
renamed_group_prefix: '42'
spark_conf:
  spark.databricks.hive.metastore.glueCatalog.enabled: 'true'
version: 2
warehouse_id: abc
workspace_start_path: /
"""

>>>>>>> 5ba2a27e
    ws.workspace.download = lambda _: io.BytesIO(config_bytes)
    ws.workspace.get_status = lambda _: ObjectInfo(object_id=123)
    ws.data_sources.list = lambda: [DataSource(id="bcd", warehouse_id="abc")]
    ws.warehouses.list = lambda **_: [EndpointInfo(id="abc", warehouse_type=EndpointInfoWarehouseType.PRO)]
    ws.dashboards.create.return_value = Dashboard(id="abc")
    ws.queries.create.return_value = Query(id="abc")
    ws.query_visualizations.create.return_value = Visualization(id="abc")
    ws.dashboard_widgets.create.return_value = Widget(id="abc")
    install = WorkspaceInstaller(ws, sql_backend=MockBackend())
    install._build_wheel = lambda _: Path(__file__)
    install.run()

    webbrowser_open.assert_called_with("https://foo/#workspace/Users/me@example.com/.ucx/README.py")
    # ws.workspace.mkdirs.assert_called_with("/Users/me@example.com/.ucx")


<<<<<<< HEAD
def test_cloud_match(mocker):
    ws = mocker.Mock()
    from databricks.labs.ucx.framework.tasks import Task

    tasks = [
        Task(task_id=0, workflow="wl_1", name="n3", doc="d3", fn=lambda: None, is_aws=True),
        Task(task_id=1, workflow="wl_2", name="n2", doc="d2", fn=lambda: None, is_azure=True),
        Task(task_id=2, workflow="wl_1", name="n1", doc="d1", fn=lambda: None, is_gcp=True),
    ]

    with mocker.patch.object(WorkspaceInstaller, attribute="_sorted_tasks", return_value=tasks):
        install = WorkspaceInstaller(ws)
        steps = install._step_list()
    assert len(steps) == 2
    assert steps[0] == "wl_1" and steps[1] == "wl_2"


def test_query_metadata(mocker):
    ws = mocker.Mock()
=======
def test_query_metadata(ws, mocker):
>>>>>>> 5ba2a27e
    install = WorkspaceInstaller(ws)
    local_query_files = install._find_project_root() / "src/databricks/labs/ucx/queries"
    DashboardFromFiles(ws, InstallState(ws, "any"), local_query_files, "any", "any").validate()


def test_choices_out_of_range(ws, mocker):
    install = WorkspaceInstaller(ws)
    mocker.patch("builtins.input", return_value="42")
    with pytest.raises(ValueError):
        install._choice("foo", ["a", "b"])


def test_choices_not_a_number(ws, mocker):
    install = WorkspaceInstaller(ws)
    mocker.patch("builtins.input", return_value="two")
    with pytest.raises(ValueError):
        install._choice("foo", ["a", "b"])


def test_choices_happy(ws, mocker):
    install = WorkspaceInstaller(ws)
    mocker.patch("builtins.input", return_value="1")
    res = install._choice("foo", ["a", "b"])
    assert "b" == res


def test_step_list(ws, mocker):
    from databricks.labs.ucx.framework.tasks import Task

    tasks = [
        Task(task_id=0, workflow="wl_1", name="n3", doc="d3", fn=lambda: None),
        Task(task_id=1, workflow="wl_2", name="n2", doc="d2", fn=lambda: None),
        Task(task_id=2, workflow="wl_1", name="n1", doc="d1", fn=lambda: None),
    ]

    with mocker.patch.object(WorkspaceInstaller, attribute="_sorted_tasks", return_value=tasks):
        install = WorkspaceInstaller(ws)
        steps = install._step_list()
    assert len(steps) == 2
    assert steps[0] == "wl_1" and steps[1] == "wl_2"


def test_create_readme(ws, mocker):
    mocker.patch("builtins.input", return_value="yes")
    webbrowser_open = mocker.patch("webbrowser.open")

    ws.current_user.me = lambda: iam.User(user_name="me@example.com", groups=[iam.ComplexValue(display="admins")])
    ws.config.host = "https://foo"
    config_bytes = yaml.dump(WorkspaceConfig(inventory_database="a").as_dict()).encode("utf8")
    ws.workspace.download = lambda _: io.BytesIO(config_bytes)

    from databricks.labs.ucx.framework.tasks import Task

    tasks = [
        Task(task_id=0, workflow="wl_1", name="n3", doc="d3", fn=lambda: None),
        Task(task_id=1, workflow="wl_2", name="n2", doc="d2", fn=lambda: None),
        Task(task_id=2, workflow="wl_1", name="n1", doc="d1", fn=lambda: None),
    ]

    with mocker.patch.object(WorkspaceInstaller, attribute="_sorted_tasks", return_value=tasks):
        install = WorkspaceInstaller(ws)
        install._deployed_steps = {"wl_1": 1, "wl_2": 2}
        install._create_readme()

    webbrowser_open.assert_called_with("https://foo/#workspace/Users/me@example.com/.ucx/README.py")

    _, args, kwargs = ws.mock_calls[0]
    assert args[0] == "/Users/me@example.com/.ucx/README.py"


def test_replace_pydoc():
    from databricks.labs.ucx.framework.tasks import _remove_extra_indentation

    doc = _remove_extra_indentation(
        """Test1
        Test2
    Test3"""
    )
    assert (
        doc
        == """Test1
    Test2
Test3"""
    )


def test_global_init_script_already_exists_enabled(ws, mocker):
    ginit_scripts = [
        GlobalInitScriptDetails(
            created_at=1695045723722,
            created_by="test@abc.com",
            enabled=True,
            name="test123",
            position=0,
            script_id="12345",
            updated_at=1695046359612,
            updated_by="test@abc.com",
        )
    ]
    ws.global_init_scripts.list.return_value = ginit_scripts
    ws.global_init_scripts.get.return_value = GlobalInitScriptDetailsWithContent(
        created_at=1695045723722,
        created_by="test@abc.com",
        enabled=True,
        name="test123",
        position=0,
        script="aWYgW1sgJERCX0lTX0RSSVZFUiA9ICJUUlVFIiB"
        "dXTsgdGhlbgogIGRyaXZlcl9jb25mPSR7REJfSE9NRX0"
        "vZHJpdmVyL2NvbmYvc3BhcmstYnJhbmNoLmNvbmYKICBpZ"
        "iBbICEgLWUgJGRyaXZlcl9jb25mIF0gOyB0aGVuCiAgICB0b"
        "3VjaCAkZHJpdmVyX2NvbmYKICBmaQpjYXQgPDwgRU9GID4+ICAkZ"
        "HJpdmVyX2NvbmYKICBbZHJpdmVyXSB7CiAgICJzcGFyay5kYXRhYnJpY2tzLm"
        "RhdGFMaW5lYWdlLmVuYWJsZWQiID0gdHJ1ZQogICB9CkVPRgpmaQ==",
        script_id="12C100F8BB38B002",
        updated_at=1695046359612,
        updated_by="test@abc.com",
    )
    install = WorkspaceInstaller(ws)
    mocker.patch("builtins.input", return_value="yes")
    install._install_spark_config_for_hms_lineage()


def test_global_init_script_already_exists_disabled(ws, mocker):
    ginit_scripts = [
        GlobalInitScriptDetails(
            created_at=1695045723722,
            created_by="test@abc.com",
            enabled=False,
            name="test123",
            position=0,
            script_id="12345",
            updated_at=1695046359612,
            updated_by="test@abc.com",
        )
    ]
    ws.global_init_scripts.list.return_value = ginit_scripts
    ws.global_init_scripts.get.return_value = GlobalInitScriptDetailsWithContent(
        created_at=1695045723722,
        created_by="test@abc.com",
        enabled=False,
        name="test123",
        position=0,
        script="aWYgW1sgJERCX0lTX0RSSVZFUiA9ICJUUlVFIiB"
        "dXTsgdGhlbgogIGRyaXZlcl9jb25mPSR7REJfSE9NRX0"
        "vZHJpdmVyL2NvbmYvc3BhcmstYnJhbmNoLmNvbmYKICBpZ"
        "iBbICEgLWUgJGRyaXZlcl9jb25mIF0gOyB0aGVuCiAgICB0b"
        "3VjaCAkZHJpdmVyX2NvbmYKICBmaQpjYXQgPDwgRU9GID4+ICAkZ"
        "HJpdmVyX2NvbmYKICBbZHJpdmVyXSB7CiAgICJzcGFyay5kYXRhYnJpY2tzLm"
        "RhdGFMaW5lYWdlLmVuYWJsZWQiID0gdHJ1ZQogICB9CkVPRgpmaQ==",
        script_id="12C100F8BB38B002",
        updated_at=1695046359612,
        updated_by="test@abc.com",
    )
    install = WorkspaceInstaller(ws)
    mocker.patch("builtins.input", return_value="yes")
    install._install_spark_config_for_hms_lineage()


def test_global_init_script_exists_disabled_not_enabled(ws, mocker):
    ginit_scripts = [
        GlobalInitScriptDetails(
            created_at=1695045723722,
            created_by="test@abc.com",
            enabled=False,
            name="test123",
            position=0,
            script_id="12345",
            updated_at=1695046359612,
            updated_by="test@abc.com",
        )
    ]
    ws.global_init_scripts.list.return_value = ginit_scripts
    ws.global_init_scripts.get.return_value = GlobalInitScriptDetailsWithContent(
        created_at=1695045723722,
        created_by="test@abc.com",
        enabled=False,
        name="test123",
        position=0,
        script="aWYgW1sgJERCX0lTX0RSSVZFUiA9ICJUUlVFIiB"
        "dXTsgdGhlbgogIGRyaXZlcl9jb25mPSR7REJfSE9NRX0"
        "vZHJpdmVyL2NvbmYvc3BhcmstYnJhbmNoLmNvbmYKICBpZ"
        "iBbICEgLWUgJGRyaXZlcl9jb25mIF0gOyB0aGVuCiAgICB0b"
        "3VjaCAkZHJpdmVyX2NvbmYKICBmaQpjYXQgPDwgRU9GID4+ICAkZ"
        "HJpdmVyX2NvbmYKICBbZHJpdmVyXSB7CiAgICJzcGFyay5kYXRhYnJpY2tzLm"
        "RhdGFMaW5lYWdlLmVuYWJsZWQiID0gdHJ1ZQogICB9CkVPRgpmaQ==",
        script_id="12C100F8BB38B002",
        updated_at=1695046359612,
        updated_by="test@abc.com",
    )
    install = WorkspaceInstaller(ws)
    mocker.patch("builtins.input", return_value="no")
    install._install_spark_config_for_hms_lineage()


@patch("builtins.open", new_callable=MagicMock)
@patch("builtins.input", new_callable=MagicMock)
def test_global_init_script_create_new(mock_open, mock_input, ws):
    expected_content = """if [[ $DB_IS_DRIVER = "TRUE" ]]; then
      driver_conf=${DB_HOME}/driver/conf/spark-branch.conf
      if [ ! -e $driver_conf ] ; then
        touch $driver_conf
      fi
    cat << EOF >>  $driver_conf
      [driver] {
       "spark.databricks.dataLineage.enabled" = true
       }
    EOF
    fi
        """
    mock_file = MagicMock()
    mock_file.read.return_value = expected_content
    mock_open.return_value = mock_file
    mock_input.return_value = "yes"

    install = WorkspaceInstaller(ws)
    install._install_spark_config_for_hms_lineage()<|MERGE_RESOLUTION|>--- conflicted
+++ resolved
@@ -411,13 +411,8 @@
     ws.current_user.me = lambda: iam.User(user_name="me@example.com", groups=[iam.ComplexValue(display="admins")])
     ws.config.host = "https://foo"
     ws.config.is_aws = True
-<<<<<<< HEAD
     ws.config.is_azure = False
     ws.config.is_gcp = False
-    config_bytes = yaml.dump(WorkspaceConfig(inventory_database="a", groups=GroupsConfig(auto=True)).as_dict()).encode(
-        "utf8"
-    )
-=======
     config_bytes = b"""default_catalog: ucx_default
 include_group_names:
 - '42'
@@ -432,8 +427,6 @@
 warehouse_id: abc
 workspace_start_path: /
 """
-
->>>>>>> 5ba2a27e
     ws.workspace.download = lambda _: io.BytesIO(config_bytes)
     ws.workspace.get_status = lambda _: ObjectInfo(object_id=123)
     ws.data_sources.list = lambda: [DataSource(id="bcd", warehouse_id="abc")]
@@ -450,7 +443,6 @@
     # ws.workspace.mkdirs.assert_called_with("/Users/me@example.com/.ucx")
 
 
-<<<<<<< HEAD
 def test_cloud_match(mocker):
     ws = mocker.Mock()
     from databricks.labs.ucx.framework.tasks import Task
@@ -467,12 +459,7 @@
     assert len(steps) == 2
     assert steps[0] == "wl_1" and steps[1] == "wl_2"
 
-
-def test_query_metadata(mocker):
-    ws = mocker.Mock()
-=======
 def test_query_metadata(ws, mocker):
->>>>>>> 5ba2a27e
     install = WorkspaceInstaller(ws)
     local_query_files = install._find_project_root() / "src/databricks/labs/ucx/queries"
     DashboardFromFiles(ws, InstallState(ws, "any"), local_query_files, "any", "any").validate()
