--- conflicted
+++ resolved
@@ -6,17 +6,13 @@
 
 import pytest
 import yaml
-<<<<<<< HEAD
 from databricks.sdk.errors import (
+    InvalidParameterValue,
     NotFound,
     OperationFailed,
-    PermissionDenied,
+    PermissionDenied
 )
-from databricks.sdk.service import iam, jobs
-=======
-from databricks.sdk.errors import InvalidParameterValue, NotFound, OperationFailed
 from databricks.sdk.service import iam, jobs, sql
->>>>>>> d4b8e68b
 from databricks.sdk.service.compute import (
     GlobalInitScriptDetails,
     GlobalInitScriptDetailsWithContent,
