<<<<<<< HEAD
import io
import json
=======
>>>>>>> e11494c9
from datetime import timedelta
from unittest.mock import MagicMock, create_autospec

import pytest
from databricks.labs.blueprint.installation import Installation, MockInstallation
from databricks.labs.blueprint.installer import InstallState
from databricks.labs.blueprint.parallel import ManyError
from databricks.labs.blueprint.tui import MockPrompts
from databricks.labs.blueprint.wheels import Wheels, WheelsV2, find_project_root
from databricks.sdk import WorkspaceClient
from databricks.sdk.errors import (
    InvalidParameterValue,
    NotFound,
    OperationFailed,
    PermissionDenied,
    Unknown,
)
from databricks.sdk.service import iam, jobs, sql
<<<<<<< HEAD
from databricks.sdk.service.compute import (
    CreatePolicyResponse,
    GlobalInitScriptDetails,
    GlobalInitScriptDetailsWithContent,
    Policy,
)
=======
from databricks.sdk.service.compute import Policy, State
>>>>>>> e11494c9
from databricks.sdk.service.jobs import BaseRun, RunResultState, RunState
from databricks.sdk.service.sql import (
    Dashboard,
    DataSource,
    EndpointInfo,
    EndpointInfoWarehouseType,
    Query,
    Visualization,
    Widget,
)
from databricks.sdk.service.workspace import ObjectInfo

import databricks.labs.ucx.uninstall  # noqa
from databricks.labs.ucx.config import WorkspaceConfig
from databricks.labs.ucx.framework.dashboards import DashboardFromFiles
from databricks.labs.ucx.install import WorkspaceInstallation, WorkspaceInstaller

from ..unit.framework.mocks import MockBackend


def mock_clusters():
    from databricks.sdk.service.compute import ClusterDetails, DataSecurityMode, State

    return [
        ClusterDetails(
            spark_version="13.3.x-dbrxxx",
            cluster_name="zero",
            data_security_mode=DataSecurityMode.USER_ISOLATION,
            state=State.RUNNING,
            cluster_id="1111-999999-userisol",
        ),
        ClusterDetails(
            spark_version="13.3.x-dbrxxx",
            cluster_name="one",
            data_security_mode=DataSecurityMode.NONE,
            state=State.RUNNING,
            cluster_id='2222-999999-nosecuri',
        ),
        ClusterDetails(
            spark_version="13.3.x-dbrxxx",
            cluster_name="two",
            data_security_mode=DataSecurityMode.LEGACY_TABLE_ACL,
            state=State.RUNNING,
            cluster_id='3333-999999-legacytc',
        ),
    ]


@pytest.fixture
def ws():
    ws = create_autospec(WorkspaceClient)

    ws.current_user.me = lambda: iam.User(user_name="me@example.com", groups=[iam.ComplexValue(display="admins")])
    ws.config.host = "https://foo"
    ws.config.is_aws = True
    ws.config.is_azure = False
    ws.config.is_gcp = False
    ws.workspace.get_status = lambda _: ObjectInfo(object_id=123)
    ws.data_sources.list = lambda: [DataSource(id="bcd", warehouse_id="abc")]
    ws.warehouses.list = lambda **_: [
        EndpointInfo(name="abc", id="abc", warehouse_type=EndpointInfoWarehouseType.PRO, state=State.RUNNING)
    ]
    ws.dashboards.create.return_value = Dashboard(id="abc")
    ws.jobs.create.return_value = jobs.CreateResponse(job_id=123)
    ws.queries.create.return_value = Query(id="abc")
    ws.query_visualizations.create.return_value = Visualization(id="abc")
    ws.dashboard_widgets.create.return_value = Widget(id="abc")
    ws.clusters.list.return_value = mock_clusters()
    ws.cluster_policies.list = lambda: []
    return ws


def created_job(ws: MagicMock, name: str):
    for call in ws.jobs.method_calls:
        if call.kwargs['name'] == name:
            return call.kwargs
    raise AssertionError(f'call not found: {name}')


def created_job_tasks(ws: MagicMock, name: str) -> dict[str, jobs.Task]:
    call = created_job(ws, name)
    return {_.task_key: _ for _ in call['tasks']}


@pytest.fixture
def mock_installation():
    return MockInstallation({'state.json': {'resources': {'dashboards': {'assessment_main': 'abc'}}}})


@pytest.fixture
def mock_installation_with_jobs():
    return MockInstallation(
        {'state.json': {'resources': {'jobs': {"assessment": "123"}, 'dashboards': {'assessment_main': 'abc'}}}}
    )

<<<<<<< HEAD
def test_install_cluster_override_jobs(ws, mocker, tmp_path):
    config_bytes = yaml.dump(WorkspaceConfig(inventory_database="a").as_dict()).encode("utf8")
    ws.workspace.download = lambda _: io.BytesIO(config_bytes)
    ws.cluster_policies.create.return_value = CreatePolicyResponse(policy_id="foo")
    ws.clusters.select_spark_version = lambda latest: "14.2.x-scala2.12"
    ws.clusters.select_node_type = lambda local_disk: "Standard_F4s"
    ws.jobs.create = mock_create_job
    wheels = create_autospec(Wheels)
    install = WorkspaceInstaller(ws, wheels=wheels, promtps=MockPrompts({".*": ""}))
    install._question = mock_question_cluster_override
    install.current_config.override_clusters = {"main": cluster_id, "tacl": cluster_id}
    install._job_dashboard_task = MagicMock(name="_job_dashboard_task")  # disable problematic task
    install._create_jobs()
=======
>>>>>>> e11494c9

@pytest.fixture
def any_prompt():
    return MockPrompts({".*": ""})

<<<<<<< HEAD
def test_write_protected_dbfs(ws, tmp_path):
    """Simulate write protected DBFS AND override clusters"""
    config_bytes = yaml.dump(WorkspaceConfig(inventory_database="a").as_dict()).encode("utf8")
    ws.workspace.download = lambda _: io.BytesIO(config_bytes)
    ws.cluster_policies.create.return_value = CreatePolicyResponse(policy_id="foo")
    ws.clusters.select_spark_version = lambda latest: "14.2.x-scala2.12"
    ws.clusters.select_node_type = lambda local_disk: "Standard_F4s"
    ws.jobs.create = mock_create_job
=======
>>>>>>> e11494c9

def test_create_database(ws, caplog, mock_installation, any_prompt):
    sql_backend = MockBackend(
        fails_on_first={'CREATE TABLE': '[UNRESOLVED_COLUMN.WITH_SUGGESTION] A column, variable is incorrect'}
    )
    wheels = create_autospec(WheelsV2)
    workspace_installation = WorkspaceInstallation(
        WorkspaceConfig(inventory_database='ucx'),
        mock_installation,
        sql_backend,
        wheels,
        ws,
        any_prompt,
        timedelta(seconds=1),
    )

    with pytest.raises(ManyError) as failure:
        workspace_installation.run()

    assert "Kindly uninstall and reinstall UCX" in str(failure.value)

<<<<<<< HEAD
def test_writeable_dbfs(ws, tmp_path):
    """Ensure configure does not add cluster override for happy path of writable DBFS"""
    config_bytes = yaml.dump(WorkspaceConfig(inventory_database="a").as_dict()).encode("utf8")
    ws.workspace.download = lambda _: io.BytesIO(config_bytes)
    ws.clusters.select_spark_version = lambda latest: "14.2.x-scala2.12"
    ws.clusters.select_node_type = lambda local_disk: "Standard_F4s"
    ws.jobs.create = mock_create_job_for_writable_dbfs
=======
>>>>>>> e11494c9

def test_install_cluster_override_jobs(ws, mock_installation, any_prompt):
    sql_backend = MockBackend()
    wheels = create_autospec(WheelsV2)
    workspace_installation = WorkspaceInstallation(
        WorkspaceConfig(inventory_database='ucx', override_clusters={"main": 'one', "tacl": 'two'}),
        mock_installation,
        sql_backend,
        wheels,
        ws,
        any_prompt,
        timedelta(seconds=1),
    )

    workspace_installation.create_jobs()

    tasks = created_job_tasks(ws, '[MOCK] assessment')
    assert 'one' == tasks['assess_jobs'].existing_cluster_id
    assert 'two' == tasks['crawl_grants'].existing_cluster_id


def test_write_protected_dbfs(ws, tmp_path, mock_installation):
    """Simulate write protected DBFS AND override clusters"""
<<<<<<< HEAD
    config_bytes = yaml.dump(WorkspaceConfig(inventory_database="a").as_dict()).encode("utf8")
    ws.workspace.download = lambda _: io.BytesIO(config_bytes)
    ws.jobs.create = mock_create_job
    wheels = create_autospec(Wheels)
    wheels.upload_to_dbfs.side_effect = OperationFailed("500 error")
    with pytest.raises(OperationFailed) as failure:
        install = WorkspaceInstaller(ws, wheels=wheels)
        install._question = mock_question_cluster_override
        install.current_config.override_clusters = {"main": cluster_id, "tacl": cluster_id}
        install._job_dashboard_task = MagicMock(name="_job_dashboard_task")  # disable problematic task
        install._create_jobs()
    assert "500 error" == str(failure.value)


def test_replace_clusters_for_integration_tests(ws):
    config_bytes = yaml.dump(WorkspaceConfig(inventory_database="a").as_dict()).encode("utf8")
    ws.workspace.download = lambda _: io.BytesIO(config_bytes)
    ws.cluster_policies.create.return_value = CreatePolicyResponse(policy_id="foo")
    ws.clusters.select_spark_version = lambda latest: "14.2.x-scala2.12"
    ws.clusters.select_node_type = lambda local_disk: "Standard_F4s"
=======
    sql_backend = MockBackend()
>>>>>>> e11494c9
    wheels = create_autospec(Wheels)
    wheels.upload_to_dbfs.side_effect = PermissionDenied(...)
    wheels.upload_to_wsfs.return_value = "/a/b/c"

    prompts = MockPrompts(
        {
            ".*pre-existing HMS Legacy cluster ID.*": "1",
            ".*pre-existing Table Access Control cluster ID.*": "1",
            ".*": "",
        }
    )

    workspace_installation = WorkspaceInstallation(
        WorkspaceConfig(inventory_database='ucx'),
        mock_installation,
        sql_backend,
        wheels,
        ws,
        prompts,
        timedelta(seconds=1),
    )

    workspace_installation.create_jobs()

    tasks = created_job_tasks(ws, '[MOCK] assessment')
    assert "2222-999999-nosecuri" == tasks['assess_jobs'].existing_cluster_id
    assert '3333-999999-legacytc' == tasks['crawl_grants'].existing_cluster_id

    mock_installation.assert_file_written(
        'config.yml',
        {
            'version': 2,
            'default_catalog': 'ucx_default',
            'inventory_database': 'ucx',
            'log_level': 'INFO',
            'num_threads': 10,
            'override_clusters': {'main': '2222-999999-nosecuri', 'tacl': '3333-999999-legacytc'},
            'renamed_group_prefix': 'ucx-renamed-',
            'workspace_start_path': '/',
        },
    )


def test_writeable_dbfs(ws, tmp_path, mock_installation, any_prompt):
    """Ensure configure does not add cluster override for happy path of writable DBFS"""
    sql_backend = MockBackend()
    wheels = create_autospec(WheelsV2)
    workspace_installation = WorkspaceInstallation(
        WorkspaceConfig(inventory_database='ucx'),
        mock_installation,
        sql_backend,
        wheels,
        ws,
        any_prompt,
        timedelta(seconds=1),
    )

    workspace_installation.create_jobs()

    job = created_job(ws, '[MOCK] assessment')
    job_clusters = {_.job_cluster_key: _ for _ in job['job_clusters']}
    assert 'main' in job_clusters
    assert 'tacl' in job_clusters


def test_run_workflow_creates_proper_failure(ws, mocker, any_prompt, mock_installation_with_jobs):
    def run_now(job_id):
        assert 123 == job_id

        def result():
            raise OperationFailed(...)

        waiter = mocker.Mock()
        waiter.result = result
        waiter.run_id = "qux"
        return waiter

    ws.jobs.run_now = run_now
    ws.jobs.get_run.return_value = jobs.Run(
        state=jobs.RunState(state_message="Stuff happens."),
        tasks=[
            jobs.RunTask(
                task_key="stuff",
                state=jobs.RunState(result_state=jobs.RunResultState.FAILED),
                run_id=123,
            )
        ],
    )
    ws.jobs.get_run_output.return_value = jobs.RunOutput(error="does not compute", error_trace="# goes to stderr")
    sql_backend = MockBackend()
    wheels = create_autospec(WheelsV2)
    installer = WorkspaceInstallation(
        WorkspaceConfig(inventory_database='ucx'),
        mock_installation_with_jobs,
        sql_backend,
        wheels,
        ws,
        any_prompt,
        timedelta(seconds=1),
    )
    with pytest.raises(Unknown) as failure:
        installer.run_workflow("assessment")

    assert "stuff: does not compute" == str(failure.value)


def test_run_workflow_creates_failure_from_mapping(
    ws, mocker, mock_installation, any_prompt, mock_installation_with_jobs
):
    def run_now(job_id):
        assert 123 == job_id

        def result():
            raise OperationFailed(...)

        waiter = mocker.Mock()
        waiter.result = result
        waiter.run_id = "qux"
        return waiter

    ws.jobs.run_now = run_now
    ws.jobs.get_run.return_value = jobs.Run(
        state=jobs.RunState(state_message="Stuff happens."),
        tasks=[
            jobs.RunTask(
                task_key="stuff",
                state=jobs.RunState(result_state=jobs.RunResultState.FAILED),
                run_id=123,
            )
        ],
    )
    ws.jobs.get_run_output.return_value = jobs.RunOutput(
        error="something: PermissionDenied: does not compute", error_trace="# goes to stderr"
    )
    sql_backend = MockBackend()
    wheels = create_autospec(WheelsV2)
    installer = WorkspaceInstallation(
        WorkspaceConfig(inventory_database='ucx'),
        mock_installation_with_jobs,
        sql_backend,
        wheels,
        ws,
        any_prompt,
        timedelta(seconds=1),
    )
    with pytest.raises(PermissionDenied) as failure:
        installer.run_workflow("assessment")

    assert str(failure.value) == "does not compute"


def test_run_workflow_creates_failure_many_error(ws, mocker, any_prompt, mock_installation_with_jobs):
    def run_now(job_id):
        assert 123 == job_id

        def result():
            raise OperationFailed(...)

        waiter = mocker.Mock()
        waiter.result = result
        waiter.run_id = "qux"
        return waiter

    ws.jobs.run_now = run_now
    ws.jobs.get_run.return_value = jobs.Run(
        state=jobs.RunState(state_message="Stuff happens."),
        tasks=[
            jobs.RunTask(
                task_key="stuff",
                state=jobs.RunState(result_state=jobs.RunResultState.FAILED),
                run_id=123,
            ),
            jobs.RunTask(
                task_key="things",
                state=jobs.RunState(result_state=jobs.RunResultState.TIMEDOUT),
                run_id=124,
            ),
            jobs.RunTask(
                task_key="some",
                state=jobs.RunState(result_state=jobs.RunResultState.FAILED),
                run_id=125,
            ),
        ],
    )
    ws.jobs.get_run_output.return_value = jobs.RunOutput(
        error="something: DataLoss: does not compute", error_trace="# goes to stderr"
    )
    sql_backend = MockBackend()
    wheels = create_autospec(WheelsV2)
    installer = WorkspaceInstallation(
        WorkspaceConfig(inventory_database='ucx'),
        mock_installation_with_jobs,
        sql_backend,
        wheels,
        ws,
        any_prompt,
        timedelta(seconds=1),
    )
    with pytest.raises(ManyError) as failure:
        installer.run_workflow("assessment")

    assert str(failure.value) == (
        "Detected 3 failures: "
        "DataLoss: does not compute, "
        "DeadlineExceeded: things: The run was stopped after reaching the timeout"
    )


def test_save_config(ws, mock_installation):
    def not_found(_):
        msg = "save_config"
        raise NotFound(msg)

    ws.workspace.get_status = not_found
    ws.warehouses.list = lambda **_: [
        EndpointInfo(name="abc", id="abc", warehouse_type=EndpointInfoWarehouseType.PRO, state=State.RUNNING)
    ]
    ws.cluster_policies.list = lambda: []
    ws.cluster_policies.create.return_value = CreatePolicyResponse(policy_id="foo")
    ws.clusters.select_spark_version = lambda latest: "14.2.x-scala2.12"
    ws.clusters.select_node_type = lambda local_disk: "Standard_F4s"
    ws.workspace.download = not_found

<<<<<<< HEAD
    install = WorkspaceInstaller(
        ws,
        promtps=MockPrompts(
            {
                r".*PRO or SERVERLESS SQL warehouse.*": "1",
                r"Choose how to map the workspace groups.*": "2",
                r".*": "",
            }
        ),
    )
    install._choice = lambda *_1, **_2: "abc (abc, PRO, RUNNING)"
    install._configure()

    ws.workspace.upload.assert_called_with(
        "/Users/me@example.com/.ucx/config.yml",
        b"""connect:
  debug_truncate_bytes: 250000
custom_cluster_policy_id: foo
default_catalog: ucx_default
inventory_database: ucx
log_level: INFO
num_threads: 8
renamed_group_prefix: db-temp-
version: 2
warehouse_id: abc
workspace_start_path: /
""",
        format=ImportFormat.AUTO,
        overwrite=False,
    )


def test_migrate_from_v1(ws, mocker):
    mock_file = MagicMock()
    mocker.patch("builtins.open", return_value=mock_file)
    mocker.patch("base64.b64encode")

    ws.current_user.me = lambda: iam.User(user_name="me@example.com", groups=[iam.ComplexValue(display="admins")])
    ws.config.host = "https://foo"
    ws.config.is_aws = True
    config_bytes = b"""connect:
  debug_truncate_bytes: 250000
default_catalog: ucx_default
groups:
  auto: true
  backup_group_prefix: db-temp-
inventory_database: ucx
log_level: INFO
num_threads: 8
version: 1
warehouse_id: abc
workspace_start_path: /
    """
    ws.workspace.download = lambda _: io.BytesIO(config_bytes)
    ws.workspace.get_status = lambda _: ObjectInfo(object_id=123)

    ws.warehouses.list = lambda **_: [
        EndpointInfo(name="abc", id="abc", warehouse_type=EndpointInfoWarehouseType.PRO, state=State.RUNNING)
    ]
    ws.cluster_policies.list = lambda: []

    install = WorkspaceInstaller(ws)
    install._configure()

    ws.workspace.upload.assert_called_with(
        "/Users/me@example.com/.ucx/config.yml",
        b"""connect:
  debug_truncate_bytes: 250000
default_catalog: ucx_default
inventory_database: ucx
log_level: INFO
num_threads: 8
renamed_group_prefix: db-temp-
version: 2
warehouse_id: abc
workspace_start_path: /
""",
        format=ImportFormat.AUTO,
        overwrite=True,
    )


def test_migrate_from_v1_selected_groups(ws, mocker):
    mock_file = MagicMock()
    mocker.patch("builtins.open", return_value=mock_file)
    mocker.patch("base64.b64encode")

    ws.current_user.me = lambda: iam.User(user_name="me@example.com", groups=[iam.ComplexValue(display="admins")])
    ws.config.host = "https://foo"
    ws.config.is_aws = True
    config_bytes = b"""connect:
  debug_truncate_bytes: 250000
default_catalog: ucx_default
groups:
  backup_group_prefix: 'backup_baguette_prefix'
  selected:
  - '42'
  - '100'
inventory_database: '42'
log_level: '42'
num_threads: 42
version: 1
warehouse_id: abc
workspace_start_path: /
    """
    ws.workspace.download = lambda _: io.BytesIO(config_bytes)
    ws.workspace.get_status = lambda _: ObjectInfo(object_id=123)

    ws.warehouses.list = lambda **_: [
        EndpointInfo(name="abc", id="abc", warehouse_type=EndpointInfoWarehouseType.PRO, state=State.RUNNING)
    ]
    ws.cluster_policies.list = lambda: []

    install = WorkspaceInstaller(ws)
    install._configure()

    ws.workspace.upload.assert_called_with(
        "/Users/me@example.com/.ucx/config.yml",
        b"""connect:
  debug_truncate_bytes: 250000
default_catalog: ucx_default
include_group_names:
- '42'
- '100'
inventory_database: '42'
log_level: '42'
num_threads: 42
renamed_group_prefix: backup_baguette_prefix
version: 2
warehouse_id: abc
workspace_start_path: /
""",
        format=ImportFormat.AUTO,
        overwrite=True,
    )


def test_save_config_auto_groups(ws):
    def not_found(_):
        raise NotFound(...)

    ws.workspace.get_status = not_found
    ws.warehouses.list = lambda **_: [
        EndpointInfo(name="abc", id="abc", warehouse_type=EndpointInfoWarehouseType.PRO, state=State.RUNNING)
    ]
    ws.cluster_policies.list = lambda: []
    ws.cluster_policies.create.return_value = CreatePolicyResponse(policy_id="foo")
    ws.clusters.select_spark_version = lambda latest: "14.2.x-scala2.12"
    ws.clusters.select_node_type = lambda local_disk: "Standard_F4s"

    install = WorkspaceInstaller(
        ws,
        promtps=MockPrompts(
            {
                r".*PRO or SERVERLESS SQL warehouse.*": "1",
                r"Choose how to map the workspace groups.*": "2",
                r".*": "",
            }
        ),
    )
    install._configure()

    ws.workspace.upload.assert_called_with(
        "/Users/me@example.com/.ucx/config.yml",
        b"""connect:
  debug_truncate_bytes: 250000
custom_cluster_policy_id: foo
default_catalog: ucx_default
inventory_database: ucx
log_level: INFO
num_threads: 8
renamed_group_prefix: db-temp-
version: 2
warehouse_id: abc
workspace_start_path: /
""",
        format=ImportFormat.AUTO,
        overwrite=False,
    )


def test_save_config_strip_group_names(ws):
    ws.workspace.get_status.side_effect = NotFound(...)
    ws.warehouses.list = lambda **_: [
        EndpointInfo(name="abc", id="abc", warehouse_type=EndpointInfoWarehouseType.PRO, state=State.RUNNING)
    ]
    ws.cluster_policies.list = lambda: []
    ws.cluster_policies.create.return_value = CreatePolicyResponse(policy_id="foo")
    ws.clusters.select_spark_version = lambda latest: "14.2.x-scala2.12"
    ws.clusters.select_node_type = lambda local_disk: "Standard_F4s"

    install = WorkspaceInstaller(
        ws,
        promtps=MockPrompts(
            {
                r".*PRO or SERVERLESS SQL warehouse.*": "1",
                r"Choose how to map the workspace groups.*": "2",  # specify names
                r".*workspace group names.*": "g1, g2, g99",
                r".*": "",
            }
        ),
    )

    install._choice = lambda *_1, **_2: "abc (abc, PRO, RUNNING)"
    install._configure()

    ws.workspace.upload.assert_called_with(
        "/Users/me@example.com/.ucx/config.yml",
        b"""connect:
  debug_truncate_bytes: 250000
custom_cluster_policy_id: foo
default_catalog: ucx_default
include_group_names:
- g1
- g2
- g99
inventory_database: ucx
log_level: INFO
num_threads: 8
renamed_group_prefix: db-temp-
version: 2
warehouse_id: abc
workspace_start_path: /
""",
        format=ImportFormat.AUTO,
        overwrite=False,
    )


def test_cluster_policy_definition_azure_hms(ws):
    install = WorkspaceInstaller(
        ws,
    )
    ws.config.is_aws = False
    ws.config.is_azure = True
    ws.config.is_gcp = False
    ws.clusters.select_spark_version = lambda latest: "14.2.x-scala2.12"
    ws.clusters.select_node_type = lambda local_disk: "Standard_F4s"
    conf = {
        "spark.hadoop.javax.jdo.option.ConnectionURL": "url",
        "spark.hadoop.javax.jdo.option.ConnectionUserName": "user1",
        "spark.hadoop.javax.jdo.option.ConnectionPassword": "pwd",
        "spark.hadoop.javax.jdo.option.ConnectionDriverName": "SQLServerDriver",
        "sql.hive.metastore.version": "0.13",
        "sql.hive.metastore.jars": "jar1",
    }
    instance_profile = "role_arn_1"
    policy_definition = install._cluster_policy_definition(conf, instance_profile)
    policy_definition_dict = json.loads(policy_definition)
    assert policy_definition_dict["spark_conf.spark.hadoop.javax.jdo.option.ConnectionURL"]["value"] == "url"
    assert policy_definition_dict["spark_conf.spark.hadoop.javax.jdo.option.ConnectionUserName"]["value"] == "user1"
    assert policy_definition_dict["spark_conf.spark.hadoop.javax.jdo.option.ConnectionPassword"]["value"] == "pwd"
    assert (
        policy_definition_dict["spark_conf.spark.hadoop.javax.jdo.option.ConnectionDriverName"]["value"]
        == "SQLServerDriver"
    )
    assert policy_definition_dict["spark_conf.sql.hive.metastore.version"]["value"] == "0.13"
    assert policy_definition_dict["spark_conf.sql.hive.metastore.jars"]["value"] == "jar1"
    assert policy_definition_dict["azure_attributes.availability"]["value"] == "ON_DEMAND_AZURE"
    assert policy_definition_dict["spark_version"]["value"] == "14.2.x-scala2.12"
    assert policy_definition_dict["node_type_id"]["value"] == "Standard_F4s"


def test_cluster_policy_definition_aws_glue(ws):
    install = WorkspaceInstaller(
        ws,
    )
    ws.config.is_aws = True
    ws.config.is_azure = False
    ws.config.is_gcp = False
    ws.clusters.select_spark_version = lambda latest: "14.2.x-scala2.12"
    ws.clusters.select_node_type = lambda local_disk: "Standard_F4s"
    conf = {"spark.databricks.hive.metastore.glueCatalog.enabled": "True"}
    instance_profile = "role_arn_1"
    policy_definition = install._cluster_policy_definition(conf, instance_profile)
    policy_definition_dict = json.loads(policy_definition)
    assert policy_definition_dict["spark_conf.spark.databricks.hive.metastore.glueCatalog.enabled"]["value"] == "True"
    assert policy_definition_dict["aws_attributes.availability"]["value"] == "ON_DEMAND"
    assert policy_definition_dict["spark_version"]["value"] == "14.2.x-scala2.12"
    assert policy_definition_dict["node_type_id"]["value"] == "Standard_F4s"
    assert policy_definition_dict["aws_attributes.instance_profile_arn"]["value"] == "role_arn_1"


def test_cluster_policy_definition_gcp(ws):
    install = WorkspaceInstaller(
        ws,
    )
    ws.config.is_aws = False
    ws.config.is_azure = False
    ws.config.is_gcp = True
    ws.clusters.select_spark_version = lambda latest: "14.2.x-scala2.12"
    ws.clusters.select_node_type = lambda local_disk: "Standard_F4s"

    policy_definition = install._cluster_policy_definition(None, "")
    policy_definition_dict = json.loads(policy_definition)
    assert policy_definition_dict["gcp_attributes.availability"]["value"] == "ON_DEMAND_GCP"
    assert policy_definition_dict["spark_version"]["value"] == "14.2.x-scala2.12"
    assert policy_definition_dict["node_type_id"]["value"] == "Standard_F4s"


def test_save_config_with_custom_policy(ws):
    ws.workspace.get_status.side_effect = NotFound(...)
    ws.warehouses.list = lambda **_: [
        EndpointInfo(id="abc", warehouse_type=EndpointInfoWarehouseType.PRO, state=State.RUNNING)
    ]

    ws.cluster_policies.create.return_value = CreatePolicyResponse(policy_id="foo")
    ws.clusters.select_spark_version = lambda latest: "14.2.x-scala2.12"
    ws.clusters.select_node_type = lambda local_disk: "Standard_F4s"

    install = WorkspaceInstaller(
        ws,
        promtps=MockPrompts(
            {
                r".*PRO or SERVERLESS SQL warehouse.*": "1",
                r".*follow a policy.*": "yes",
                r"Choose how to map the workspace groups.*": "2",
                r".*": "",
            }
        ),
    )
    install._configure()

    ws.workspace.upload.assert_called_with(
        "/Users/me@example.com/.ucx/config.yml",
        b"""connect:
  debug_truncate_bytes: 250000
custom_cluster_policy_id: foo
default_catalog: ucx_default
inventory_database: ucx
log_level: INFO
num_threads: 8
renamed_group_prefix: db-temp-
version: 2
warehouse_id: abc
workspace_start_path: /
""",
        format=ImportFormat.AUTO,
        overwrite=False,
=======
    prompts = MockPrompts(
        {
            r".*PRO or SERVERLESS SQL warehouse.*": "1",
            r"Choose how to map the workspace groups.*": "2",
            r".*": "",
        }
    )
    install = WorkspaceInstaller(prompts, mock_installation, ws)
    install.configure()

    mock_installation.assert_file_written(
        'config.yml',
        {
            'version': 2,
            'default_catalog': 'ucx_default',
            'inventory_database': 'ucx',
            'log_level': 'INFO',
            'num_threads': 8,
            'renamed_group_prefix': 'db-temp-',
            'warehouse_id': 'abc',
            'workspace_start_path': '/',
        },
    )


def test_save_config_strip_group_names(ws, mock_installation):
    prompts = MockPrompts(
        {
            r".*PRO or SERVERLESS SQL warehouse.*": "1",
            r"Choose how to map the workspace groups.*": "2",  # specify names
            r".*workspace group names.*": "g1, g2, g99",
            r".*": "",
        }
    )
    install = WorkspaceInstaller(prompts, mock_installation, ws)
    install.configure()

    mock_installation.assert_file_written(
        'config.yml',
        {
            'version': 2,
            'default_catalog': 'ucx_default',
            'include_group_names': ['g1', 'g2', 'g99'],
            'inventory_database': 'ucx',
            'log_level': 'INFO',
            'num_threads': 8,
            'renamed_group_prefix': 'db-temp-',
            'warehouse_id': 'abc',
            'workspace_start_path': '/',
        },
    )


def test_save_config_with_custom_policy(ws, mock_installation):
    policy_def = b"""{
      "aws_attributes.instance_profile_arn": {
        "type": "fixed",
        "value": "arn:aws:iam::111222333:instance-profile/foo-instance-profile",
        "hidden": false
      },
      "spark_conf.spark.databricks.hive.metastore.glueCatalog.enabled": {
        "type": "fixed",
        "value": "true",
        "hidden": true
      }
    }"""

    ws.cluster_policies.list = lambda: [
        Policy(
            name="dummy",
            policy_id="0123456789ABCDEF",
            definition=policy_def.decode("utf-8"),
        )
    ]

    prompts = MockPrompts(
        {
            r".*PRO or SERVERLESS SQL warehouse.*": "1",
            r".*follow a policy.*": "yes",
            r"Choose how to map the workspace groups.*": "2",
            r".*Choose a cluster policy.*": "0",
            r".*": "",
        }
    )

    install = WorkspaceInstaller(prompts, mock_installation, ws)
    install.configure()

    mock_installation.assert_file_written(
        'config.yml',
        {
            'version': 2,
            'custom_cluster_policy_id': '0123456789ABCDEF',
            'default_catalog': 'ucx_default',
            'inventory_database': 'ucx',
            'log_level': 'INFO',
            'num_threads': 8,
            'renamed_group_prefix': 'db-temp-',
            'warehouse_id': 'abc',
            'workspace_start_path': '/',
        },
>>>>>>> e11494c9
    )


def test_save_config_with_glue(ws, mock_installation):
    policy_def = b"""{
      "aws_attributes.instance_profile_arn": {
        "type": "fixed",
        "value": "arn:aws:iam::111222333:instance-profile/foo-instance-profile",
        "hidden": false
      },
      "spark_conf.spark.databricks.hive.metastore.glueCatalog.enabled": {
        "type": "fixed",
        "value": "true",
        "hidden": true
      }
    }"""
    ws.cluster_policies.list = lambda: [
        Policy(
            name="dummy",
            policy_id="0123456789ABCDEF",
            definition=policy_def.decode("utf-8"),
        )
    ]
    ws.cluster_policies.create.return_value = CreatePolicyResponse(policy_id="foo")
    ws.clusters.select_spark_version = lambda latest: "14.2.x-scala2.12"
    ws.clusters.select_node_type = lambda local_disk: "Standard_F4s"

<<<<<<< HEAD
    install = WorkspaceInstaller(
        ws,
        promtps=MockPrompts(
            {
                r".*PRO or SERVERLESS SQL warehouse.*": "1",
                r"Choose how to map the workspace groups.*": "2",
                r".*connect to the external metastore?.*": "yes",
                r".*Choose a cluster policy.*": "0",
                r".*": "",
            }
        ),
    )
    install._configure()

    ws.workspace.upload.assert_called_with(
        "/Users/me@example.com/.ucx/config.yml",
        b"""connect:
  debug_truncate_bytes: 250000
custom_cluster_policy_id: foo
default_catalog: ucx_default
instance_profile: arn:aws:iam::111222333:instance-profile/foo-instance-profile
inventory_database: ucx
log_level: INFO
num_threads: 8
renamed_group_prefix: db-temp-
spark_conf:
  spark.databricks.hive.metastore.glueCatalog.enabled: 'true'
version: 2
warehouse_id: abc
workspace_start_path: /
""",
        format=ImportFormat.AUTO,
        overwrite=False,
    )


def test_main_with_existing_conf_does_not_recreate_config(ws, mocker):
    mock_file = MagicMock()
    mocker.patch("builtins.open", return_value=mock_file)
    mocker.patch("base64.b64encode")
    webbrowser_open = mocker.patch("webbrowser.open")

    ws.current_user.me = lambda: iam.User(user_name="me@example.com", groups=[iam.ComplexValue(display="admins")])
    ws.cluster_policies.create.return_value = CreatePolicyResponse(policy_id="foo")
    ws.clusters.select_spark_version = lambda latest: "14.2.x-scala2.12"
    ws.clusters.select_node_type = lambda local_disk: "Standard_F4s"
    ws.config.host = "https://foo"
    ws.config.is_aws = True
    ws.config.is_azure = False
    ws.config.is_gcp = False
    config_bytes = b"""default_catalog: ucx_default
include_group_names:
- '42'
instance_profile: arn:aws:iam::111222333:instance-profile/foo-instance-profile
inventory_database: '42'
log_level: '42'
num_threads: 42
renamed_group_prefix: '42'
spark_conf:
  spark.databricks.hive.metastore.glueCatalog.enabled: 'true'
version: 2
warehouse_id: abc
workspace_start_path: /
"""

    ws.workspace.download = lambda _: io.BytesIO(config_bytes)
    ws.workspace.get_status = lambda _: ObjectInfo(object_id=123)
    ws.data_sources.list = lambda: [DataSource(id="bcd", warehouse_id="abc")]
    ws.warehouses.list = lambda **_: [EndpointInfo(name="abc", id="abc", warehouse_type=EndpointInfoWarehouseType.PRO)]
    ws.dashboards.create.return_value = Dashboard(id="abc")
    ws.queries.create.return_value = Query(id="abc")
    ws.query_visualizations.create.return_value = Visualization(id="abc")
    ws.dashboard_widgets.create.return_value = Widget(id="abc")
    wheels = create_autospec(Wheels)
    install = WorkspaceInstaller(
=======
    prompts = MockPrompts(
        {
            r".*PRO or SERVERLESS SQL warehouse.*": "1",
            r"Choose how to map the workspace groups.*": "2",
            r".*connect to the external metastore?.*": "yes",
            r".*Choose a cluster policy.*": "0",
            r".*": "",
        }
    )

    install = WorkspaceInstaller(prompts, mock_installation, ws)
    install.configure()

    mock_installation.assert_file_written(
        'config.yml',
        {
            'version': 2,
            'default_catalog': 'ucx_default',
            'instance_profile': 'arn:aws:iam::111222333:instance-profile/foo-instance-profile',
            'inventory_database': 'ucx',
            'log_level': 'INFO',
            'num_threads': 8,
            'renamed_group_prefix': 'db-temp-',
            'spark_conf': {'spark.databricks.hive.metastore.glueCatalog.enabled': 'true'},
            'warehouse_id': 'abc',
            'workspace_start_path': '/',
        },
    )


def test_main_with_existing_conf_does_not_recreate_config(ws, mocker, mock_installation):
    webbrowser_open = mocker.patch("webbrowser.open")
    sql_backend = MockBackend()
    prompts = MockPrompts(
        {
            r".*PRO or SERVERLESS SQL warehouse.*": "1",
            r"Open job overview.*": "yes",
            r".*": "",
        }
    )
    workspace_installation = WorkspaceInstallation(
        WorkspaceConfig(inventory_database="..."),
        mock_installation,
        sql_backend,
        create_autospec(WheelsV2),
>>>>>>> e11494c9
        ws,
        prompts,
        verify_timeout=timedelta(seconds=1),
    )
    workspace_installation.run()

    webbrowser_open.assert_called_with('https://localhost/#workspace~/mock/README')


def test_query_metadata(ws):
    local_query_files = find_project_root(__file__) / "src/databricks/labs/ucx/queries"
    DashboardFromFiles(ws, InstallState(ws, "any"), local_query_files, "any", "any").validate()


def test_remove_database(ws):
    sql_backend = MockBackend()
    wheels = create_autospec(WheelsV2)
    ws = create_autospec(WorkspaceClient)
    prompts = MockPrompts(
        {
            r'Do you want to uninstall ucx.*': 'yes',
            r'Do you want to delete the inventory database.*': 'yes',
        }
    )
    installation = create_autospec(Installation)
    config = WorkspaceConfig(inventory_database='ucx')
    timeout = timedelta(seconds=1)
    workspace_installation = WorkspaceInstallation(config, installation, sql_backend, wheels, ws, prompts, timeout)

    workspace_installation.uninstall()

    assert sql_backend.queries == ['DROP SCHEMA IF EXISTS hive_metastore.ucx CASCADE']


<<<<<<< HEAD
def test_remove_database(ws, mocker):
    install = WorkspaceInstaller(
        ws,
        sql_backend=MockBackend(),
        promtps=MockPrompts(
            {
                r".*PRO or SERVERLESS SQL warehouse.*": "1",
                r".*Do you want to delete the inventory.*": "Yes",
                r".*": "",
            }
        ),
=======
def test_remove_jobs_no_state(ws):
    sql_backend = MockBackend()
    wheels = create_autospec(WheelsV2)
    ws = create_autospec(WorkspaceClient)
    prompts = MockPrompts(
        {
            r'Do you want to uninstall ucx.*': 'yes',
            'Do you want to delete the inventory database ucx too?': 'no',
        }
>>>>>>> e11494c9
    )
    installation = create_autospec(Installation)
    config = WorkspaceConfig(inventory_database='ucx')
    timeout = timedelta(seconds=1)
    workspace_installation = WorkspaceInstallation(config, installation, sql_backend, wheels, ws, prompts, timeout)

    workspace_installation.uninstall()

    ws.jobs.delete.assert_not_called()


def test_remove_jobs_with_state_missing_job(ws, caplog, mock_installation_with_jobs):
    ws.jobs.delete.side_effect = InvalidParameterValue("job id 123 not found")

    sql_backend = MockBackend()
    wheels = create_autospec(WheelsV2)
    prompts = MockPrompts(
        {
            r'Do you want to uninstall ucx.*': 'yes',
            'Do you want to delete the inventory database ucx too?': 'no',
        }
    )
    config = WorkspaceConfig(inventory_database='ucx')
    timeout = timedelta(seconds=1)
    workspace_installation = WorkspaceInstallation(
        config, mock_installation_with_jobs, sql_backend, wheels, ws, prompts, timeout
    )

    with caplog.at_level('ERROR'):
        workspace_installation.uninstall()
        assert 'Already deleted: assessment job_id=123.' in caplog.messages

    mock_installation_with_jobs.assert_removed()


def test_remove_warehouse(ws):
    ws.warehouses.get.return_value = sql.GetWarehouseResponse(id="123", name="Unity Catalog Migration 123456")

    sql_backend = MockBackend()
    wheels = create_autospec(WheelsV2)
    prompts = MockPrompts(
        {
            r'Do you want to uninstall ucx.*': 'yes',
            'Do you want to delete the inventory database ucx too?': 'no',
        }
    )
    installation = create_autospec(Installation)
    config = WorkspaceConfig(inventory_database='ucx', warehouse_id="123")
    timeout = timedelta(seconds=1)
    workspace_installation = WorkspaceInstallation(config, installation, sql_backend, wheels, ws, prompts, timeout)

    workspace_installation.uninstall()

    ws.warehouses.delete.assert_called_once()


def test_not_remove_warehouse_with_a_different_prefix(ws):
    ws.warehouses.get.return_value = sql.GetWarehouseResponse(id="123", name="Starter Endpoint")

    sql_backend = MockBackend()
    wheels = create_autospec(WheelsV2)
    prompts = MockPrompts(
        {
            r'Do you want to uninstall ucx.*': 'yes',
            'Do you want to delete the inventory database ucx too?': 'no',
        }
    )
    installation = create_autospec(Installation)
    config = WorkspaceConfig(inventory_database='ucx', warehouse_id="123")
    timeout = timedelta(seconds=1)
    workspace_installation = WorkspaceInstallation(config, installation, sql_backend, wheels, ws, prompts, timeout)

    workspace_installation.uninstall()

    ws.warehouses.delete.assert_not_called()

<<<<<<< HEAD
def test_uninstall(ws, mocker):
    install = WorkspaceInstaller(
        ws,
        sql_backend=MockBackend(),
        promtps=MockPrompts(
            {
                r".*PRO or SERVERLESS SQL warehouse.*": "1",
                r".*Do you want to uninstall .*": "Yes",
                r".*": "",
            }
        ),
    )
    mocker.patch("databricks.labs.ucx.framework.crawlers.SqlBackend.execute", return_value=None)
    config_bytes = yaml.dump(WorkspaceConfig(inventory_database="testdb", warehouse_id="123").as_dict()).encode("utf8")
    ws.workspace.download = lambda _: io.BytesIO(config_bytes)
    install._state.jobs = {"job1": "123"}
    ws.warehouses.get.return_value = sql.GetWarehouseResponse(id="123", name="Customer Warehouse 123456")
    ws.workspace.delete.return_value = None
    install.uninstall()
=======
>>>>>>> e11494c9

def test_remove_warehouse_not_exists(ws, caplog):
    ws.warehouses.delete.side_effect = InvalidParameterValue("warehouse id 123 not found")

    sql_backend = MockBackend()
    wheels = create_autospec(WheelsV2)
    prompts = MockPrompts(
        {
            r'Do you want to uninstall ucx.*': 'yes',
            'Do you want to delete the inventory database ucx too?': 'no',
        }
    )
    installation = create_autospec(Installation)
    config = WorkspaceConfig(inventory_database='ucx')
    timeout = timedelta(seconds=1)
    workspace_installation = WorkspaceInstallation(config, installation, sql_backend, wheels, ws, prompts, timeout)

    with caplog.at_level('ERROR'):
        workspace_installation.uninstall()
        assert 'Error accessing warehouse details' in caplog.messages


def test_repair_run(ws, mocker, any_prompt, mock_installation_with_jobs):
    base = [
        BaseRun(
            job_clusters=None,
            job_id=677268692725050,
            job_parameters=None,
            number_in_job=725118654200173,
            run_id=725118654200173,
            run_name="[UCX] assessment",
            state=RunState(result_state=RunResultState.FAILED),
        )
    ]
    mocker.patch("webbrowser.open")
    ws.jobs.list_runs.return_value = base
    ws.jobs.list_runs.repair_run = None

    sql_backend = MockBackend()
    wheels = create_autospec(WheelsV2)
    config = WorkspaceConfig(inventory_database='ucx')
    timeout = timedelta(seconds=1)
    workspace_installation = WorkspaceInstallation(
        config, mock_installation_with_jobs, sql_backend, wheels, ws, any_prompt, timeout
    )

    workspace_installation.repair_run("assessment")


def test_repair_run_success(ws, caplog, mock_installation_with_jobs, any_prompt):
    base = [
        BaseRun(
            job_clusters=None,
            job_id=677268692725050,
            job_parameters=None,
            number_in_job=725118654200173,
            run_id=725118654200173,
            run_name="[UCX] assessment",
            state=RunState(result_state=RunResultState.SUCCESS),
        )
    ]
    ws.jobs.list_runs.return_value = base
    ws.jobs.list_runs.repair_run = None

    sql_backend = MockBackend()
    wheels = create_autospec(WheelsV2)
    config = WorkspaceConfig(inventory_database='ucx')
    timeout = timedelta(seconds=1)
    workspace_installation = WorkspaceInstallation(
        config, mock_installation_with_jobs, sql_backend, wheels, ws, any_prompt, timeout
    )

    workspace_installation.repair_run("assessment")

    assert "job is not in FAILED state" in caplog.text


def test_repair_run_no_job_id(ws, mock_installation, any_prompt, caplog):
    base = [
        BaseRun(
            job_clusters=None,
            job_id=677268692725050,
            job_parameters=None,
            number_in_job=725118654200173,
            run_id=725118654200173,
            run_name="[UCX] assessment",
            state=RunState(result_state=RunResultState.SUCCESS),
        )
    ]
    ws.jobs.list_runs.return_value = base
    ws.jobs.list_runs.repair_run = None

    sql_backend = MockBackend()
    wheels = create_autospec(WheelsV2)
    config = WorkspaceConfig(inventory_database='ucx')
    timeout = timedelta(seconds=1)
    workspace_installation = WorkspaceInstallation(
        config, mock_installation, sql_backend, wheels, ws, any_prompt, timeout
    )

    with caplog.at_level('WARNING'):
        workspace_installation.repair_run("assessment")
        assert 'skipping assessment: job does not exists hence skipping repair' in caplog.messages


def test_repair_run_no_job_run(ws, mock_installation_with_jobs, any_prompt, caplog):
    ws.jobs.list_runs.return_value = ""
    ws.jobs.list_runs.repair_run = None

    sql_backend = MockBackend()
    wheels = create_autospec(WheelsV2)
    config = WorkspaceConfig(inventory_database='ucx')
    timeout = timedelta(seconds=1)
    workspace_installation = WorkspaceInstallation(
        config, mock_installation_with_jobs, sql_backend, wheels, ws, any_prompt, timeout
    )

    with caplog.at_level('WARNING'):
        workspace_installation.repair_run("assessment")
        assert "skipping assessment: job is not initialized yet. Can't trigger repair run now" in caplog.messages


def test_repair_run_exception(ws, mock_installation_with_jobs, any_prompt, caplog):
    ws.jobs.list_runs.side_effect = InvalidParameterValue("Workflow does not exists")

    sql_backend = MockBackend()
    wheels = create_autospec(WheelsV2)
    config = WorkspaceConfig(inventory_database='ucx')
    timeout = timedelta(seconds=1)
    workspace_installation = WorkspaceInstallation(
        config, mock_installation_with_jobs, sql_backend, wheels, ws, any_prompt, timeout
    )

    with caplog.at_level('WARNING'):
        workspace_installation.repair_run("assessment")
        assert "skipping assessment: Workflow does not exists" in caplog.messages


def test_repair_run_result_state(ws, caplog, mock_installation_with_jobs, any_prompt):
    base = [
        BaseRun(
            job_clusters=None,
            job_id=677268692725050,
            job_parameters=None,
            number_in_job=725118654200173,
            run_id=725118654200173,
            run_name="[UCX] assessment",
            state=RunState(result_state=None),
        )
    ]
    ws.jobs.list_runs.return_value = base
    ws.jobs.list_runs.repair_run = None

    sql_backend = MockBackend()
    wheels = create_autospec(WheelsV2)
    config = WorkspaceConfig(inventory_database='ucx')
    timeout = timedelta(seconds=1)
    workspace_installation = WorkspaceInstallation(
        config, mock_installation_with_jobs, sql_backend, wheels, ws, any_prompt, timeout
    )

    workspace_installation.repair_run("assessment")
    assert "Please try after sometime" in caplog.text<|MERGE_RESOLUTION|>--- conflicted
+++ resolved
@@ -1,8 +1,3 @@
-<<<<<<< HEAD
-import io
-import json
-=======
->>>>>>> e11494c9
 from datetime import timedelta
 from unittest.mock import MagicMock, create_autospec
 
@@ -21,16 +16,7 @@
     Unknown,
 )
 from databricks.sdk.service import iam, jobs, sql
-<<<<<<< HEAD
-from databricks.sdk.service.compute import (
-    CreatePolicyResponse,
-    GlobalInitScriptDetails,
-    GlobalInitScriptDetailsWithContent,
-    Policy,
-)
-=======
 from databricks.sdk.service.compute import Policy, State
->>>>>>> e11494c9
 from databricks.sdk.service.jobs import BaseRun, RunResultState, RunState
 from databricks.sdk.service.sql import (
     Dashboard,
@@ -126,38 +112,11 @@
         {'state.json': {'resources': {'jobs': {"assessment": "123"}, 'dashboards': {'assessment_main': 'abc'}}}}
     )
 
-<<<<<<< HEAD
-def test_install_cluster_override_jobs(ws, mocker, tmp_path):
-    config_bytes = yaml.dump(WorkspaceConfig(inventory_database="a").as_dict()).encode("utf8")
-    ws.workspace.download = lambda _: io.BytesIO(config_bytes)
-    ws.cluster_policies.create.return_value = CreatePolicyResponse(policy_id="foo")
-    ws.clusters.select_spark_version = lambda latest: "14.2.x-scala2.12"
-    ws.clusters.select_node_type = lambda local_disk: "Standard_F4s"
-    ws.jobs.create = mock_create_job
-    wheels = create_autospec(Wheels)
-    install = WorkspaceInstaller(ws, wheels=wheels, promtps=MockPrompts({".*": ""}))
-    install._question = mock_question_cluster_override
-    install.current_config.override_clusters = {"main": cluster_id, "tacl": cluster_id}
-    install._job_dashboard_task = MagicMock(name="_job_dashboard_task")  # disable problematic task
-    install._create_jobs()
-=======
->>>>>>> e11494c9
 
 @pytest.fixture
 def any_prompt():
     return MockPrompts({".*": ""})
 
-<<<<<<< HEAD
-def test_write_protected_dbfs(ws, tmp_path):
-    """Simulate write protected DBFS AND override clusters"""
-    config_bytes = yaml.dump(WorkspaceConfig(inventory_database="a").as_dict()).encode("utf8")
-    ws.workspace.download = lambda _: io.BytesIO(config_bytes)
-    ws.cluster_policies.create.return_value = CreatePolicyResponse(policy_id="foo")
-    ws.clusters.select_spark_version = lambda latest: "14.2.x-scala2.12"
-    ws.clusters.select_node_type = lambda local_disk: "Standard_F4s"
-    ws.jobs.create = mock_create_job
-=======
->>>>>>> e11494c9
 
 def test_create_database(ws, caplog, mock_installation, any_prompt):
     sql_backend = MockBackend(
@@ -179,16 +138,6 @@
 
     assert "Kindly uninstall and reinstall UCX" in str(failure.value)
 
-<<<<<<< HEAD
-def test_writeable_dbfs(ws, tmp_path):
-    """Ensure configure does not add cluster override for happy path of writable DBFS"""
-    config_bytes = yaml.dump(WorkspaceConfig(inventory_database="a").as_dict()).encode("utf8")
-    ws.workspace.download = lambda _: io.BytesIO(config_bytes)
-    ws.clusters.select_spark_version = lambda latest: "14.2.x-scala2.12"
-    ws.clusters.select_node_type = lambda local_disk: "Standard_F4s"
-    ws.jobs.create = mock_create_job_for_writable_dbfs
-=======
->>>>>>> e11494c9
 
 def test_install_cluster_override_jobs(ws, mock_installation, any_prompt):
     sql_backend = MockBackend()
@@ -212,30 +161,7 @@
 
 def test_write_protected_dbfs(ws, tmp_path, mock_installation):
     """Simulate write protected DBFS AND override clusters"""
-<<<<<<< HEAD
-    config_bytes = yaml.dump(WorkspaceConfig(inventory_database="a").as_dict()).encode("utf8")
-    ws.workspace.download = lambda _: io.BytesIO(config_bytes)
-    ws.jobs.create = mock_create_job
-    wheels = create_autospec(Wheels)
-    wheels.upload_to_dbfs.side_effect = OperationFailed("500 error")
-    with pytest.raises(OperationFailed) as failure:
-        install = WorkspaceInstaller(ws, wheels=wheels)
-        install._question = mock_question_cluster_override
-        install.current_config.override_clusters = {"main": cluster_id, "tacl": cluster_id}
-        install._job_dashboard_task = MagicMock(name="_job_dashboard_task")  # disable problematic task
-        install._create_jobs()
-    assert "500 error" == str(failure.value)
-
-
-def test_replace_clusters_for_integration_tests(ws):
-    config_bytes = yaml.dump(WorkspaceConfig(inventory_database="a").as_dict()).encode("utf8")
-    ws.workspace.download = lambda _: io.BytesIO(config_bytes)
-    ws.cluster_policies.create.return_value = CreatePolicyResponse(policy_id="foo")
-    ws.clusters.select_spark_version = lambda latest: "14.2.x-scala2.12"
-    ws.clusters.select_node_type = lambda local_disk: "Standard_F4s"
-=======
-    sql_backend = MockBackend()
->>>>>>> e11494c9
+    sql_backend = MockBackend()
     wheels = create_autospec(Wheels)
     wheels.upload_to_dbfs.side_effect = PermissionDenied(...)
     wheels.upload_to_wsfs.return_value = "/a/b/c"
@@ -454,352 +380,8 @@
         EndpointInfo(name="abc", id="abc", warehouse_type=EndpointInfoWarehouseType.PRO, state=State.RUNNING)
     ]
     ws.cluster_policies.list = lambda: []
-    ws.cluster_policies.create.return_value = CreatePolicyResponse(policy_id="foo")
-    ws.clusters.select_spark_version = lambda latest: "14.2.x-scala2.12"
-    ws.clusters.select_node_type = lambda local_disk: "Standard_F4s"
     ws.workspace.download = not_found
 
-<<<<<<< HEAD
-    install = WorkspaceInstaller(
-        ws,
-        promtps=MockPrompts(
-            {
-                r".*PRO or SERVERLESS SQL warehouse.*": "1",
-                r"Choose how to map the workspace groups.*": "2",
-                r".*": "",
-            }
-        ),
-    )
-    install._choice = lambda *_1, **_2: "abc (abc, PRO, RUNNING)"
-    install._configure()
-
-    ws.workspace.upload.assert_called_with(
-        "/Users/me@example.com/.ucx/config.yml",
-        b"""connect:
-  debug_truncate_bytes: 250000
-custom_cluster_policy_id: foo
-default_catalog: ucx_default
-inventory_database: ucx
-log_level: INFO
-num_threads: 8
-renamed_group_prefix: db-temp-
-version: 2
-warehouse_id: abc
-workspace_start_path: /
-""",
-        format=ImportFormat.AUTO,
-        overwrite=False,
-    )
-
-
-def test_migrate_from_v1(ws, mocker):
-    mock_file = MagicMock()
-    mocker.patch("builtins.open", return_value=mock_file)
-    mocker.patch("base64.b64encode")
-
-    ws.current_user.me = lambda: iam.User(user_name="me@example.com", groups=[iam.ComplexValue(display="admins")])
-    ws.config.host = "https://foo"
-    ws.config.is_aws = True
-    config_bytes = b"""connect:
-  debug_truncate_bytes: 250000
-default_catalog: ucx_default
-groups:
-  auto: true
-  backup_group_prefix: db-temp-
-inventory_database: ucx
-log_level: INFO
-num_threads: 8
-version: 1
-warehouse_id: abc
-workspace_start_path: /
-    """
-    ws.workspace.download = lambda _: io.BytesIO(config_bytes)
-    ws.workspace.get_status = lambda _: ObjectInfo(object_id=123)
-
-    ws.warehouses.list = lambda **_: [
-        EndpointInfo(name="abc", id="abc", warehouse_type=EndpointInfoWarehouseType.PRO, state=State.RUNNING)
-    ]
-    ws.cluster_policies.list = lambda: []
-
-    install = WorkspaceInstaller(ws)
-    install._configure()
-
-    ws.workspace.upload.assert_called_with(
-        "/Users/me@example.com/.ucx/config.yml",
-        b"""connect:
-  debug_truncate_bytes: 250000
-default_catalog: ucx_default
-inventory_database: ucx
-log_level: INFO
-num_threads: 8
-renamed_group_prefix: db-temp-
-version: 2
-warehouse_id: abc
-workspace_start_path: /
-""",
-        format=ImportFormat.AUTO,
-        overwrite=True,
-    )
-
-
-def test_migrate_from_v1_selected_groups(ws, mocker):
-    mock_file = MagicMock()
-    mocker.patch("builtins.open", return_value=mock_file)
-    mocker.patch("base64.b64encode")
-
-    ws.current_user.me = lambda: iam.User(user_name="me@example.com", groups=[iam.ComplexValue(display="admins")])
-    ws.config.host = "https://foo"
-    ws.config.is_aws = True
-    config_bytes = b"""connect:
-  debug_truncate_bytes: 250000
-default_catalog: ucx_default
-groups:
-  backup_group_prefix: 'backup_baguette_prefix'
-  selected:
-  - '42'
-  - '100'
-inventory_database: '42'
-log_level: '42'
-num_threads: 42
-version: 1
-warehouse_id: abc
-workspace_start_path: /
-    """
-    ws.workspace.download = lambda _: io.BytesIO(config_bytes)
-    ws.workspace.get_status = lambda _: ObjectInfo(object_id=123)
-
-    ws.warehouses.list = lambda **_: [
-        EndpointInfo(name="abc", id="abc", warehouse_type=EndpointInfoWarehouseType.PRO, state=State.RUNNING)
-    ]
-    ws.cluster_policies.list = lambda: []
-
-    install = WorkspaceInstaller(ws)
-    install._configure()
-
-    ws.workspace.upload.assert_called_with(
-        "/Users/me@example.com/.ucx/config.yml",
-        b"""connect:
-  debug_truncate_bytes: 250000
-default_catalog: ucx_default
-include_group_names:
-- '42'
-- '100'
-inventory_database: '42'
-log_level: '42'
-num_threads: 42
-renamed_group_prefix: backup_baguette_prefix
-version: 2
-warehouse_id: abc
-workspace_start_path: /
-""",
-        format=ImportFormat.AUTO,
-        overwrite=True,
-    )
-
-
-def test_save_config_auto_groups(ws):
-    def not_found(_):
-        raise NotFound(...)
-
-    ws.workspace.get_status = not_found
-    ws.warehouses.list = lambda **_: [
-        EndpointInfo(name="abc", id="abc", warehouse_type=EndpointInfoWarehouseType.PRO, state=State.RUNNING)
-    ]
-    ws.cluster_policies.list = lambda: []
-    ws.cluster_policies.create.return_value = CreatePolicyResponse(policy_id="foo")
-    ws.clusters.select_spark_version = lambda latest: "14.2.x-scala2.12"
-    ws.clusters.select_node_type = lambda local_disk: "Standard_F4s"
-
-    install = WorkspaceInstaller(
-        ws,
-        promtps=MockPrompts(
-            {
-                r".*PRO or SERVERLESS SQL warehouse.*": "1",
-                r"Choose how to map the workspace groups.*": "2",
-                r".*": "",
-            }
-        ),
-    )
-    install._configure()
-
-    ws.workspace.upload.assert_called_with(
-        "/Users/me@example.com/.ucx/config.yml",
-        b"""connect:
-  debug_truncate_bytes: 250000
-custom_cluster_policy_id: foo
-default_catalog: ucx_default
-inventory_database: ucx
-log_level: INFO
-num_threads: 8
-renamed_group_prefix: db-temp-
-version: 2
-warehouse_id: abc
-workspace_start_path: /
-""",
-        format=ImportFormat.AUTO,
-        overwrite=False,
-    )
-
-
-def test_save_config_strip_group_names(ws):
-    ws.workspace.get_status.side_effect = NotFound(...)
-    ws.warehouses.list = lambda **_: [
-        EndpointInfo(name="abc", id="abc", warehouse_type=EndpointInfoWarehouseType.PRO, state=State.RUNNING)
-    ]
-    ws.cluster_policies.list = lambda: []
-    ws.cluster_policies.create.return_value = CreatePolicyResponse(policy_id="foo")
-    ws.clusters.select_spark_version = lambda latest: "14.2.x-scala2.12"
-    ws.clusters.select_node_type = lambda local_disk: "Standard_F4s"
-
-    install = WorkspaceInstaller(
-        ws,
-        promtps=MockPrompts(
-            {
-                r".*PRO or SERVERLESS SQL warehouse.*": "1",
-                r"Choose how to map the workspace groups.*": "2",  # specify names
-                r".*workspace group names.*": "g1, g2, g99",
-                r".*": "",
-            }
-        ),
-    )
-
-    install._choice = lambda *_1, **_2: "abc (abc, PRO, RUNNING)"
-    install._configure()
-
-    ws.workspace.upload.assert_called_with(
-        "/Users/me@example.com/.ucx/config.yml",
-        b"""connect:
-  debug_truncate_bytes: 250000
-custom_cluster_policy_id: foo
-default_catalog: ucx_default
-include_group_names:
-- g1
-- g2
-- g99
-inventory_database: ucx
-log_level: INFO
-num_threads: 8
-renamed_group_prefix: db-temp-
-version: 2
-warehouse_id: abc
-workspace_start_path: /
-""",
-        format=ImportFormat.AUTO,
-        overwrite=False,
-    )
-
-
-def test_cluster_policy_definition_azure_hms(ws):
-    install = WorkspaceInstaller(
-        ws,
-    )
-    ws.config.is_aws = False
-    ws.config.is_azure = True
-    ws.config.is_gcp = False
-    ws.clusters.select_spark_version = lambda latest: "14.2.x-scala2.12"
-    ws.clusters.select_node_type = lambda local_disk: "Standard_F4s"
-    conf = {
-        "spark.hadoop.javax.jdo.option.ConnectionURL": "url",
-        "spark.hadoop.javax.jdo.option.ConnectionUserName": "user1",
-        "spark.hadoop.javax.jdo.option.ConnectionPassword": "pwd",
-        "spark.hadoop.javax.jdo.option.ConnectionDriverName": "SQLServerDriver",
-        "sql.hive.metastore.version": "0.13",
-        "sql.hive.metastore.jars": "jar1",
-    }
-    instance_profile = "role_arn_1"
-    policy_definition = install._cluster_policy_definition(conf, instance_profile)
-    policy_definition_dict = json.loads(policy_definition)
-    assert policy_definition_dict["spark_conf.spark.hadoop.javax.jdo.option.ConnectionURL"]["value"] == "url"
-    assert policy_definition_dict["spark_conf.spark.hadoop.javax.jdo.option.ConnectionUserName"]["value"] == "user1"
-    assert policy_definition_dict["spark_conf.spark.hadoop.javax.jdo.option.ConnectionPassword"]["value"] == "pwd"
-    assert (
-        policy_definition_dict["spark_conf.spark.hadoop.javax.jdo.option.ConnectionDriverName"]["value"]
-        == "SQLServerDriver"
-    )
-    assert policy_definition_dict["spark_conf.sql.hive.metastore.version"]["value"] == "0.13"
-    assert policy_definition_dict["spark_conf.sql.hive.metastore.jars"]["value"] == "jar1"
-    assert policy_definition_dict["azure_attributes.availability"]["value"] == "ON_DEMAND_AZURE"
-    assert policy_definition_dict["spark_version"]["value"] == "14.2.x-scala2.12"
-    assert policy_definition_dict["node_type_id"]["value"] == "Standard_F4s"
-
-
-def test_cluster_policy_definition_aws_glue(ws):
-    install = WorkspaceInstaller(
-        ws,
-    )
-    ws.config.is_aws = True
-    ws.config.is_azure = False
-    ws.config.is_gcp = False
-    ws.clusters.select_spark_version = lambda latest: "14.2.x-scala2.12"
-    ws.clusters.select_node_type = lambda local_disk: "Standard_F4s"
-    conf = {"spark.databricks.hive.metastore.glueCatalog.enabled": "True"}
-    instance_profile = "role_arn_1"
-    policy_definition = install._cluster_policy_definition(conf, instance_profile)
-    policy_definition_dict = json.loads(policy_definition)
-    assert policy_definition_dict["spark_conf.spark.databricks.hive.metastore.glueCatalog.enabled"]["value"] == "True"
-    assert policy_definition_dict["aws_attributes.availability"]["value"] == "ON_DEMAND"
-    assert policy_definition_dict["spark_version"]["value"] == "14.2.x-scala2.12"
-    assert policy_definition_dict["node_type_id"]["value"] == "Standard_F4s"
-    assert policy_definition_dict["aws_attributes.instance_profile_arn"]["value"] == "role_arn_1"
-
-
-def test_cluster_policy_definition_gcp(ws):
-    install = WorkspaceInstaller(
-        ws,
-    )
-    ws.config.is_aws = False
-    ws.config.is_azure = False
-    ws.config.is_gcp = True
-    ws.clusters.select_spark_version = lambda latest: "14.2.x-scala2.12"
-    ws.clusters.select_node_type = lambda local_disk: "Standard_F4s"
-
-    policy_definition = install._cluster_policy_definition(None, "")
-    policy_definition_dict = json.loads(policy_definition)
-    assert policy_definition_dict["gcp_attributes.availability"]["value"] == "ON_DEMAND_GCP"
-    assert policy_definition_dict["spark_version"]["value"] == "14.2.x-scala2.12"
-    assert policy_definition_dict["node_type_id"]["value"] == "Standard_F4s"
-
-
-def test_save_config_with_custom_policy(ws):
-    ws.workspace.get_status.side_effect = NotFound(...)
-    ws.warehouses.list = lambda **_: [
-        EndpointInfo(id="abc", warehouse_type=EndpointInfoWarehouseType.PRO, state=State.RUNNING)
-    ]
-
-    ws.cluster_policies.create.return_value = CreatePolicyResponse(policy_id="foo")
-    ws.clusters.select_spark_version = lambda latest: "14.2.x-scala2.12"
-    ws.clusters.select_node_type = lambda local_disk: "Standard_F4s"
-
-    install = WorkspaceInstaller(
-        ws,
-        promtps=MockPrompts(
-            {
-                r".*PRO or SERVERLESS SQL warehouse.*": "1",
-                r".*follow a policy.*": "yes",
-                r"Choose how to map the workspace groups.*": "2",
-                r".*": "",
-            }
-        ),
-    )
-    install._configure()
-
-    ws.workspace.upload.assert_called_with(
-        "/Users/me@example.com/.ucx/config.yml",
-        b"""connect:
-  debug_truncate_bytes: 250000
-custom_cluster_policy_id: foo
-default_catalog: ucx_default
-inventory_database: ucx
-log_level: INFO
-num_threads: 8
-renamed_group_prefix: db-temp-
-version: 2
-warehouse_id: abc
-workspace_start_path: /
-""",
-        format=ImportFormat.AUTO,
-        overwrite=False,
-=======
     prompts = MockPrompts(
         {
             r".*PRO or SERVERLESS SQL warehouse.*": "1",
@@ -901,7 +483,6 @@
             'warehouse_id': 'abc',
             'workspace_start_path': '/',
         },
->>>>>>> e11494c9
     )
 
 
@@ -925,87 +506,7 @@
             definition=policy_def.decode("utf-8"),
         )
     ]
-    ws.cluster_policies.create.return_value = CreatePolicyResponse(policy_id="foo")
-    ws.clusters.select_spark_version = lambda latest: "14.2.x-scala2.12"
-    ws.clusters.select_node_type = lambda local_disk: "Standard_F4s"
-
-<<<<<<< HEAD
-    install = WorkspaceInstaller(
-        ws,
-        promtps=MockPrompts(
-            {
-                r".*PRO or SERVERLESS SQL warehouse.*": "1",
-                r"Choose how to map the workspace groups.*": "2",
-                r".*connect to the external metastore?.*": "yes",
-                r".*Choose a cluster policy.*": "0",
-                r".*": "",
-            }
-        ),
-    )
-    install._configure()
-
-    ws.workspace.upload.assert_called_with(
-        "/Users/me@example.com/.ucx/config.yml",
-        b"""connect:
-  debug_truncate_bytes: 250000
-custom_cluster_policy_id: foo
-default_catalog: ucx_default
-instance_profile: arn:aws:iam::111222333:instance-profile/foo-instance-profile
-inventory_database: ucx
-log_level: INFO
-num_threads: 8
-renamed_group_prefix: db-temp-
-spark_conf:
-  spark.databricks.hive.metastore.glueCatalog.enabled: 'true'
-version: 2
-warehouse_id: abc
-workspace_start_path: /
-""",
-        format=ImportFormat.AUTO,
-        overwrite=False,
-    )
-
-
-def test_main_with_existing_conf_does_not_recreate_config(ws, mocker):
-    mock_file = MagicMock()
-    mocker.patch("builtins.open", return_value=mock_file)
-    mocker.patch("base64.b64encode")
-    webbrowser_open = mocker.patch("webbrowser.open")
-
-    ws.current_user.me = lambda: iam.User(user_name="me@example.com", groups=[iam.ComplexValue(display="admins")])
-    ws.cluster_policies.create.return_value = CreatePolicyResponse(policy_id="foo")
-    ws.clusters.select_spark_version = lambda latest: "14.2.x-scala2.12"
-    ws.clusters.select_node_type = lambda local_disk: "Standard_F4s"
-    ws.config.host = "https://foo"
-    ws.config.is_aws = True
-    ws.config.is_azure = False
-    ws.config.is_gcp = False
-    config_bytes = b"""default_catalog: ucx_default
-include_group_names:
-- '42'
-instance_profile: arn:aws:iam::111222333:instance-profile/foo-instance-profile
-inventory_database: '42'
-log_level: '42'
-num_threads: 42
-renamed_group_prefix: '42'
-spark_conf:
-  spark.databricks.hive.metastore.glueCatalog.enabled: 'true'
-version: 2
-warehouse_id: abc
-workspace_start_path: /
-"""
-
-    ws.workspace.download = lambda _: io.BytesIO(config_bytes)
-    ws.workspace.get_status = lambda _: ObjectInfo(object_id=123)
-    ws.data_sources.list = lambda: [DataSource(id="bcd", warehouse_id="abc")]
-    ws.warehouses.list = lambda **_: [EndpointInfo(name="abc", id="abc", warehouse_type=EndpointInfoWarehouseType.PRO)]
-    ws.dashboards.create.return_value = Dashboard(id="abc")
-    ws.queries.create.return_value = Query(id="abc")
-    ws.query_visualizations.create.return_value = Visualization(id="abc")
-    ws.dashboard_widgets.create.return_value = Widget(id="abc")
-    wheels = create_autospec(Wheels)
-    install = WorkspaceInstaller(
-=======
+
     prompts = MockPrompts(
         {
             r".*PRO or SERVERLESS SQL warehouse.*": "1",
@@ -1051,7 +552,6 @@
         mock_installation,
         sql_backend,
         create_autospec(WheelsV2),
->>>>>>> e11494c9
         ws,
         prompts,
         verify_timeout=timedelta(seconds=1),
@@ -1086,19 +586,6 @@
     assert sql_backend.queries == ['DROP SCHEMA IF EXISTS hive_metastore.ucx CASCADE']
 
 
-<<<<<<< HEAD
-def test_remove_database(ws, mocker):
-    install = WorkspaceInstaller(
-        ws,
-        sql_backend=MockBackend(),
-        promtps=MockPrompts(
-            {
-                r".*PRO or SERVERLESS SQL warehouse.*": "1",
-                r".*Do you want to delete the inventory.*": "Yes",
-                r".*": "",
-            }
-        ),
-=======
 def test_remove_jobs_no_state(ws):
     sql_backend = MockBackend()
     wheels = create_autospec(WheelsV2)
@@ -1108,7 +595,6 @@
             r'Do you want to uninstall ucx.*': 'yes',
             'Do you want to delete the inventory database ucx too?': 'no',
         }
->>>>>>> e11494c9
     )
     installation = create_autospec(Installation)
     config = WorkspaceConfig(inventory_database='ucx')
@@ -1185,28 +671,6 @@
 
     ws.warehouses.delete.assert_not_called()
 
-<<<<<<< HEAD
-def test_uninstall(ws, mocker):
-    install = WorkspaceInstaller(
-        ws,
-        sql_backend=MockBackend(),
-        promtps=MockPrompts(
-            {
-                r".*PRO or SERVERLESS SQL warehouse.*": "1",
-                r".*Do you want to uninstall .*": "Yes",
-                r".*": "",
-            }
-        ),
-    )
-    mocker.patch("databricks.labs.ucx.framework.crawlers.SqlBackend.execute", return_value=None)
-    config_bytes = yaml.dump(WorkspaceConfig(inventory_database="testdb", warehouse_id="123").as_dict()).encode("utf8")
-    ws.workspace.download = lambda _: io.BytesIO(config_bytes)
-    install._state.jobs = {"job1": "123"}
-    ws.warehouses.get.return_value = sql.GetWarehouseResponse(id="123", name="Customer Warehouse 123456")
-    ws.workspace.delete.return_value = None
-    install.uninstall()
-=======
->>>>>>> e11494c9
 
 def test_remove_warehouse_not_exists(ws, caplog):
     ws.warehouses.delete.side_effect = InvalidParameterValue("warehouse id 123 not found")
