--- conflicted
+++ resolved
@@ -15,11 +15,8 @@
     Task,
 )
 from databricks.labs.ucx.runtime import (
-<<<<<<< HEAD
     apply_permissions_to_account_groups_experimental,
-=======
     apply_permissions_to_account_groups,
->>>>>>> 32e3bda2
     assess_azure_service_principals,
     assess_clusters,
     assess_global_init_scripts,
@@ -37,13 +34,10 @@
     guess_external_locations,
     migrate_dbfs_root_delta_tables,
     migrate_external_tables_sync,
-<<<<<<< HEAD
     reflect_account_groups_on_workspace_experimental,
     rename_workspace_local_groups_experimental,
     validate_groups_permissions_experimental,
-=======
     workspace_listing,
->>>>>>> 32e3bda2
 )
 from tests.unit import GROUPS, PERMISSIONS
 
@@ -279,7 +273,45 @@
     ws.catalogs.list.assert_called_once()
 
 
-<<<<<<< HEAD
+def test_runtime_destroy_schema(mocker):
+    with patch.dict(os.environ, {"DATABRICKS_RUNTIME_VERSION": "14.0"}):
+        pyspark_sql_session = mocker.Mock()
+        sys.modules["pyspark.sql.session"] = pyspark_sql_session
+        cfg = azure_mock_config()
+        ws = create_autospec(WorkspaceClient)
+        sql_backend = MockBackend()
+        destroy_schema(cfg, ws, sql_backend, mock_installation())
+
+        assert "DROP DATABASE ucx CASCADE" in sql_backend.queries
+
+
+@pytest.mark.skip(
+    "smells like delete_backup_groups isn't deleting anything, but maybe that's because there's nothing to delete ?"
+)
+def test_runtime_delete_backup_groups(mocker):
+    with patch.dict(os.environ, {"DATABRICKS_RUNTIME_VERSION": "14.0"}):
+        pyspark_sql_session = mocker.Mock()
+        sys.modules["pyspark.sql.session"] = pyspark_sql_session
+        cfg = azure_mock_config()
+        ws = create_autospec(WorkspaceClient)
+        sql_backend = MockBackend()
+        delete_backup_groups(cfg, ws, sql_backend, mock_installation())
+
+        assert "DELETE" in sql_backend.queries  # TODO
+
+
+def test_runtime_apply_permissions_to_account_groups(mocker):
+    with patch.dict(os.environ, {"DATABRICKS_RUNTIME_VERSION": "14.0"}):
+        pyspark_sql_session = mocker.Mock()
+        sys.modules["pyspark.sql.session"] = pyspark_sql_session
+        cfg = azure_mock_config()
+        ws = create_autospec(WorkspaceClient)
+        sql_backend = MockBackend()
+        apply_permissions_to_account_groups(cfg, ws, sql_backend, mock_installation())
+
+        assert "SELECT * FROM hive_metastore.ucx.groups" in sql_backend.queries
+
+
 def test_rename_workspace_local_group(caplog):
     ws = create_autospec(WorkspaceClient)
     rename_workspace_local_groups_experimental(azure_mock_config(), ws, MockBackend(), mock_installation())
@@ -360,43 +392,4 @@
     with pytest.raises(NotImplementedError):
         apply_permissions_to_account_groups_experimental(
             azure_mock_config(), ws, MockBackend(rows=rows), mock_installation()
-        )
-=======
-def test_runtime_destroy_schema(mocker):
-    with patch.dict(os.environ, {"DATABRICKS_RUNTIME_VERSION": "14.0"}):
-        pyspark_sql_session = mocker.Mock()
-        sys.modules["pyspark.sql.session"] = pyspark_sql_session
-        cfg = azure_mock_config()
-        ws = create_autospec(WorkspaceClient)
-        sql_backend = MockBackend()
-        destroy_schema(cfg, ws, sql_backend, mock_installation())
-
-        assert "DROP DATABASE ucx CASCADE" in sql_backend.queries
-
-
-@pytest.mark.skip(
-    "smells like delete_backup_groups isn't deleting anything, but maybe that's because there's nothing to delete ?"
-)
-def test_runtime_delete_backup_groups(mocker):
-    with patch.dict(os.environ, {"DATABRICKS_RUNTIME_VERSION": "14.0"}):
-        pyspark_sql_session = mocker.Mock()
-        sys.modules["pyspark.sql.session"] = pyspark_sql_session
-        cfg = azure_mock_config()
-        ws = create_autospec(WorkspaceClient)
-        sql_backend = MockBackend()
-        delete_backup_groups(cfg, ws, sql_backend, mock_installation())
-
-        assert "DELETE" in sql_backend.queries  # TODO
-
-
-def test_runtime_apply_permissions_to_account_groups(mocker):
-    with patch.dict(os.environ, {"DATABRICKS_RUNTIME_VERSION": "14.0"}):
-        pyspark_sql_session = mocker.Mock()
-        sys.modules["pyspark.sql.session"] = pyspark_sql_session
-        cfg = azure_mock_config()
-        ws = create_autospec(WorkspaceClient)
-        sql_backend = MockBackend()
-        apply_permissions_to_account_groups(cfg, ws, sql_backend, mock_installation())
-
-        assert "SELECT * FROM hive_metastore.ucx.groups" in sql_backend.queries
->>>>>>> 32e3bda2
+        )