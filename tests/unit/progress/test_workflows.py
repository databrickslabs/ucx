<<<<<<< HEAD
import datetime as dt
=======
from typing import get_type_hints
>>>>>>> 07acc0bc
from unittest.mock import create_autospec

import pytest
from databricks.labs.ucx.progress.history import HistoryLog
from databricks.sdk import WorkspaceClient
from databricks.sdk.service.catalog import CatalogInfo, MetastoreAssignment
from databricks.sdk.service.jobs import BaseRun, RunResultState, RunState

from databricks.labs.ucx.progress.workflows import MigrationProgress
from databricks.labs.ucx.contexts.workflow_task import RuntimeContext


@pytest.mark.parametrize(
<<<<<<< HEAD
    "task, crawler, crawler_class, history_log",
    [
        (
            MigrationProgress.crawl_tables,
            RuntimeContext.tables_crawler,
            TablesCrawler,
            RuntimeContext.historical_tables_log,
        ),
        (
            MigrationProgress.crawl_udfs,
            RuntimeContext.udfs_crawler,
            UdfsCrawler,
            RuntimeContext.historical_udfs_log,
        ),
        (
            MigrationProgress.crawl_grants,
            RuntimeContext.grants_crawler,
            GrantsCrawler,
            RuntimeContext.historical_grants_log,
        ),
        (
            MigrationProgress.assess_jobs,
            RuntimeContext.jobs_crawler,
            JobsCrawler,
            RuntimeContext.historical_jobs_log,
        ),
        (
            MigrationProgress.assess_clusters,
            RuntimeContext.clusters_crawler,
            ClustersCrawler,
            RuntimeContext.historical_clusters_log,
        ),
        (
            MigrationProgress.assess_pipelines,
            RuntimeContext.pipelines_crawler,
            PipelinesCrawler,
            RuntimeContext.historical_pipelines_log,
        ),
        (
            MigrationProgress.crawl_cluster_policies,
            RuntimeContext.policies_crawler,
            PoliciesCrawler,
            RuntimeContext.historical_cluster_policies_log,
        ),
        (
            MigrationProgress.refresh_table_migration_status,
            RuntimeContext.migration_status_refresher,
            TableMigrationStatusRefresher,
            RuntimeContext.historical_table_migration_log,
        ),
    ],
)
def test_migration_progress_runtime_refresh(run_workflow, task, crawler, crawler_class, history_log) -> None:
=======
    "task, crawler",
    (
        (MigrationProgress.crawl_tables, RuntimeContext.tables_crawler),
        (MigrationProgress.crawl_udfs, RuntimeContext.udfs_crawler),
        (MigrationProgress.crawl_grants, RuntimeContext.grants_crawler),
        (MigrationProgress.assess_jobs, RuntimeContext.jobs_crawler),
        (MigrationProgress.assess_clusters, RuntimeContext.clusters_crawler),
        (MigrationProgress.assess_pipelines, RuntimeContext.pipelines_crawler),
        (MigrationProgress.crawl_cluster_policies, RuntimeContext.policies_crawler),
        (MigrationProgress.refresh_table_migration_status, RuntimeContext.migration_status_refresher),
    ),
)
def test_migration_progress_runtime_refresh(run_workflow, task, crawler) -> None:
    crawler_class = get_type_hints(crawler.func)["return"]
>>>>>>> 07acc0bc
    mock_crawler = create_autospec(crawler_class)
    mock_history_log = create_autospec(HistoryLog)
    crawler_name = crawler.attrname
    history_log_name = history_log.attrname
    context_replacements = {
        crawler_name: mock_crawler,
        history_log_name: mock_history_log,
        "named_parameters": {"parent_run_id": 53},
    }
    run_workflow(task, **context_replacements)
    mock_crawler.snapshot.assert_called_once_with(force_refresh=True)
    mock_history_log.append_inventory_snapshot.assert_called_once()


@pytest.mark.parametrize(
    "task, linter",
    (
        (MigrationProgress.assess_dashboards, RuntimeContext.query_linter),
        (MigrationProgress.assess_workflows, RuntimeContext.workflow_linter),
    ),
)
def test_linter_runtime_refresh(run_workflow, task, linter) -> None:
    linter_class = get_type_hints(linter.func)["return"]
    mock_linter = create_autospec(linter_class)
    linter_name = linter.attrname
    ctx = run_workflow(task, **{linter_name: mock_linter})
    mock_linter.refresh_report.assert_called_once_with(ctx.sql_backend, ctx.inventory_database)


def test_migration_progress_with_valid_prerequisites(run_workflow) -> None:
    ws = create_autospec(WorkspaceClient)
    ws.metastores.current.return_value = MetastoreAssignment(metastore_id="test", workspace_id=123456789)
    ws.catalogs.get.return_value = CatalogInfo()
    ws.jobs.list_runs.return_value = [BaseRun(state=RunState(result_state=RunResultState.SUCCESS))]
    task = MigrationProgress.verify_prerequisites
    try:
        run_workflow(task, workspace_client=ws)
    except RuntimeError as e:
        assert False, f"{task} raise error: {e}"
    else:
        assert True, "Valid prerequisites found"


def test_migration_progress_with_invalid_prerequisites(run_workflow) -> None:
    """All invalid prerequisites permutations are tested for `VerifyProgressTracking` separately."""
    ws = create_autospec(WorkspaceClient)
    ws.metastores.current.return_value = None
    task = MigrationProgress.verify_prerequisites
    with pytest.raises(RuntimeWarning, match="Metastore not attached to workspace."):
        run_workflow(task, workspace_client=ws)


def test_migration_progress_record_workflow_run(run_workflow, mock_backend) -> None:
    """Verify that we log the workflow run."""
    task = MigrationProgress.record_workflow_run
    start_time = dt.datetime.now(dt.timezone.utc).replace(microsecond=0)
    context_replacements = {
        "sql_backend": mock_backend,
        "named_parameters": {
            "workflow": "test",
            "job_id": "123456",
            "parent_run_id": "456",
            "attempt": "0",
            "start_time": start_time.isoformat(),
        },
    }

    run_workflow(task, **context_replacements)

    rows = mock_backend.rows_written_for("ucx.multiworkspace.workflow_runs", "append")

    rows_as_dict = [{k: v for k, v in rows.as_dict().items() if k != 'finished_at'} for rows in rows]
    assert rows_as_dict == [
        {
            "started_at": start_time,
            # finished_at: checked below.
            "workspace_id": 123,
            "workflow_name": "test",
            "workflow_id": 123456,
            "workflow_run_id": 456,
            "workflow_run_attempt": 0,
        }
    ]
    # Finish-time must be indistinguishable from or later than the start time.
    assert all(row["started_at"] <= row["finished_at"] for row in rows)<|MERGE_RESOLUTION|>--- conflicted
+++ resolved
@@ -1,8 +1,5 @@
-<<<<<<< HEAD
 import datetime as dt
-=======
 from typing import get_type_hints
->>>>>>> 07acc0bc
 from unittest.mock import create_autospec
 
 import pytest
@@ -16,76 +13,24 @@
 
 
 @pytest.mark.parametrize(
-<<<<<<< HEAD
-    "task, crawler, crawler_class, history_log",
-    [
-        (
-            MigrationProgress.crawl_tables,
-            RuntimeContext.tables_crawler,
-            TablesCrawler,
-            RuntimeContext.historical_tables_log,
-        ),
-        (
-            MigrationProgress.crawl_udfs,
-            RuntimeContext.udfs_crawler,
-            UdfsCrawler,
-            RuntimeContext.historical_udfs_log,
-        ),
-        (
-            MigrationProgress.crawl_grants,
-            RuntimeContext.grants_crawler,
-            GrantsCrawler,
-            RuntimeContext.historical_grants_log,
-        ),
-        (
-            MigrationProgress.assess_jobs,
-            RuntimeContext.jobs_crawler,
-            JobsCrawler,
-            RuntimeContext.historical_jobs_log,
-        ),
-        (
-            MigrationProgress.assess_clusters,
-            RuntimeContext.clusters_crawler,
-            ClustersCrawler,
-            RuntimeContext.historical_clusters_log,
-        ),
-        (
-            MigrationProgress.assess_pipelines,
-            RuntimeContext.pipelines_crawler,
-            PipelinesCrawler,
-            RuntimeContext.historical_pipelines_log,
-        ),
-        (
-            MigrationProgress.crawl_cluster_policies,
-            RuntimeContext.policies_crawler,
-            PoliciesCrawler,
-            RuntimeContext.historical_cluster_policies_log,
-        ),
+    "task, crawler, history_log",
+    (
+        (MigrationProgress.crawl_tables, RuntimeContext.tables_crawler, RuntimeContext.historical_tables_log),
+        (MigrationProgress.crawl_udfs, RuntimeContext.udfs_crawler, RuntimeContext.historical_udfs_log),
+        (MigrationProgress.crawl_grants, RuntimeContext.grants_crawler, RuntimeContext.historical_grants_log),
+        (MigrationProgress.assess_jobs, RuntimeContext.jobs_crawler, RuntimeContext.historical_jobs_log),
+        (MigrationProgress.assess_clusters, RuntimeContext.clusters_crawler, RuntimeContext.historical_clusters_log),
+        (MigrationProgress.assess_pipelines, RuntimeContext.pipelines_crawler, RuntimeContext.historical_pipelines_log),
+        (MigrationProgress.crawl_cluster_policies, RuntimeContext.policies_crawler, RuntimeContext.historical_cluster_policies_log),
         (
             MigrationProgress.refresh_table_migration_status,
             RuntimeContext.migration_status_refresher,
-            TableMigrationStatusRefresher,
             RuntimeContext.historical_table_migration_log,
         ),
-    ],
-)
-def test_migration_progress_runtime_refresh(run_workflow, task, crawler, crawler_class, history_log) -> None:
-=======
-    "task, crawler",
-    (
-        (MigrationProgress.crawl_tables, RuntimeContext.tables_crawler),
-        (MigrationProgress.crawl_udfs, RuntimeContext.udfs_crawler),
-        (MigrationProgress.crawl_grants, RuntimeContext.grants_crawler),
-        (MigrationProgress.assess_jobs, RuntimeContext.jobs_crawler),
-        (MigrationProgress.assess_clusters, RuntimeContext.clusters_crawler),
-        (MigrationProgress.assess_pipelines, RuntimeContext.pipelines_crawler),
-        (MigrationProgress.crawl_cluster_policies, RuntimeContext.policies_crawler),
-        (MigrationProgress.refresh_table_migration_status, RuntimeContext.migration_status_refresher),
     ),
 )
-def test_migration_progress_runtime_refresh(run_workflow, task, crawler) -> None:
+def test_migration_progress_runtime_refresh(run_workflow, task, crawler, history_log) -> None:
     crawler_class = get_type_hints(crawler.func)["return"]
->>>>>>> 07acc0bc
     mock_crawler = create_autospec(crawler_class)
     mock_history_log = create_autospec(HistoryLog)
     crawler_name = crawler.attrname
