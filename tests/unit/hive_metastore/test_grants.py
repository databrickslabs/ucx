import logging
from unittest.mock import create_autospec

import pytest
from databricks.labs.lsql.backends import MockBackend

from databricks.labs.ucx.hive_metastore.grants import Grant, GrantsCrawler, MigrateGrants
from databricks.labs.ucx.hive_metastore.tables import Table, TablesCrawler
from databricks.labs.ucx.hive_metastore.udfs import UdfsCrawler
from databricks.labs.ucx.workspace_access.groups import GroupManager


def test_type_and_key_table():
    grant = Grant.type_and_key(catalog="hive_metastore", database="mydb", table="mytable")
    assert grant == ("TABLE", "hive_metastore.mydb.mytable")

    grant = Grant(principal="user", action_type="SELECT", catalog="hive_metastore", database="mydb", table="mytable")
    assert grant.this_type_and_key()[0] == "TABLE"
    assert grant.object_key == "hive_metastore.mydb.mytable"


def test_type_and_key_view():
    grant = Grant.type_and_key(catalog="hive_metastore", database="mydb", view="myview")
    assert grant == ("VIEW", "hive_metastore.mydb.myview")

    grant = Grant(principal="user", action_type="SELECT", catalog="hive_metastore", database="mydb", view="myview")
    assert grant.this_type_and_key()[0] == "VIEW"
    assert grant.object_key == "hive_metastore.mydb.myview"


def test_type_and_key_database():
    grant = Grant.type_and_key(catalog="hive_metastore", database="mydb")
    assert grant == ("DATABASE", "hive_metastore.mydb")

    grant = Grant(principal="user", action_type="SELECT", catalog="hive_metastore", database="mydb")
    assert grant.this_type_and_key()[0] == "DATABASE"
    assert grant.object_key == "hive_metastore.mydb"


def test_type_and_key_catalog():
    grant = Grant.type_and_key(catalog="mycatalog")
    assert grant == ("CATALOG", "mycatalog")

    grant = Grant(principal="user", action_type="SELECT", catalog="mycatalog")
    assert grant.this_type_and_key()[0] == "CATALOG"
    assert grant.object_key == "mycatalog"


def test_type_and_key_any_file():
    grant = Grant.type_and_key(any_file=True)
    assert grant == ("ANY FILE", "")

    grant = Grant(principal="user", action_type="SELECT", catalog="hive_metastore", any_file=True)
    assert grant.this_type_and_key()[0] == "ANY FILE"
    assert grant.object_key == ""


def test_type_and_key_anonymous_function():
    grant = Grant.type_and_key(anonymous_function=True)
    assert grant == ("ANONYMOUS FUNCTION", "")

    grant = Grant(principal="user", action_type="SELECT", catalog="hive_metastore", anonymous_function=True)
    assert grant.this_type_and_key()[0] == "ANONYMOUS FUNCTION"
    assert grant.object_key == ""


def test_type_and_key_udf():
    grant = Grant.type_and_key(catalog="hive_metastore", database="mydb", udf="myfunction")
    assert grant == ("FUNCTION", "hive_metastore.mydb.myfunction")

    grant = Grant(principal="user", action_type="SELECT", catalog="hive_metastore", database="mydb", udf="myfunction")
    assert grant.this_type_and_key()[0] == "FUNCTION"
    assert grant.object_key == "hive_metastore.mydb.myfunction"


def test_type_and_key_invalid():
    with pytest.raises(ValueError):
        Grant.type_and_key()


def test_object_key():
    grant = Grant(principal="user", action_type="SELECT", catalog="hive_metastore", database="mydb", table="mytable")
    assert grant.object_key == "hive_metastore.mydb.mytable"


def test_hive_sql():
    grant = Grant(principal="user", action_type="SELECT", catalog="hive_metastore", database="mydb", table="mytable")
    assert grant.hive_grant_sql() == ["GRANT SELECT ON TABLE `hive_metastore`.`mydb`.`mytable` TO `user`"]
    assert grant.hive_revoke_sql() == "REVOKE SELECT ON TABLE `hive_metastore`.`mydb`.`mytable` FROM `user`"


def test_hive_table_own_sql():
    grant = Grant(principal="user", action_type="OWN", catalog="hive_metastore", database="mydb", table="mytable")
    assert grant.hive_grant_sql() == ["ALTER TABLE `hive_metastore`.`mydb`.`mytable` OWNER TO `user`"]


def test_hive_database_own_sql():
    grant = Grant(principal="user", action_type="OWN", catalog="hive_metastore", database="mydb")
    assert grant.hive_grant_sql() == ["ALTER DATABASE `hive_metastore`.`mydb` OWNER TO `user`"]


def test_hive_udf_own_sql():
    grant = Grant(principal="user", action_type="OWN", catalog="hive_metastore", database="mydb", udf="myfunction")
    assert grant.hive_grant_sql() == ["ALTER FUNCTION `hive_metastore`.`mydb`.`myfunction` OWNER TO `user`"]


def test_hive_revoke_sql():
    grant = Grant(principal="user", action_type="SELECT", catalog="hive_metastore", database="mydb", table="mytable")
    assert grant.hive_revoke_sql() == "REVOKE SELECT ON TABLE `hive_metastore`.`mydb`.`mytable` FROM `user`"


def test_hive_deny_sql():
    grant = Grant(
        principal="user", action_type="DENIED_SELECT", catalog="hive_metastore", database="mydb", table="mytable"
    )
    assert grant.hive_grant_sql() == ["DENY `SELECT` ON TABLE `hive_metastore`.`mydb`.`mytable` TO `user`"]


@pytest.mark.parametrize(
    "grant,query",
    [
        (
            Grant("user", "READ_METADATA", catalog="hive_metastore", database="mydb", table="mytable"),
            None,
        ),
        (
            Grant("me", "OWN", catalog="hive_metastore", database="mydb", table="mytable"),
            "ALTER TABLE `hive_metastore`.`mydb`.`mytable` OWNER TO `me`",
        ),
        (
            Grant("me", "USAGE", catalog="hive_metastore", database="mydb"),
            "GRANT USE SCHEMA ON DATABASE `hive_metastore`.`mydb` TO `me`",
        ),
        (
            Grant("me", "INVALID", catalog="hive_metastore", database="mydb"),
            None,
        ),
        (
            Grant("me", "SELECT", catalog="hive_metastore", database="mydb", udf="myfunction"),
            "GRANT EXECUTE ON FUNCTION `hive_metastore`.`mydb`.`myfunction` TO `me`",
        ),
    ],
)
def test_uc_sql(grant, query):
    assert grant.uc_grant_sql() == query


UCX_TABLES = MockBackend.rows("catalog", "database", "table", "object_type", "table_format", "location", "view_text")
DESCRIBE_TABLE = MockBackend.rows("key", "value", "ignored")
DESCRIBE_FUNCTION = MockBackend.rows("function_desc")
SHOW_DATABASES = MockBackend.rows("databaseName")
SHOW_FUNCTIONS = MockBackend.rows("function")
SHOW_GRANTS = MockBackend.rows("principal", "action_type", "object_type", "ignored")
SHOW_TABLES = MockBackend.rows("databaseName", "tableName", "isTmp")

ROWS = {
    "SELECT.*": UCX_TABLES[
        ("foo", "bar", "test_table", "type", "DELTA", "/foo/bar/test", None),
        ("foo", "bar", "test_view", "type", "VIEW", None, "SELECT * FROM table"),
        ("foo", None, None, "type", "CATALOG", None, None),
    ],
    "SHOW.*": SHOW_GRANTS[
        ("princ1", "SELECT", "TABLE", "ignored"),
        ("princ1", "SELECT", "VIEW", "ignored"),
        ("princ1", "USE", "CATALOG$", "ignored"),
    ],
    "DESCRIBE.*": DESCRIBE_TABLE[
        ("Catalog", "foo", "ignored"),
        ("Type", "TABLE", "ignored"),
        ("Provider", "", "ignored"),
        ("Location", "/foo/bar/test", "ignored"),
        ("View Text", "SELECT * FROM table", "ignored"),
    ],
}


def test_crawler_no_data():
    sql_backend = MockBackend()
    table = TablesCrawler(sql_backend, "schema")
    udf = UdfsCrawler(sql_backend, "schema")
    crawler = GrantsCrawler(table, udf)
    grants = list(crawler.snapshot())
    assert len(grants) == 0


def test_crawler_crawl():
    sql_backend = MockBackend(
        rows={
            "SHOW DATABASES": SHOW_DATABASES[
                ("database_one",),
                ("database_two",),
            ],
            "SHOW TABLES FROM `hive_metastore`\\.`database_one`": SHOW_TABLES[
                ("database_one", "table_one", "true"),
                ("database_one", "table_two", "true"),
            ],
            "DESCRIBE TABLE EXTENDED `hive_metastore`\\.`database_one`\\.`table_one`": DESCRIBE_TABLE[
                ("Catalog", "foo", "ignored"),
                ("Type", "TABLE", "ignored"),
                ("Provider", "", "ignored"),
                ("View Text", "SELECT * FROM table", "ignored"),
            ],
            "DESCRIBE TABLE EXTENDED `hive_metastore`\\.`database_one`\\.`table_two`": DESCRIBE_TABLE[
                ("Catalog", "foo", "ignored"),
                ("Type", "TABLE", "ignored"),
                ("Provider", "", "ignored"),
                ("Location", "/foo/bar/test", "ignored"),
            ],
            "SHOW GRANTS ON CATALOG `hive_metastore`": SHOW_GRANTS[("princ1", "USE", "CATALOG$", "hive_metastore"),],
            "SHOW GRANTS ON DATABASE `hive_metastore`\\.`database_one`": SHOW_GRANTS[
                ("princ2", "OWN", "DATABASE", "database_one"),
                # Enumerating database grants can include some grants for the catalog.
                ("princ1", "SELECT", "CATALOG$", None),
            ],
            "SHOW GRANTS ON VIEW `hive_metastore`\\.`database_one`\\.`table_one`": SHOW_GRANTS[
                ("princ3", "SELECT", "TABLE", "table_one"),
            ],
            "SHOW GRANTS ON TABLE `hive_metastore`\\.`database_one`\\.`table_two`": SHOW_GRANTS[
                ("princ4", "SELECT", "TABLE", "table_two"),
            ],
        }
    )
    expected_grants = {
        Grant(principal="princ1", catalog="hive_metastore", action_type="USE"),
        Grant(principal="princ2", catalog="hive_metastore", database="database_one", action_type="OWN"),
        Grant(
            principal="princ3",
            catalog="hive_metastore",
            database="database_one",
            view="table_one",
            action_type="SELECT",
        ),
        Grant(
            principal="princ4",
            catalog="hive_metastore",
            database="database_one",
            table="table_two",
            action_type="SELECT",
        ),
    }
    table = TablesCrawler(sql_backend, "schema")
    udf = UdfsCrawler(sql_backend, "schema")
    crawler = GrantsCrawler(table, udf)
    grants = list(crawler.snapshot())
    assert len(grants) == len(expected_grants) and set(grants) == expected_grants


def test_crawler_udf_crawl():
    sql_backend = MockBackend(
        rows={
            "SHOW DATABASES": SHOW_DATABASES[("database_one",),],
            "SHOW USER FUNCTIONS FROM `hive_metastore`\\.`database_one`": SHOW_FUNCTIONS[
                ("hive_metastore.database_one.function_one",),
                ("hive_metastore.database_one.function_two",),
            ],
            "DESCRIBE FUNCTION EXTENDED `hive_metastore`\\.`database_one`.*": DESCRIBE_FUNCTION[
                ("Type: SCALAR",),
                ("Input: p INT",),
                ("Returns: FLOAT",),
                ("Deterministic: true",),
                ("Data Access: CONTAINS SQL",),
                ("Body: 1",),
                ("ignore",),
            ],
            "SHOW GRANTS ON FUNCTION `hive_metastore`\\.`database_one`.`function_one`": SHOW_GRANTS[
                ("princ1", "SELECT", "FUNCTION", "function_one"),
            ],
            "SHOW GRANTS ON FUNCTION `hive_metastore`\\.`database_one`.`function_two`": SHOW_GRANTS[
                ("princ2", "SELECT", "FUNCTION", "function_two"),
            ],
        }
    )
    expected_grants = {
        Grant(
            principal="princ1",
            catalog="hive_metastore",
            database="database_one",
            udf="function_one",
            action_type="SELECT",
        ),
        Grant(
            principal="princ2",
            catalog="hive_metastore",
            database="database_one",
            udf="function_two",
            action_type="SELECT",
        ),
    }

    table = TablesCrawler(sql_backend, "schema")
    udf = UdfsCrawler(sql_backend, "schema")
    crawler = GrantsCrawler(table, udf)
    grants = list(crawler.snapshot())

    assert len(grants) == len(expected_grants) and set(grants) == expected_grants


def test_crawler_snapshot_when_no_data():
    sql_backend = MockBackend()
    table = TablesCrawler(sql_backend, "schema")
    udf = UdfsCrawler(sql_backend, "schema")
    crawler = GrantsCrawler(table, udf)
    snapshot = list(crawler.snapshot())
    assert len(snapshot) == 0


def test_crawler_snapshot_with_data():
    sql_backend = MockBackend(rows=ROWS)
    table = TablesCrawler(sql_backend, "schema")
    udf = UdfsCrawler(sql_backend, "schema")
    crawler = GrantsCrawler(table, udf)
    snapshot = list(crawler.snapshot())
    assert len(snapshot) == 3


def test_grants_returning_error_when_showing_grants():
    errors = {"SHOW GRANTS ON TABLE `hive_metastore`.`test_database`.`table1`": "error"}
    rows = {
        "SHOW DATABASES": SHOW_DATABASES[
            ("test_database",),
            ("other_database",),
        ],
        "SHOW TABLES FROM `hive_metastore`.`test_database`": SHOW_TABLES[
            ("test_database", "table1", False),
            ("test_database", "table2", False),
        ],
        "SHOW GRANTS ON TABLE `hive_metastore`.`test_database`.`table2`": SHOW_GRANTS[
            ("principal1", "OWNER", "TABLE", ""),
        ],
        "DESCRIBE *": DESCRIBE_TABLE[
            ("Catalog", "catalog", ""),
            ("Type", "delta", ""),
        ],
    }

    backend = MockBackend(fails_on_first=errors, rows=rows)
    table_crawler = TablesCrawler(backend, "default")
    udf = UdfsCrawler(backend, "default")
    crawler = GrantsCrawler(table_crawler, udf)

    results = list(crawler.snapshot())
    assert results == [
        Grant(
            principal="principal1",
            action_type="OWNER",
            catalog="hive_metastore",
            database="test_database",
            table="table2",
            any_file=False,
            anonymous_function=False,
        )
    ]


def test_grants_returning_error_when_describing():
    errors = {"DESCRIBE TABLE EXTENDED `hive_metastore`.`test_database`.`table1`": "error"}
    rows = {
        "SHOW DATABASES": SHOW_DATABASES[("test_database",),],
        "SHOW TABLES FROM `hive_metastore`.`test_database`": SHOW_TABLES[
            ("test_database", "table1", False),
            ("test_database", "table2", False),
        ],
        "SHOW GRANTS ON TABLE `hive_metastore`.`test_database`.`table2`": SHOW_GRANTS[
            ("principal1", "OWNER", "TABLE", ""),
        ],
        "DESCRIBE *": DESCRIBE_TABLE[
            ("Catalog", "catalog", ""),
            ("Type", "delta", ""),
        ],
    }

    backend = MockBackend(fails_on_first=errors, rows=rows)
    table_crawler = TablesCrawler(backend, "default")
    udf = UdfsCrawler(backend, "default")
    crawler = GrantsCrawler(table_crawler, udf)

    results = list(crawler.snapshot())
    assert results == [
        Grant(
            principal="principal1",
            action_type="OWNER",
            catalog="hive_metastore",
            database="test_database",
            table="table2",
            any_file=False,
            anonymous_function=False,
        )
    ]


def test_udf_grants_returning_error_when_showing_grants():
    errors = {"SHOW GRANTS ON FUNCTION `hive_metastore`.`test_database`.`function_bad`": "error"}
    rows = {
        "SHOW DATABASES": SHOW_DATABASES[
            ("test_database",),
            ("other_database",),
        ],
        "SHOW USER FUNCTIONS FROM `hive_metastore`.`test_database`": SHOW_FUNCTIONS[
            ("hive_metastore.test_database.function_bad",),
            ("hive_metastore.test_database.function_good",),
        ],
        "SHOW GRANTS ON FUNCTION `hive_metastore`.`test_database`.`function_good`": SHOW_GRANTS[
            ("principal1", "OWN", "FUNCTION", "")
        ],
        "DESCRIBE *": DESCRIBE_FUNCTION[
            ("Type: SCALAR",),
            ("Body: 1",),
        ],
    }

    backend = MockBackend(fails_on_first=errors, rows=rows)
    table_crawler = TablesCrawler(backend, "default")
    udf = UdfsCrawler(backend, "default")
    crawler = GrantsCrawler(table_crawler, udf)

    results = list(crawler.snapshot())
    assert results == [
        Grant(
            principal="principal1",
            action_type="OWN",
            catalog="hive_metastore",
            database="test_database",
            udf="function_good",
            any_file=False,
            anonymous_function=False,
        )
    ]


def test_udf_grants_returning_error_when_describing():
    errors = {"DESCRIBE FUNCTION EXTENDED `hive_metastore`.`test_database`.`function_bad`": "error"}
    rows = {
        "SHOW DATABASES": SHOW_DATABASES[("test_database",),],
        "SHOW USER FUNCTIONS FROM `hive_metastore`.`test_database`": SHOW_FUNCTIONS[
            ("hive_metastore.test_database.function_bad",),
            ("hive_metastore.test_database.function_good",),
        ],
        "SHOW GRANTS ON FUNCTION `hive_metastore`.`test_database`.`function_good`": SHOW_GRANTS[
            ("principal1", "OWN", "FUNCTION", ""),
        ],
        "DESCRIBE *": DESCRIBE_FUNCTION[
            ("Type: SCALAR",),
            ("Body: 1",),
        ],
    }

    backend = MockBackend(fails_on_first=errors, rows=rows)
    table_crawler = TablesCrawler(backend, "default")
    udf = UdfsCrawler(backend, "default")
    crawler = GrantsCrawler(table_crawler, udf)

    results = list(crawler.snapshot())
    assert results == [
        Grant(
            principal="principal1",
            action_type="OWN",
            catalog="hive_metastore",
            database="test_database",
            udf="function_good",
            any_file=False,
            anonymous_function=False,
        )
    ]


def test_crawler_should_filter_databases():
    sql_backend = MockBackend(
        rows={
            "SHOW TABLES FROM `hive_metastore`\\.`database_one`": SHOW_TABLES[("database_one", "table_one", "true"),],
            "DESCRIBE TABLE EXTENDED `hive_metastore`\\.`database_one`\\.`table_one`": DESCRIBE_TABLE[
                ("Catalog", "foo", "ignored"),
                ("Type", "TABLE", "ignored"),
                ("Provider", "", "ignored"),
                ("Location", "/foo/bar/test", "ignored"),
            ],
            "SHOW GRANTS ON CATALOG `hive_metastore`": SHOW_GRANTS[("princ1", "USE", "CATALOG$", "hive_metastore"),],
            "SHOW GRANTS ON TABLE `hive_metastore`\\.`database_one`\\.`table_one`": SHOW_GRANTS[
                ("princ2", "SELECT", "TABLE", "table_one"),
            ],
        }
    )
    expected_grants = {
        Grant(principal="princ1", catalog="hive_metastore", action_type="USE"),
        Grant(
            principal="princ2",
            catalog="hive_metastore",
            database="database_one",
            table="table_one",
            action_type="SELECT",
        ),
    }

    table = TablesCrawler(sql_backend, "schema", include_databases=["database_one"])
    udf = UdfsCrawler(sql_backend, "schema", include_databases=["database_one"])
    crawler = GrantsCrawler(table, udf, include_databases=["database_one"])
    grants = list(crawler.snapshot())
<<<<<<< HEAD

    assert "SHOW DATABASES" not in sql_backend.queries
    assert len(grants) == len(expected_grants) and set(grants) == expected_grants
=======
    assert len(grants) == 3
    assert 'SHOW TABLES FROM `hive_metastore`.`database_one`' in sql_backend.queries


def test_migrate_grants_logs_unmapped_acl(caplog) -> None:
    group_manager = create_autospec(GroupManager)
    table = Table("hive_metastore", "database", "table", "MANAGED", "DELTA")

    def grant_loader() -> list[Grant]:
        return [
            Grant(
                principal="user",
                action_type="READ_METADATA",
                catalog=table.catalog,
                database=table.database,
                table=table.name,
            ),
        ]

    migrate_grants = MigrateGrants(
        MockBackend(),
        group_manager,
        [grant_loader],
    )

    with caplog.at_level(logging.WARNING, logger="databricks.labs.ucx.hive_metastore.grants"):
        migrate_grants.apply(table, f"uc.{table.database}.{table.name}")
    assert (
        "failed-to-migrate: Hive metastore grant 'READ_METADATA' cannot be mapped to UC grant for TABLE 'uc.database.table'"
        in caplog.text
    )
    group_manager.assert_not_called()
>>>>>>> 04409813
<|MERGE_RESOLUTION|>--- conflicted
+++ resolved
@@ -494,13 +494,9 @@
     udf = UdfsCrawler(sql_backend, "schema", include_databases=["database_one"])
     crawler = GrantsCrawler(table, udf, include_databases=["database_one"])
     grants = list(crawler.snapshot())
-<<<<<<< HEAD
 
     assert "SHOW DATABASES" not in sql_backend.queries
     assert len(grants) == len(expected_grants) and set(grants) == expected_grants
-=======
-    assert len(grants) == 3
-    assert 'SHOW TABLES FROM `hive_metastore`.`database_one`' in sql_backend.queries
 
 
 def test_migrate_grants_logs_unmapped_acl(caplog) -> None:
@@ -530,5 +526,4 @@
         "failed-to-migrate: Hive metastore grant 'READ_METADATA' cannot be mapped to UC grant for TABLE 'uc.database.table'"
         in caplog.text
     )
-    group_manager.assert_not_called()
->>>>>>> 04409813
+    group_manager.assert_not_called()