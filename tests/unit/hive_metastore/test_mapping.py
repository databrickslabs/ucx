--- conflicted
+++ resolved
@@ -109,35 +109,6 @@
         )
     ] == rules
 
-
-<<<<<<< HEAD
-def test_save_external_location_mapping_missing_location():
-    ws = MagicMock()
-    ext_location_mapping = ExternalLocationMapping(ws, "~/.ucx")
-    location_crawler = create_autospec(ExternalLocations)
-    location_crawler.snapshot.return_value = [ExternalLocation(location="s3://test_location/test1", table_count=1)]
-    ws.external_locations.list.return_value = [ExternalLocationInfo(name="loc1", url="s3://test_location/test11")]
-    ext_location_mapping.save(location_crawler)
-    (path, content), _ = ws.workspace.upload.call_args
-    assert "~/.ucx/external_locations.tf" == path
-    assert (
-        'resource "databricks_external_location" "name_1" { \n'
-        'name = "name_1"\n'
-        'url  = "s3://test_location/test1"\n'
-        "credential_name = <storage_credential_reference>\n"
-        "}\n"
-    ) == content.read()
-
-
-def test_save_external_location_mapping_no_missing_location():
-    ws = MagicMock()
-    ext_location_mapping = ExternalLocationMapping(ws, "~/.ucx")
-    location_crawler = create_autospec(ExternalLocations)
-    location_crawler.snapshot.return_value = [ExternalLocation(location="s3://test_location/test1", table_count=1)]
-    ws.external_locations.list.return_value = [ExternalLocationInfo(name="loc1", url="s3://test_location/test1")]
-    ext_location_mapping.save(location_crawler)
-    ws.workspace.upload.assert_not_called()
-=======
 def test_skip_happy_path(mocker, caplog):
     ws = mocker.patch("databricks.sdk.WorkspaceClient.__init__")
     sbe = mocker.patch("databricks.labs.ucx.framework.crawlers.StatementExecutionBackend.__init__")
@@ -168,4 +139,29 @@
     mapping = TableMapping(ws)
     mapping.skip_table(sbe, schema="schema", table="table")
     assert [rec.message for rec in caplog.records if "table not found" in rec.message.lower()]
->>>>>>> 2168f20f
+def test_save_external_location_mapping_missing_location():
+    ws = MagicMock()
+    ext_location_mapping = ExternalLocationMapping(ws, "~/.ucx")
+    location_crawler = create_autospec(ExternalLocations)
+    location_crawler.snapshot.return_value = [ExternalLocation(location="s3://test_location/test1", table_count=1)]
+    ws.external_locations.list.return_value = [ExternalLocationInfo(name="loc1", url="s3://test_location/test11")]
+    ext_location_mapping.save(location_crawler)
+    (path, content), _ = ws.workspace.upload.call_args
+    assert "~/.ucx/external_locations.tf" == path
+    assert (
+        'resource "databricks_external_location" "name_1" { \n'
+        'name = "name_1"\n'
+        'url  = "s3://test_location/test1"\n'
+        "credential_name = <storage_credential_reference>\n"
+        "}\n"
+    ) == content.read()
+
+
+def test_save_external_location_mapping_no_missing_location():
+    ws = MagicMock()
+    ext_location_mapping = ExternalLocationMapping(ws, "~/.ucx")
+    location_crawler = create_autospec(ExternalLocations)
+    location_crawler.snapshot.return_value = [ExternalLocation(location="s3://test_location/test1", table_count=1)]
+    ws.external_locations.list.return_value = [ExternalLocationInfo(name="loc1", url="s3://test_location/test1")]
+    ext_location_mapping.save(location_crawler)
+    ws.workspace.upload.assert_not_called()