from unittest.mock import create_autospec

import pytest
from databricks.labs.blueprint.installation import MockInstallation
from databricks.labs.lsql.backends import StatementExecutionBackend
from databricks.sdk import WorkspaceClient
from databricks.sdk.errors import ResourceDoesNotExist
from databricks.sdk.service import iam
from databricks.sdk.service.catalog import ExternalLocationInfo
from databricks.sdk.service.compute import (
    AwsAttributes,
    ClusterDetails,
    ClusterSource,
    DataSecurityMode,
)

from databricks.labs.ucx.assessment.azure import (
    AzureServicePrincipalCrawler,
    AzureServicePrincipalInfo,
    ServicePrincipalClusterMapping,
)
from databricks.labs.ucx.config import WorkspaceConfig
from databricks.labs.ucx.hive_metastore import Mounts, TablesCrawler
<<<<<<< HEAD
from databricks.labs.ucx.hive_metastore.grants import (
    AwsACL,
    AzureACL,
    Grant,
    PrincipalACL,
)
from databricks.labs.ucx.hive_metastore.locations import ExternalLocations, Mount
=======
from databricks.labs.ucx.hive_metastore.grants import AzureACL, Grant, PrincipalACL
from databricks.labs.ucx.hive_metastore.locations import Mount
>>>>>>> f704ac20
from databricks.labs.ucx.hive_metastore.tables import Table


@pytest.fixture
def ws():
    w = create_autospec(WorkspaceClient)
    w.external_locations.list.return_value = [
        ExternalLocationInfo(url="abfss://container1@storage1.dfs.core.windows.net/folder1"),
        ExternalLocationInfo(url="abfss://container1@storage2.dfs.core.windows.net/folder2"),
        ExternalLocationInfo(url="abfss://container1@storage3.dfs.core.windows.net/folder3"),
        ExternalLocationInfo(url="s3://storage5/folder5"),
        ExternalLocationInfo(url="s3://storage2/folder2"),
        ExternalLocationInfo(url="s3://storage3/folder3"),
    ]

    permissions = {
        'cluster1': iam.ObjectPermissions(
            object_id='cluster1',
            object_type="clusters",
            access_control_list=[
                iam.AccessControlResponse(group_name='group1', all_permissions=[iam.Permission(inherited=False)]),
                iam.AccessControlResponse(
                    user_name='foo.bar@imagine.com',
                    all_permissions=[iam.Permission(permission_level=iam.PermissionLevel.CAN_USE)],
                ),
            ],
        ),
        'cluster2': iam.ObjectPermissions(
            object_id='cluster2',
            object_type="clusters",
            access_control_list=[
                iam.AccessControlResponse(
                    service_principal_name='spn1',
                    all_permissions=[iam.Permission(permission_level=iam.PermissionLevel.CAN_USE)],
                ),
            ],
        ),
        'cluster3': iam.ObjectPermissions(object_id='cluster2', object_type="clusters"),
    }
    w.permissions.get.side_effect = lambda _, object_id: permissions[object_id]

    return w


def azure_acl(w, install, cluster_spn: list):
    config = install.load(WorkspaceConfig)
    sql_backend = StatementExecutionBackend(w, config.warehouse_id)
    spn_crawler = create_autospec(AzureServicePrincipalCrawler)
    spn_crawler.get_cluster_to_storage_mapping.return_value = cluster_spn
    return AzureACL(w, sql_backend, spn_crawler, install)


def aws_acl(w, install):
    config = install.load(WorkspaceConfig)
    sql_backend = StatementExecutionBackend(w, config.warehouse_id)
    return AwsACL(w, sql_backend, install)


def principal_acl(w, install, cluster_spn: list):
    config = install.load(WorkspaceConfig)
    sql_backend = StatementExecutionBackend(w, config.warehouse_id)
    table_crawler = create_autospec(TablesCrawler)
    tables = [
        Table(
            'hive_metastore',
            'schema1',
            'table1',
            'TABLE',
            'delta',
            location='abfss://container1@storage1.dfs.core.windows.net/folder1/table1',
        ),
        Table('hive_metastore', 'schema1', 'view1', 'VIEW', 'delta', view_text="select * from table1"),
        Table(
            'hive_metastore',
            'schema1',
            'table2',
            'TABLE',
            'delta',
            location='abfss://container1@storage2.dfs.core.windows.net/folder2/table2',
        ),
        Table('hive_metastore', 'schema1', 'table3', 'TABLE', 'delta', location='dbfs:/mnt/folder1/table3'),
        Table('hive_metastore', 'schema1', 'table5', 'TABLE', 'delta', location='dbfs:/hms/folder1/table1'),
        Table(
            'hive_metastore',
            'schema2',
            'table4',
            'TABLE',
            'delta',
            location='abfss://container1@storage3.dfs.core.windows.net/folder3/table3',
        ),
        Table(
            'hive_metastore',
            'schema4',
            'table6',
            'TABLE',
            'delta',
            location='dbfs:/mnt/folder5/table6',
        ),
    ]
    table_crawler.snapshot.return_value = tables
    mount_crawler = create_autospec(Mounts)
    mount_crawler.snapshot.return_value = [
        Mount('/mnt/folder1', 'abfss://container1@storage1.dfs.core.windows.net/folder1'),
        Mount('/mnt/folder5', 's3://storage5/folder5'),
    ]

    spn_crawler = create_autospec(AzureServicePrincipalCrawler)
    spn_crawler.get_cluster_to_storage_mapping.return_value = cluster_spn
    locations = {}
    if w.config.is_azure:
        locations = azure_acl(w, install, cluster_spn).get_eligible_locations_principals()
    if w.config.is_aws:
        locations = aws_acl(w, install).get_eligible_locations_principals()
    return PrincipalACL(w, sql_backend, install, table_crawler, mount_crawler, locations)


@pytest.fixture
def installation():
    return MockInstallation(
        {
            "config.yml": {'warehouse_id': 'abc', 'connect': {'host': 'a', 'token': 'b'}, 'inventory_database': 'ucx'},
            "azure_storage_account_info.csv": [
                {
                    'prefix': 'abfss://container1@storage1.dfs.core.windows.net',
                    'client_id': 'client1',
                    'principal': 'principal_1',
                    'privilege': 'WRITE_FILES',
                    'type': 'Application',
                    'directory_id': 'directory_id_ss1',
                },
                {
                    'prefix': 'abfss://container1@storage2.dfs.core.windows.net',
                    'client_id': 'client2',
                    'principal': 'principal_1',
                    'privilege': 'READ_FILES',
                    'type': 'Application',
                    'directory_id': 'directory_id_ss1',
                },
                {
                    'prefix': 'abfss://container1@storage3.dfs.core.windows.net',
                    'client_id': 'client2',
                    'principal': 'principal_1',
                    'privilege': 'WRITE_FILES',
                    'type': 'Application',
                    'directory_id': 'directory_id_ss1',
                },
            ],
            "aws_instance_profile_info.csv": [
                {
                    'resource_path': 's3://storage5/*',
                    'role_arn': 'arn:aws:iam::12345:instance-profile/role1',
                    'privilege': 'WRITE_FILES',
                    'resource_type': 's3',
                },
            ],
        }
    )


<<<<<<< HEAD
def test_for_cli_azure_acl(ws, installation):
    assert isinstance(AzureACL.for_cli(ws, installation), AzureACL)


def test_for_cli_azure(ws, installation):
    ws.config.is_azure = True
    sql_backend = StatementExecutionBackend(ws, ws.config.warehouse_id)
    assert isinstance(PrincipalACL.for_cli(ws, installation, sql_backend), PrincipalACL)


def test_for_cli_aws(ws, installation):
    ws.config.is_azure = False
    ws.config.is_aws = True
    sql_backend = StatementExecutionBackend(ws, ws.config.warehouse_id)
    assert isinstance(PrincipalACL.for_cli(ws, installation, sql_backend), PrincipalACL)


def test_for_cli_gcp(ws, installation):
    ws.config.is_azure = False
    ws.config.is_aws = False
    ws.config.is_gcp = True
    sql_backend = StatementExecutionBackend(ws, ws.config.warehouse_id)
    assert PrincipalACL.for_cli(ws, installation, sql_backend) is None


=======
>>>>>>> f704ac20
def test_get_eligible_locations_principals_no_cluster_mapping(ws, installation):
    ws.config.is_azure = True
    locations = azure_acl(ws, installation, [])
    locations.get_eligible_locations_principals()
    ws.external_locations.list.assert_not_called()


def test_get_eligible_locations_principals_no_external_location(ws, installation):
    ws.config.is_azure = True
    cluster_spn = ServicePrincipalClusterMapping(
        'abc', {AzureServicePrincipalInfo(application_id='Hello, World!', storage_account='abcde')}
    )
    locations = azure_acl(ws, installation, [cluster_spn])
    ws.external_locations.list.return_value = []
    with pytest.raises(ResourceDoesNotExist):
        locations.get_eligible_locations_principals()


def test_get_eligible_locations_principals_no_permission_mapping(ws):
    ws.config.is_azure = True
    cluster_spn = ServicePrincipalClusterMapping(
        'abc', {AzureServicePrincipalInfo(application_id='Hello, World!', storage_account='abcde')}
    )
    install = MockInstallation(
        {
            "config.yml": {'warehouse_id': 'abc', 'connect': {'host': 'a', 'token': 'b'}, 'inventory_database': 'ucx'},
            "azure_storage_account_info.csv": [],
        }
    )
    locations = azure_acl(ws, install, [cluster_spn])

    with pytest.raises(ResourceDoesNotExist):
        locations.get_eligible_locations_principals()


def test_get_eligible_locations_principals(ws, installation):
    ws.config.is_azure = True
    cluster_spn = ServicePrincipalClusterMapping(
        'abc', {AzureServicePrincipalInfo(application_id='client1', storage_account='storage1')}
    )
    locations = azure_acl(ws, installation, [cluster_spn])
    eligible_locations = locations.get_eligible_locations_principals()
    assert len(eligible_locations) == 1
    assert eligible_locations['abc'] == {'abfss://container1@storage1.dfs.core.windows.net/folder1': 'WRITE_FILES'}


def test_interactive_cluster_no_acl(ws, installation):
    ws.config.is_azure = True
    cluster_spn = ServicePrincipalClusterMapping(
        'cluster3', {AzureServicePrincipalInfo(application_id='client1', storage_account='storage1')}
    )
    grants = principal_acl(ws, installation, [cluster_spn])
    actual_grants = grants.get_interactive_cluster_grants()
    assert len(actual_grants) == 0


def test_interactive_cluster_single_spn(ws, installation):
    ws.config.is_azure = True
    ws.config.is_aws = False
    cluster_spn = ServicePrincipalClusterMapping(
        'cluster1',
        {AzureServicePrincipalInfo(application_id='client1', storage_account='storage1')},
    )
    grants = principal_acl(ws, installation, [cluster_spn])
    expected_grants = [
        Grant('group1', "ALL PRIVILEGES", "hive_metastore", 'schema1', 'table1'),
        Grant('foo.bar@imagine.com', "ALL PRIVILEGES", "hive_metastore", 'schema1', 'table1'),
        Grant('group1', "ALL PRIVILEGES", "hive_metastore", 'schema1', view='view1'),
        Grant('foo.bar@imagine.com', "ALL PRIVILEGES", "hive_metastore", 'schema1', view='view1'),
        Grant('group1', "ALL PRIVILEGES", "hive_metastore", 'schema1', 'table3'),
        Grant('foo.bar@imagine.com', "ALL PRIVILEGES", "hive_metastore", 'schema1', 'table3'),
        Grant('group1', "ALL PRIVILEGES", "hive_metastore", 'schema1', 'table5'),
        Grant('foo.bar@imagine.com', "ALL PRIVILEGES", "hive_metastore", 'schema1', 'table5'),
        Grant('group1', "USE", "hive_metastore", 'schema1'),
        Grant('foo.bar@imagine.com', "USE", "hive_metastore", 'schema1'),
        Grant('group1', "USE", "hive_metastore"),
        Grant('foo.bar@imagine.com', "USE", "hive_metastore"),
    ]
    actual_grants = grants.get_interactive_cluster_grants()
    for grant in expected_grants:
        assert grant in actual_grants


def test_interactive_cluster_multiple_spn(ws, installation):
    ws.config.is_azure = True
    ws.config.is_aws = False
    cluster_spn = ServicePrincipalClusterMapping(
        'cluster2',
        {
            AzureServicePrincipalInfo(application_id='client2', storage_account='storage2'),
            AzureServicePrincipalInfo(application_id='client2', storage_account='storage3'),
        },
    )
    grants = principal_acl(ws, installation, [cluster_spn])
    expected_grants = [
        Grant('spn1', "SELECT", "hive_metastore", 'schema1', 'table2'),
        Grant('spn1', "ALL PRIVILEGES", "hive_metastore", 'schema2', 'table4'),
        Grant('spn1', "ALL PRIVILEGES", "hive_metastore", 'schema1', 'table5'),
        Grant('spn1', "ALL PRIVILEGES", "hive_metastore", 'schema1', view='view1'),
        Grant('spn1', "USE", "hive_metastore", 'schema1'),
        Grant('spn1', "USE", "hive_metastore", 'schema2'),
        Grant('spn1', "USE", "hive_metastore"),
    ]
    actual_grants = grants.get_interactive_cluster_grants()
    for grant in expected_grants:
        assert grant in actual_grants


def test_get_eligible_locations_principals_no_cluster_return_empty(ws, installation):
    ws.clusters.list.return_value = []
    locations = aws_acl(ws, installation)
    locations.get_eligible_locations_principals()
    ws.external_locations.list.assert_not_called()


def test_get_eligible_locations_principals_no_interactive_cluster_return_empty(ws, installation):
    ws.clusters.list.return_value = [
        ClusterDetails(cluster_source=ClusterSource.JOB),
        ClusterDetails(cluster_source=ClusterSource.UI, data_security_mode=DataSecurityMode.SINGLE_USER),
    ]
    locations = aws_acl(ws, installation)
    locations.get_eligible_locations_principals()
    ws.external_locations.list.assert_not_called()


def test_get_eligible_locations_principals_interactive_no_instance_profiles(ws, installation):
    ws.clusters.list.return_value = [
        ClusterDetails(cluster_id='cluster1', cluster_source=ClusterSource.JOB),
        ClusterDetails(
            cluster_id='cluster1', cluster_source=ClusterSource.UI, data_security_mode=DataSecurityMode.NONE
        ),
    ]
    locations = aws_acl(ws, installation)
    locations.get_eligible_locations_principals()
    ws.external_locations.list.assert_not_called()


def test_get_eligible_locations_principals_interactive_with_instance_profile(ws, installation):
    ws.clusters.list.return_value = [
        ClusterDetails(cluster_id='cluster1', cluster_source=ClusterSource.JOB),
        ClusterDetails(
            cluster_id='cluster1',
            cluster_source=ClusterSource.UI,
            data_security_mode=DataSecurityMode.NONE,
            aws_attributes=AwsAttributes(instance_profile_arn="arn:aws:iam::12345:instance-profile/role1"),
        ),
    ]
    locations = aws_acl(ws, installation)
    ws.external_locations.list.return_value = []
    with pytest.raises(ResourceDoesNotExist):
        locations.get_eligible_locations_principals()


def test_get_eligible_locations_principals_aws_no_permission_mapping(ws):
    ws.config.is_azure = False
    ws.config.is_aws = True
    ws.clusters.list.return_value = [
        ClusterDetails(cluster_id='cluster1', cluster_source=ClusterSource.JOB),
        ClusterDetails(
            cluster_id='cluster1',
            cluster_source=ClusterSource.UI,
            data_security_mode=DataSecurityMode.NONE,
            aws_attributes=AwsAttributes(instance_profile_arn="arn:aws:iam::12345:instance-profile/role1"),
        ),
    ]

    install = MockInstallation(
        {
            "config.yml": {'warehouse_id': 'abc', 'connect': {'host': 'a', 'token': 'b'}, 'inventory_database': 'ucx'},
            "aws_instance_profile_info.csv": [],
        }
    )
    locations = aws_acl(ws, install)

    with pytest.raises(ResourceDoesNotExist):
        locations.get_eligible_locations_principals()


def test_get_eligible_locations_principals_aws_no_matching_locations(ws, installation):
    ws.config.is_azure = False
    ws.config.is_aws = True
    ws.clusters.list.return_value = [
        ClusterDetails(cluster_id='cluster1', cluster_source=ClusterSource.JOB),
        ClusterDetails(
            cluster_id='cluster1',
            cluster_source=ClusterSource.UI,
            data_security_mode=DataSecurityMode.NONE,
            aws_attributes=AwsAttributes(instance_profile_arn="arn:aws:iam::12345:instance-profile/role2"),
        ),
    ]

    locations = aws_acl(ws, installation)
    eligible_locations = locations.get_eligible_locations_principals()
    assert len(eligible_locations) == 0


def test_get_eligible_locations_principals_aws(ws, installation):
    ws.config.is_azure = False
    ws.config.is_aws = True
    ws.clusters.list.return_value = [
        ClusterDetails(cluster_id='cluster1', cluster_source=ClusterSource.JOB),
        ClusterDetails(
            cluster_id='cluster1',
            cluster_source=ClusterSource.UI,
            data_security_mode=DataSecurityMode.NONE,
            aws_attributes=AwsAttributes(instance_profile_arn="arn:aws:iam::12345:instance-profile/role1"),
        ),
    ]

    locations = aws_acl(ws, installation)
    eligible_locations = locations.get_eligible_locations_principals()
    assert len(eligible_locations) == 1
    assert eligible_locations['cluster1'] == {'s3://storage5/folder5': 'WRITE_FILES'}


def test_interactive_cluster__aws_no_acl(ws, installation):
    ws.config.is_azure = False
    ws.config.is_aws = True
    ws.clusters.list.return_value = [
        ClusterDetails(
            cluster_id='cluster3',
            cluster_source=ClusterSource.UI,
            data_security_mode=DataSecurityMode.NONE,
            aws_attributes=AwsAttributes(instance_profile_arn="arn:aws:iam::12345:instance-profile/role1"),
        ),
    ]
    grants = principal_acl(ws, installation, [])
    actual_grants = grants.get_interactive_cluster_grants()
    assert len(actual_grants) == 0


def test_interactive_cluster_aws(ws, installation):
    ws.config.is_azure = False
    ws.config.is_aws = True
    ws.clusters.list.return_value = [
        ClusterDetails(
            cluster_id='cluster2',
            cluster_source=ClusterSource.UI,
            data_security_mode=DataSecurityMode.NONE,
            aws_attributes=AwsAttributes(instance_profile_arn="arn:aws:iam::12345:instance-profile/role1"),
        ),
    ]
    grants = principal_acl(ws, installation, [])
    expected_grants = [
        Grant('spn1', "ALL PRIVILEGES", "hive_metastore", 'schema1', 'table5'),
        Grant('spn1', "ALL PRIVILEGES", "hive_metastore", 'schema1', view='view1'),
        Grant('spn1', "ALL PRIVILEGES", "hive_metastore", 'schema4', 'table6'),
        Grant('spn1', "USE", "hive_metastore", 'schema1'),
        Grant('spn1', "USE", "hive_metastore", 'schema4'),
        Grant('spn1', "USE", "hive_metastore"),
    ]
    actual_grants = grants.get_interactive_cluster_grants()
    for grant in expected_grants:
        assert grant in actual_grants<|MERGE_RESOLUTION|>--- conflicted
+++ resolved
@@ -21,18 +21,11 @@
 )
 from databricks.labs.ucx.config import WorkspaceConfig
 from databricks.labs.ucx.hive_metastore import Mounts, TablesCrawler
-<<<<<<< HEAD
+from databricks.labs.ucx.hive_metastore.grants import AzureACL, Grant, PrincipalACL
+from databricks.labs.ucx.hive_metastore.locations import Mount
 from databricks.labs.ucx.hive_metastore.grants import (
     AwsACL,
-    AzureACL,
-    Grant,
-    PrincipalACL,
 )
-from databricks.labs.ucx.hive_metastore.locations import ExternalLocations, Mount
-=======
-from databricks.labs.ucx.hive_metastore.grants import AzureACL, Grant, PrincipalACL
-from databricks.labs.ucx.hive_metastore.locations import Mount
->>>>>>> f704ac20
 from databricks.labs.ucx.hive_metastore.tables import Table
 
 
@@ -192,34 +185,6 @@
     )
 
 
-<<<<<<< HEAD
-def test_for_cli_azure_acl(ws, installation):
-    assert isinstance(AzureACL.for_cli(ws, installation), AzureACL)
-
-
-def test_for_cli_azure(ws, installation):
-    ws.config.is_azure = True
-    sql_backend = StatementExecutionBackend(ws, ws.config.warehouse_id)
-    assert isinstance(PrincipalACL.for_cli(ws, installation, sql_backend), PrincipalACL)
-
-
-def test_for_cli_aws(ws, installation):
-    ws.config.is_azure = False
-    ws.config.is_aws = True
-    sql_backend = StatementExecutionBackend(ws, ws.config.warehouse_id)
-    assert isinstance(PrincipalACL.for_cli(ws, installation, sql_backend), PrincipalACL)
-
-
-def test_for_cli_gcp(ws, installation):
-    ws.config.is_azure = False
-    ws.config.is_aws = False
-    ws.config.is_gcp = True
-    sql_backend = StatementExecutionBackend(ws, ws.config.warehouse_id)
-    assert PrincipalACL.for_cli(ws, installation, sql_backend) is None
-
-
-=======
->>>>>>> f704ac20
 def test_get_eligible_locations_principals_no_cluster_mapping(ws, installation):
     ws.config.is_azure = True
     locations = azure_acl(ws, installation, [])
