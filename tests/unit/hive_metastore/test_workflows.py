import pytest

from databricks.labs.ucx.hive_metastore.workflows import (
    TableMigration,
    MigrateExternalTablesCTAS,
    MigrateHiveSerdeTablesInPlace,
    MigrateTablesInMounts,
)


def test_migrate_external_tables_sync(run_workflow):
    ctx = run_workflow(TableMigration.migrate_external_tables_sync)
    ctx.workspace_client.catalogs.list.assert_called_once()


def test_migrate_dbfs_root_delta_tables(run_workflow):
    ctx = run_workflow(TableMigration.migrate_dbfs_root_delta_tables)
    ctx.workspace_client.catalogs.list.assert_called_once()


def test_migrate_dbfs_root_non_delta_tables(run_workflow):
    ctx = run_workflow(TableMigration.migrate_dbfs_root_non_delta_tables)
    ctx.workspace_client.catalogs.list.assert_called_once()


def test_migrate_tables_views(run_workflow):
    ctx = run_workflow(TableMigration.migrate_views)
    ctx.workspace_client.catalogs.list.assert_called()


def test_migrate_hive_serde_in_place(run_workflow):
    ctx = run_workflow(MigrateHiveSerdeTablesInPlace.migrate_hive_serde_in_place)
    ctx.workspace_client.catalogs.list.assert_called_once()


def test_migrate_hive_serde_views(run_workflow):
    ctx = run_workflow(MigrateHiveSerdeTablesInPlace.migrate_views)
    ctx.workspace_client.catalogs.list.assert_called()


def test_migrate_other_external_ctas(run_workflow):
    ctx = run_workflow(MigrateExternalTablesCTAS.migrate_other_external_ctas)
    ctx.workspace_client.catalogs.list.assert_called_once()


def test_migrate_hive_serde_ctas(run_workflow):
    ctx = run_workflow(MigrateExternalTablesCTAS.migrate_hive_serde_ctas)
    ctx.workspace_client.catalogs.list.assert_called_once()


<<<<<<< HEAD
def test_migrate_ctas_views(run_workflow):
    ctx = run_workflow(MigrateExternalTablesCTAS.migrate_views)
    ctx.workspace_client.catalogs.list.assert_called()
=======
@pytest.mark.parametrize(
    "workflow", [TableMigration, MigrateHiveSerdeTablesInPlace, MigrateExternalTablesCTAS, MigrateTablesInMounts]
)
def test_refresh_migration_status_is_refreshed(run_workflow, workflow):
    """Migration status is refreshed by deleting and showing new tables"""
    ctx = run_workflow(getattr(workflow, "refresh_migration_status"))
    assert "DELETE FROM hive_metastore.ucx.migration_status" in ctx.sql_backend.queries
    assert "SHOW DATABASES" in ctx.sql_backend.queries
    # No "SHOW TABLE FROM" query as table are not mocked
>>>>>>> debe1f0b
<|MERGE_RESOLUTION|>--- conflicted
+++ resolved
@@ -48,11 +48,11 @@
     ctx.workspace_client.catalogs.list.assert_called_once()
 
 
-<<<<<<< HEAD
 def test_migrate_ctas_views(run_workflow):
     ctx = run_workflow(MigrateExternalTablesCTAS.migrate_views)
     ctx.workspace_client.catalogs.list.assert_called()
-=======
+
+    
 @pytest.mark.parametrize(
     "workflow", [TableMigration, MigrateHiveSerdeTablesInPlace, MigrateExternalTablesCTAS, MigrateTablesInMounts]
 )
@@ -61,5 +61,4 @@
     ctx = run_workflow(getattr(workflow, "refresh_migration_status"))
     assert "DELETE FROM hive_metastore.ucx.migration_status" in ctx.sql_backend.queries
     assert "SHOW DATABASES" in ctx.sql_backend.queries
-    # No "SHOW TABLE FROM" query as table are not mocked
->>>>>>> debe1f0b
+    # No "SHOW TABLE FROM" query as table are not mocked