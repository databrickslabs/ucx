import datetime
import logging
from itertools import cycle
from unittest.mock import create_autospec

import pytest
from databricks.labs.lsql.backends import MockBackend, SqlBackend
from databricks.sdk import WorkspaceClient
from databricks.sdk.service.catalog import CatalogInfo, SchemaInfo, TableInfo

from databricks.labs.ucx.hive_metastore import GrantsCrawler
from databricks.labs.ucx.hive_metastore.mapping import (
    Rule,
    TableMapping,
    TableToMigrate,
)
from databricks.labs.ucx.hive_metastore.table_migrate import (
    MigrationStatus,
    MigrationStatusRefresher,
    TablesMigrate,
)
from databricks.labs.ucx.hive_metastore.tables import (
    AclMigrationWhat,
    Table,
    TablesCrawler,
    What,
)
from databricks.labs.ucx.hive_metastore.udfs import UdfsCrawler

from .. import table_mapping_mock, workspace_client_mock

logger = logging.getLogger(__name__)


@pytest.fixture
def ws() -> WorkspaceClient:
    client = create_autospec(WorkspaceClient)
    client.get_workspace_id.return_value = "12345"
    return client


def test_migrate_dbfs_root_tables_should_produce_proper_queries(ws):
    errors = {}
    rows = {r"SYNC .*": MockBackend.rows("status_code", "description")[("SUCCESS", "test")]}
    backend = MockBackend(fails_on_first=errors, rows=rows)
    table_crawler = TablesCrawler(backend, "inventory_database")
    udf_crawler = UdfsCrawler(backend, "inventory_database")
    grant_crawler = GrantsCrawler(table_crawler, udf_crawler)
    table_mapping = table_mapping_mock(["managed_dbfs", "managed_mnt", "managed_other"])
    migration_status_refresher = MigrationStatusRefresher(ws, backend, "inventory_database", table_crawler)
    table_migrate = TablesMigrate(table_crawler, grant_crawler, ws, backend, table_mapping, migration_status_refresher)
    table_migrate.migrate_tables()

    assert (
        "CREATE TABLE IF NOT EXISTS ucx_default.db1_dst.managed_dbfs DEEP CLONE hive_metastore.db1_src.managed_dbfs;"
        in backend.queries
    )
    assert "SYNC TABLE ucx_default.db1_dst.managed_mnt FROM hive_metastore.db1_src.managed_mnt;" in backend.queries
    assert (
        "ALTER TABLE hive_metastore.db1_src.managed_dbfs "
        "SET TBLPROPERTIES ('upgraded_to' = 'ucx_default.db1_dst.managed_dbfs');"
    ) in backend.queries
    assert (
        f"ALTER TABLE ucx_default.db1_dst.managed_dbfs "
        f"SET TBLPROPERTIES ('upgraded_from' = 'hive_metastore.db1_src.managed_dbfs' , "
        f"'{Table.UPGRADED_FROM_WS_PARAM}' = '12345');"
    ) in backend.queries
    assert "SYNC TABLE ucx_default.db1_dst.managed_other FROM hive_metastore.db1_src.managed_other;" in backend.queries


def test_migrate_dbfs_root_tables_should_be_skipped_when_upgrading_external(ws):
    errors = {}
    rows = {}
    crawler_backend = MockBackend(fails_on_first=errors, rows=rows)
    backend = MockBackend(fails_on_first=errors, rows=rows)
    table_crawler = TablesCrawler(crawler_backend, "inventory_database")
    udf_crawler = UdfsCrawler(crawler_backend, "inventory_database")
    grant_crawler = GrantsCrawler(table_crawler, udf_crawler)
    table_mapping = table_mapping_mock(["managed_dbfs"])
    migration_status_refresher = MigrationStatusRefresher(ws, backend, "inventory_database", table_crawler)
    table_migrate = TablesMigrate(table_crawler, grant_crawler, ws, backend, table_mapping, migration_status_refresher)
    table_migrate.migrate_tables(what=What.EXTERNAL_SYNC)

    assert len(backend.queries) == 0


def test_migrate_external_tables_should_produce_proper_queries(ws):
    errors = {}
<<<<<<< HEAD
    rows = {}
    crawler_backend = MockBackend(fails_on_first=errors, rows=rows)
=======
    rows = {r"SYNC .*": MockBackend.rows("status_code", "description")[("SUCCESS", "test")]}
>>>>>>> 6ab4ae28
    backend = MockBackend(fails_on_first=errors, rows=rows)
    table_crawler = TablesCrawler(crawler_backend, "inventory_database")
    udf_crawler = UdfsCrawler(crawler_backend, "inventory_database")
    grant_crawler = GrantsCrawler(table_crawler, udf_crawler)
    table_mapping = table_mapping_mock(["external_src"])
    migration_status_refresher = MigrationStatusRefresher(ws, backend, "inventory_database", table_crawler)
    table_migrate = TablesMigrate(table_crawler, grant_crawler, ws, backend, table_mapping, migration_status_refresher)
    table_migrate.migrate_tables()

    assert backend.queries == [
        "SYNC TABLE ucx_default.db1_dst.external_dst FROM hive_metastore.db1_src.external_src;",
        (
            f"ALTER TABLE ucx_default.db1_dst.external_dst "
            f"SET TBLPROPERTIES ('upgraded_from' = 'hive_metastore.db1_src.external_src' , "
            f"'{Table.UPGRADED_FROM_WS_PARAM}' = '12345');"
        ),
    ]


def test_migrate_external_table_failed_sync(ws, caplog):
    errors = {}
    rows = {r"SYNC .*": MockBackend.rows("status_code", "description")[("LOCATION_OVERLAP", "test")]}
    backend = MockBackend(fails_on_first=errors, rows=rows)
    table_crawler = TablesCrawler(backend, "inventory_database")
    table_mapping = table_mapping_mock(["external_src"])
    migration_status_refresher = MigrationStatusRefresher(ws, backend, "inventory_database", table_crawler)
    table_migrate = TablesMigrate(table_crawler, ws, backend, table_mapping, migration_status_refresher)
    table_migrate.migrate_tables()
    assert "SYNC command failed to migrate" in caplog.text


def test_migrate_already_upgraded_table_should_produce_no_queries(ws):
    errors = {}
    rows = {}
    crawler_backend = MockBackend(fails_on_first=errors, rows=rows)
    backend = MockBackend(fails_on_first=errors, rows=rows)
    table_crawler = TablesCrawler(crawler_backend, "inventory_database")
    udf_crawler = UdfsCrawler(crawler_backend, "inventory_database")
    grant_crawler = GrantsCrawler(table_crawler, udf_crawler)
    ws.catalogs.list.return_value = [CatalogInfo(name="cat1")]
    ws.schemas.list.return_value = [
        SchemaInfo(catalog_name="cat1", name="test_schema1"),
    ]
    ws.tables.list.return_value = [
        TableInfo(
            catalog_name="cat1",
            schema_name="schema1",
            name="dest1",
            full_name="cat1.schema1.dest1",
            properties={"upgraded_from": "hive_metastore.db1_src.external_src"},
        ),
    ]

    table_mapping = create_autospec(TableMapping)
    table_mapping.get_tables_to_migrate.return_value = [
        TableToMigrate(
            Table("hive_metastore", "db1_src", "external_src", "EXTERNAL", "DELTA"),
            Rule("workspace", "cat1", "db1_src", "schema1", "external_src", "dest1"),
        )
    ]
    migration_status_refresher = MigrationStatusRefresher(ws, backend, "inventory_database", table_crawler)
    table_migrate = TablesMigrate(table_crawler, grant_crawler, ws, backend, table_mapping, migration_status_refresher)
    table_migrate.migrate_tables()

    assert len(backend.queries) == 0


def test_migrate_unsupported_format_table_should_produce_no_queries(ws):
    errors = {}
    rows = {}
    crawler_backend = MockBackend(fails_on_first=errors, rows=rows)
    backend = MockBackend(fails_on_first=errors, rows=rows)
    table_crawler = TablesCrawler(crawler_backend, "inventory_database")
    udf_crawler = UdfsCrawler(crawler_backend, "inventory_database")
    grant_crawler = GrantsCrawler(table_crawler, udf_crawler)
    table_mapping = table_mapping_mock(["external_src_unsupported"])
    migration_status_refresher = MigrationStatusRefresher(ws, backend, "inventory_database", table_crawler)
    table_migrate = TablesMigrate(table_crawler, grant_crawler, ws, backend, table_mapping, migration_status_refresher)
    table_migrate.migrate_tables()

    assert len(backend.queries) == 0


def test_migrate_view_should_produce_proper_queries(ws):
    errors = {}
    rows = {}
    backend = MockBackend(fails_on_first=errors, rows=rows)
    table_crawler = TablesCrawler(backend, "inventory_database")
    udf_crawler = UdfsCrawler(backend, "inventory_database")
    grant_crawler = GrantsCrawler(table_crawler, udf_crawler)
    table_mapping = table_mapping_mock(["view"])
    migration_status_refresher = MigrationStatusRefresher(ws, backend, "inventory_database", table_crawler)
    table_migrate = TablesMigrate(table_crawler, grant_crawler, ws, backend, table_mapping, migration_status_refresher)
    table_migrate.migrate_tables()

    assert "CREATE VIEW IF NOT EXISTS ucx_default.db1_dst.view_dst AS SELECT * FROM table;" in backend.queries
    assert (
        "ALTER VIEW hive_metastore.db1_src.view_src "
        "SET TBLPROPERTIES ('upgraded_to' = 'ucx_default.db1_dst.view_dst');"
    ) in backend.queries
    assert (
        f"ALTER VIEW ucx_default.db1_dst.view_dst "
        f"SET TBLPROPERTIES ('upgraded_from' = 'hive_metastore.db1_src.view_src' , "
        f"'{Table.UPGRADED_FROM_WS_PARAM}' = '12345');"
    ) in backend.queries


def get_table_migrate(backend: SqlBackend) -> TablesMigrate:
    table_crawler = create_autospec(TablesCrawler)
    grant_crawler = create_autospec(GrantsCrawler)
    client = workspace_client_mock()
    client.catalogs.list.return_value = [CatalogInfo(name="cat1")]
    client.schemas.list.return_value = [
        SchemaInfo(catalog_name="cat1", name="test_schema1"),
        SchemaInfo(catalog_name="cat1", name="test_schema2"),
    ]
    client.tables.list.side_effect = cycle(
        [
            [
                TableInfo(
                    catalog_name="cat1",
                    schema_name="schema1",
                    name="dest1",
                    full_name="cat1.schema1.dest1",
                    properties={"upgraded_from": "hive_metastore.test_schema1.test_table1"},
                ),
                TableInfo(
                    catalog_name="cat1",
                    schema_name="schema1",
                    name="dest_view1",
                    full_name="cat1.schema1.dest_view1",
                    properties={"upgraded_from": "hive_metastore.test_schema1.test_view1"},
                ),
                TableInfo(
                    catalog_name="cat1",
                    schema_name="schema1",
                    name="dest2",
                    full_name="cat1.schema1.dest2",
                    properties={"upgraded_from": "hive_metastore.test_schema1.test_table2"},
                ),
            ],
            [
                TableInfo(
                    catalog_name="cat1",
                    schema_name="schema2",
                    name="dest3",
                    full_name="cat1.schema2.dest3",
                    properties={"upgraded_from": "hive_metastore.test_schema2.test_table3"},
                ),
            ],
        ]
    )

    simple_view = Table(
        object_type="VIEW",
        table_format="VIEW",
        catalog="hive_metastore",
        database="test_schema1",
        name="test_view1",
        view_text="SELECT * FROM SOMETHING ELSE",
        upgraded_to="cat1.schema1.dest_view1",
    )
    test_tables = [
        Table(
            object_type="EXTERNAL",
            table_format="DELTA",
            catalog="hive_metastore",
            database="test_schema1",
            name="test_table1",
            location="s3://some_location/table",
            upgraded_to="cat1.schema1.dest1",
        ),
        simple_view,
        Table(
            object_type="MANAGED",
            table_format="DELTA",
            catalog="hive_metastore",
            database="test_schema1",
            name="test_table2",
            location="dbfs:/dbfs_location/table",
            upgraded_to="cat1.schema1.dest2",
        ),
        Table(
            object_type="EXTERNAL",
            table_format="DELTA",
            catalog="hive_metastore",
            database="test_schema2",
            name="test_table3",
            location="s3://some_location/table",
            upgraded_to="cat1.schema2.dest3",
        ),
    ]
    table_crawler.snapshot.return_value = test_tables
    table_mapping = table_mapping_mock()
    migration_status_refresher = MigrationStatusRefresher(client, backend, "inventory_database", table_crawler)
    table_migrate = TablesMigrate(
        table_crawler, grant_crawler, client, backend, table_mapping, migration_status_refresher
    )
    return table_migrate


def test_revert_migrated_tables_skip_managed(ws):
    errors = {}
    rows = {}
    backend = MockBackend(fails_on_first=errors, rows=rows)
    table_migrate = get_table_migrate(backend)
    table_migrate.revert_migrated_tables(schema="test_schema1")
    revert_queries = backend.queries
    assert (
        "ALTER TABLE hive_metastore.test_schema1.test_table1 UNSET TBLPROPERTIES IF EXISTS('upgraded_to');"
        in revert_queries
    )
    assert "DROP TABLE IF EXISTS cat1.schema1.dest1" in revert_queries
    assert (
        "ALTER VIEW hive_metastore.test_schema1.test_view1 UNSET TBLPROPERTIES IF EXISTS('upgraded_to');"
        in revert_queries
    )
    assert "DROP VIEW IF EXISTS cat1.schema1.dest_view1" in revert_queries


def test_revert_migrated_tables_including_managed(ws):
    errors = {}
    rows = {}
    backend = MockBackend(fails_on_first=errors, rows=rows)
    table_migrate = get_table_migrate(backend)
    # testing reverting managed tables
    table_migrate.revert_migrated_tables(schema="test_schema1", delete_managed=True)
    revert_with_managed_queries = backend.queries
    assert (
        "ALTER TABLE hive_metastore.test_schema1.test_table1 UNSET TBLPROPERTIES IF EXISTS('upgraded_to');"
        in revert_with_managed_queries
    )
    assert "DROP TABLE IF EXISTS cat1.schema1.dest1" in revert_with_managed_queries
    assert (
        "ALTER VIEW hive_metastore.test_schema1.test_view1 UNSET TBLPROPERTIES IF EXISTS('upgraded_to');"
        in revert_with_managed_queries
    )
    assert "DROP VIEW IF EXISTS cat1.schema1.dest_view1" in revert_with_managed_queries
    assert (
        "ALTER TABLE hive_metastore.test_schema1.test_table2 UNSET TBLPROPERTIES IF EXISTS('upgraded_to');"
        in revert_with_managed_queries
    )
    assert "DROP TABLE IF EXISTS cat1.schema1.dest2" in revert_with_managed_queries


def test_no_migrated_tables(ws):
    errors = {}
    rows = {}
    backend = MockBackend(fails_on_first=errors, rows=rows)
    table_crawler = create_autospec(TablesCrawler)
    grant_crawler = create_autospec(GrantsCrawler)
    ws = create_autospec(WorkspaceClient)
    table_mapping = create_autospec(TableMapping)
    table_mapping.load.return_value = [
        Rule("workspace", "catalog_1", "db1", "db1", "managed", "managed"),
    ]
    migration_status_refresher = MigrationStatusRefresher(ws, backend, "inventory_database", table_crawler)
    table_migrate = TablesMigrate(table_crawler, grant_crawler, ws, backend, table_mapping, migration_status_refresher)
    table_migrate.migrate_tables()
    table_migrate.revert_migrated_tables("test_schema1", "test_table1")
    ws.catalogs.list.assert_called()


def test_revert_report(ws, capsys):
    errors = {}
    rows = {}
    backend = MockBackend(fails_on_first=errors, rows=rows)
    table_migrate = get_table_migrate(backend)
    table_migrate.print_revert_report(delete_managed=True)
    captured = capsys.readouterr()
    assert "test_schema1|1|0|1|0|1|0|0|" in captured.out.replace(" ", "")
    assert "test_schema2|1|0|0|0|0|0|0|" in captured.out.replace(" ", "")
    assert "- Migrated DBFS Root Tables will be deleted" in captured.out

    table_migrate.print_revert_report(delete_managed=False)
    captured = capsys.readouterr()
    assert "- Migrated DBFS Root Tables will be left intact" in captured.out


def test_empty_revert_report(ws):
    errors = {}
    rows = {}
    backend = MockBackend(fails_on_first=errors, rows=rows)
    table_crawler = create_autospec(TablesCrawler)
    grant_crawler = create_autospec(GrantsCrawler)
    ws.tables.list.side_effect = []
    table_mapping = table_mapping_mock()
    migration_status_refresher = MigrationStatusRefresher(ws, backend, "inventory_database", table_crawler)
    table_migrate = TablesMigrate(table_crawler, grant_crawler, ws, backend, table_mapping, migration_status_refresher)
    table_migrate.migrate_tables()
    assert not table_migrate.print_revert_report(delete_managed=False)


def test_is_upgraded(ws):
    errors = {}
    rows = {
        "SHOW TBLPROPERTIES schema1.table1": [
            {"key": "upgraded_to", "value": "fake_dest"},
        ],
        "SHOW TBLPROPERTIES schema1.table2": [
            {"key": "another_key", "value": "fake_value"},
        ],
    }
    backend = MockBackend(fails_on_first=errors, rows=rows)
    table_crawler = create_autospec(TablesCrawler)
    grant_crawler = create_autospec(GrantsCrawler)
    table_mapping = table_mapping_mock()
    migration_status_refresher = MigrationStatusRefresher(ws, backend, "inventory_database", table_crawler)
    table_migrate = TablesMigrate(table_crawler, grant_crawler, ws, backend, table_mapping, migration_status_refresher)
    table_migrate.migrate_tables()
    assert table_migrate.is_upgraded("schema1", "table1")
    assert not table_migrate.is_upgraded("schema1", "table2")


def test_table_status():
    class FakeDate(datetime.datetime):

        def timestamp(self):
            return 0

    datetime.datetime = FakeDate
    errors = {}
    rows = {
        "SHOW TBLPROPERTIES schema1.table1": [
            {"key": "upgraded_to", "value": "cat1.schema1.dest1"},
        ],
    }
    backend = MockBackend(fails_on_first=errors, rows=rows)
    table_crawler = create_autospec(TablesCrawler)
    table_crawler.snapshot.return_value = [
        Table(
            object_type="EXTERNAL",
            table_format="DELTA",
            catalog="hive_metastore",
            database="schema1",
            name="table1",
            location="s3://some_location/table1",
            upgraded_to="cat1.schema1.dest1",
        ),
        Table(
            object_type="EXTERNAL",
            table_format="DELTA",
            catalog="hive_metastore",
            database="schema1",
            name="table2",
            location="s3://some_location/table2",
            upgraded_to="foo.bar.err",
        ),
        Table(
            object_type="EXTERNAL",
            table_format="DELTA",
            catalog="hive_metastore",
            database="schema1",
            name="table3",
            location="s3://some_location/table2",
            upgraded_to="cat1.schema1.table3",
        ),
    ]
    client = workspace_client_mock()
    client.catalogs.list.return_value = [CatalogInfo(name="cat1")]
    client.schemas.list.return_value = [
        SchemaInfo(catalog_name="cat1", name="schema1"),
    ]
    client.tables.list.return_value = [
        TableInfo(
            catalog_name="cat1",
            schema_name="schema1",
            name="table1",
            full_name="cat1.schema1.table1",
            properties={"upgraded_from": "hive_metastore.schema1.table1"},
        ),
        TableInfo(
            catalog_name="cat1",
            schema_name="schema1",
            name="table2",
            full_name="cat1.schema1.table2",
            properties={"upgraded_from": "hive_metastore.schema1.table2"},
        ),
    ]
    table_status_crawler = MigrationStatusRefresher(client, backend, "ucx", table_crawler)
    snapshot = list(table_status_crawler.snapshot())
    assert snapshot == [
        MigrationStatus(
            src_schema='schema1',
            src_table='table1',
            dst_catalog='cat1',
            dst_schema='schema1',
            dst_table='table1',
            update_ts='0',
        ),
        MigrationStatus(
            src_schema='schema1',
            src_table='table2',
            dst_catalog=None,
            dst_schema=None,
            dst_table=None,
            update_ts='0',
        ),
        MigrationStatus(
            src_schema='schema1',
            src_table='table3',
            dst_catalog=None,
            dst_schema=None,
            dst_table=None,
            update_ts='0',
        ),
    ]


def test_table_status_reset():
    errors = {}
    rows = {}
    backend = MockBackend(fails_on_first=errors, rows=rows)
    table_crawler = create_autospec(TablesCrawler)
    client = create_autospec(WorkspaceClient)
    table_status_crawler = MigrationStatusRefresher(client, backend, "ucx", table_crawler)
    table_status_crawler.reset()
    assert backend.queries == [
        "DELETE FROM hive_metastore.ucx.migration_status",
    ]


def test_table_status_seen_tables():
    errors = {}
    rows = {}
    backend = MockBackend(fails_on_first=errors, rows=rows)
    table_crawler = create_autospec(TablesCrawler)
    client = create_autospec(WorkspaceClient)
    client.catalogs.list.return_value = [CatalogInfo(name="cat1")]
    client.schemas.list.return_value = [
        SchemaInfo(catalog_name="cat1", name="schema1"),
    ]
    client.tables.list.return_value = [
        TableInfo(
            catalog_name="cat1",
            schema_name="schema1",
            name="table1",
            full_name="cat1.schema1.table1",
            properties={"upgraded_from": "hive_metastore.schema1.table1"},
        ),
        TableInfo(
            catalog_name="cat1",
            schema_name="schema1",
            name="table2",
            full_name="cat1.schema1.table2",
            properties={"upgraded_from": "hive_metastore.schema1.table2"},
        ),
        TableInfo(
            catalog_name="cat1",
            schema_name="schema1",
            name="table3",
            full_name="cat1.schema1.table3",
            properties={"upgraded_from": "hive_metastore.schema1.table3"},
        ),
        TableInfo(
            catalog_name="cat1",
            schema_name="schema1",
            name="table4",
            full_name="cat1.schema1.table4",
        ),
        TableInfo(
            catalog_name="cat1",
            schema_name="schema1",
            name="table5",
            properties={"upgraded_from": "hive_metastore.schema1.table2"},
        ),
    ]
    table_status_crawler = MigrationStatusRefresher(client, backend, "ucx", table_crawler)
    seen_tables = table_status_crawler.get_seen_tables()
    assert seen_tables == {
        'cat1.schema1.table1': 'hive_metastore.schema1.table1',
        'cat1.schema1.table2': 'hive_metastore.schema1.table2',
        'cat1.schema1.table3': 'hive_metastore.schema1.table3',
    }


GRANTS = MockBackend.rows("principal", "action_type", "catalog", "database", "table", "view")


def test_migrate_acls_should_produce_proper_queries(ws):
    errors = {}
    rows = {
        'SELECT \\* FROM hive_metastore.inventory_database.grants': GRANTS[
            ("user", "SELECT", "", "db1_src", "managed_dbfs", ""),
            ("user", "MODIFY", "", "db1_src", "managed_mnt", ""),
            ("user", "OWN", "", "db1_src", "managed_other", ""),
            ("user", "SELECT", "", "db1_src", "view_src", ""),
        ]
    }
    backend = MockBackend(fails_on_first=errors, rows=rows)
    table_crawler = TablesCrawler(backend, "inventory_database")
    udf_crawler = UdfsCrawler(backend, "inventory_database")
    grant_crawler = GrantsCrawler(table_crawler, udf_crawler)
    table_mapping = table_mapping_mock(["managed_dbfs", "managed_mnt", "managed_other", "view"])
    migration_status_refresher = MigrationStatusRefresher(ws, backend, "inventory_database", table_crawler)
    table_migrate = TablesMigrate(table_crawler, grant_crawler, ws, backend, table_mapping, migration_status_refresher)
    table_migrate.migrate_tables(acl_strategy=AclMigrationWhat.LEGACY_TACL)

    assert "GRANT SELECT ON TABLE ucx_default.db1_dst.managed_dbfs TO `user`" in backend.queries
    assert "GRANT MODIFY ON TABLE ucx_default.db1_dst.managed_mnt TO `user`" in backend.queries
    assert "ALTER TABLE ucx_default.db1_dst.managed_other OWNER TO `user`" in backend.queries
    assert "GRANT SELECT ON VIEW ucx_default.db1_dst.view_dst TO `user`" in backend.queries<|MERGE_RESOLUTION|>--- conflicted
+++ resolved
@@ -86,12 +86,8 @@
 
 def test_migrate_external_tables_should_produce_proper_queries(ws):
     errors = {}
-<<<<<<< HEAD
-    rows = {}
+    rows = {r"SYNC .*": MockBackend.rows("status_code", "description")[("SUCCESS", "test")]}
     crawler_backend = MockBackend(fails_on_first=errors, rows=rows)
-=======
-    rows = {r"SYNC .*": MockBackend.rows("status_code", "description")[("SUCCESS", "test")]}
->>>>>>> 6ab4ae28
     backend = MockBackend(fails_on_first=errors, rows=rows)
     table_crawler = TablesCrawler(crawler_backend, "inventory_database")
     udf_crawler = UdfsCrawler(crawler_backend, "inventory_database")
