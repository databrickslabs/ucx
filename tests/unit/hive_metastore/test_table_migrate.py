import datetime
import logging
from itertools import cycle
from unittest.mock import create_autospec

import pytest
from databricks.labs.lsql.backends import MockBackend, SqlBackend
from databricks.sdk import WorkspaceClient
from databricks.sdk.service.catalog import CatalogInfo, SchemaInfo, TableInfo

from databricks.labs.ucx.hive_metastore.mapping import (
    Rule,
    TableMapping,
    TableToMigrate,
)
from databricks.labs.ucx.hive_metastore.table_migrate import (
    MigrationStatus,
    MigrationStatusRefresher,
    TablesMigrate,
)
from databricks.labs.ucx.hive_metastore.tables import Table, TablesCrawler, What

from .. import table_mapping_mock, workspace_client_mock

logger = logging.getLogger(__name__)


@pytest.fixture
def ws():
    client = create_autospec(WorkspaceClient)
    client.get_workspace_id.return_value = "12345"
    return client


def test_migrate_dbfs_root_tables_should_produce_proper_queries(ws):
    errors = {}
    rows = {}
    backend = MockBackend(fails_on_first=errors, rows=rows)
    table_crawler = TablesCrawler(backend, "inventory_database")
<<<<<<< HEAD
    table_mapping = table_mapping_mock(["managed_dbfs", "managed_mnt", "managed_other"])
    table_migrate = TablesMigrate(table_crawler, ws, backend, table_mapping)
=======
    client = create_autospec(WorkspaceClient)
    client.get_workspace_id.return_value = "12345"
    table_mapping = create_autospec(TableMapping)
    table_mapping.get_tables_to_migrate.return_value = [
        TableToMigrate(
            Table("hive_metastore", "db1_src", "managed_dbfs", "MANAGED", "DELTA", "dbfs:/some_location"),
            Rule("workspace", "ucx_default", "db1_src", "db1_dst", "managed_dbfs", "managed_dbfs"),
        ),
        TableToMigrate(
            Table("hive_metastore", "db1_src", "managed_mnt", "MANAGED", "DELTA", "s3:/mnt/location"),
            Rule("workspace", "ucx_default", "db1_src", "db1_dst", "managed_mnt", "managed_mnt"),
        ),
        TableToMigrate(
            Table("hive_metastore", "db1_src", "managed_other", "MANAGED", "DELTA", "s3:/location"),
            Rule("workspace", "ucx_default", "db1_src", "db1_dst", "managed_other", "managed_other"),
        ),
    ]
    migration_status_refresher = MigrationStatusRefresher(client, backend, "inventory_database", table_crawler)
    table_migrate = TablesMigrate(table_crawler, client, backend, table_mapping, migration_status_refresher)
>>>>>>> 3c5f003e
    table_migrate.migrate_tables()

    assert (
        "CREATE TABLE IF NOT EXISTS ucx_default.db1_dst.managed_dbfs DEEP CLONE hive_metastore.db1_src.managed_dbfs;"
    ) in list(backend.queries)
    assert "SYNC TABLE ucx_default.db1_dst.managed_mnt FROM hive_metastore.db1_src.managed_mnt;" in list(
        backend.queries
    )
    assert (
        "ALTER TABLE hive_metastore.db1_src.managed_dbfs "
        "SET TBLPROPERTIES ('upgraded_to' = 'ucx_default.db1_dst.managed_dbfs');"
    ) in list(backend.queries)
    assert (
        f"ALTER TABLE ucx_default.db1_dst.managed_dbfs "
        f"SET TBLPROPERTIES ('upgraded_from' = 'hive_metastore.db1_src.managed_dbfs' , "
        f"'{Table.UPGRADED_FROM_WS_PARAM}' = '12345');"
    ) in backend.queries
    assert "SYNC TABLE ucx_default.db1_dst.managed_other FROM hive_metastore.db1_src.managed_other;" in list(
        backend.queries
    )


def test_migrate_dbfs_root_tables_should_be_skipped_when_upgrading_external(ws):
    errors = {}
    rows = {}
    backend = MockBackend(fails_on_first=errors, rows=rows)
    table_crawler = TablesCrawler(backend, "inventory_database")
<<<<<<< HEAD
    table_mapping = table_mapping_mock(["managed_dbfs"])
    table_migrate = TablesMigrate(table_crawler, ws, backend, table_mapping)
=======
    ws = create_autospec(WorkspaceClient)
    table_mapping = create_autospec(TableMapping)
    table_mapping.get_tables_to_migrate.return_value = [
        TableToMigrate(
            Table("hive_metastore", "db1_src", "managed_dbfs", "MANAGED", "DELTA", "dbfs:/some_location"),
            Rule("workspace", "ucx_default", "db1_src", "db1_dst", "managed_dbfs", "managed_dbfs"),
        ),
    ]
    migration_status_refresher = MigrationStatusRefresher(ws, backend, "inventory_database", table_crawler)
    table_migrate = TablesMigrate(table_crawler, ws, backend, table_mapping, migration_status_refresher)
>>>>>>> 3c5f003e
    table_migrate.migrate_tables(what=What.EXTERNAL_SYNC)

    assert len(backend.queries) == 0


def test_migrate_external_tables_should_produce_proper_queries(ws):
    errors = {}
    rows = {}
    backend = MockBackend(fails_on_first=errors, rows=rows)
    table_crawler = TablesCrawler(backend, "inventory_database")
<<<<<<< HEAD
    table_mapping = table_mapping_mock(["external_src"])
    table_migrate = TablesMigrate(table_crawler, ws, backend, table_mapping)
=======
    client = create_autospec(WorkspaceClient)
    client.get_workspace_id.return_value = "12345"
    table_mapping = create_autospec(TableMapping)
    table_mapping.get_tables_to_migrate.return_value = [
        TableToMigrate(
            Table("hive_metastore", "db1_src", "external_src", "EXTERNAL", "DELTA"),
            Rule("workspace", "ucx_default", "db1_src", "db1_dst", "external_src", "external_dst"),
        )
    ]
    migration_status_refresher = MigrationStatusRefresher(client, backend, "inventory_database", table_crawler)
    table_migrate = TablesMigrate(table_crawler, client, backend, table_mapping, migration_status_refresher)
>>>>>>> 3c5f003e
    table_migrate.migrate_tables()

    assert (list(backend.queries)) == [
        "SYNC TABLE ucx_default.db1_dst.external_dst FROM hive_metastore.db1_src.external_src;",
        (
            f"ALTER TABLE ucx_default.db1_dst.external_dst "
            f"SET TBLPROPERTIES ('upgraded_from' = 'hive_metastore.db1_src.external_src' , "
            f"'{Table.UPGRADED_FROM_WS_PARAM}' = '12345');"
        ),
    ]


def test_migrate_already_upgraded_table_should_produce_no_queries(ws):
    errors = {}
    rows = {}
    backend = MockBackend(fails_on_first=errors, rows=rows)
    table_crawler = TablesCrawler(backend, "inventory_database")
    ws.catalogs.list.return_value = [CatalogInfo(name="cat1")]
    ws.schemas.list.return_value = [
        SchemaInfo(catalog_name="cat1", name="test_schema1"),
    ]
    ws.tables.list.return_value = [
        TableInfo(
            catalog_name="cat1",
            schema_name="schema1",
            name="dest1",
            full_name="cat1.schema1.dest1",
            properties={"upgraded_from": "hive_metastore.db1_src.external_src"},
        ),
    ]

    table_mapping = create_autospec(TableMapping)
    table_mapping.get_tables_to_migrate.return_value = [
        TableToMigrate(
            Table("hive_metastore", "db1_src", "external_src", "EXTERNAL", "DELTA"),
            Rule("workspace", "cat1", "db1_src", "schema1", "external_src", "dest1"),
        )
    ]
<<<<<<< HEAD
    table_migrate = TablesMigrate(table_crawler, ws, backend, table_mapping)
=======
    migration_status_refresher = MigrationStatusRefresher(client, backend, "inventory_database", table_crawler)
    table_migrate = TablesMigrate(table_crawler, client, backend, table_mapping, migration_status_refresher)
>>>>>>> 3c5f003e
    table_migrate.migrate_tables()

    assert len(backend.queries) == 0


def test_migrate_unsupported_format_table_should_produce_no_queries(ws):
    errors = {}
    rows = {}
    backend = MockBackend(fails_on_first=errors, rows=rows)
    table_crawler = TablesCrawler(backend, "inventory_database")
<<<<<<< HEAD

    table_mapping = table_mapping_mock(["external_src_unsupported"])
    table_migrate = TablesMigrate(table_crawler, ws, backend, table_mapping)
=======
    client = create_autospec(WorkspaceClient)
    table_mapping = create_autospec(TableMapping)
    table_mapping.get_tables_to_migrate.return_value = [
        TableToMigrate(
            Table("hive_metastore", "db1_src", "external_src", "EXTERNAL", "UNSUPPORTED_FORMAT"),
            Rule("workspace", "cat1", "db1_src", "schema1", "external_src", "dest1"),
        )
    ]
    migration_status_refresher = MigrationStatusRefresher(client, backend, "inventory_database", table_crawler)
    table_migrate = TablesMigrate(table_crawler, client, backend, table_mapping, migration_status_refresher)
>>>>>>> 3c5f003e
    table_migrate.migrate_tables()

    assert len(backend.queries) == 0


def test_migrate_view_should_produce_proper_queries(ws):
    errors = {}
    rows = {}
    backend = MockBackend(fails_on_first=errors, rows=rows)
    table_crawler = TablesCrawler(backend, "inventory_database")
<<<<<<< HEAD
    table_mapping = table_mapping_mock(["view"])
    table_migrate = TablesMigrate(table_crawler, ws, backend, table_mapping)
=======
    client = create_autospec(WorkspaceClient)
    client.get_workspace_id.return_value = "12345"
    table_mapping = create_autospec(TableMapping)
    table_mapping.get_tables_to_migrate.return_value = [
        TableToMigrate(
            Table("hive_metastore", "db1_src", "view_src", "VIEW", "VIEW", view_text="SELECT * FROM table"),
            Rule("workspace", "ucx_default", "db1_src", "db1_dst", "view_src", "view_dst"),
        )
    ]
    migration_status_refresher = MigrationStatusRefresher(client, backend, "inventory_database", table_crawler)
    table_migrate = TablesMigrate(table_crawler, client, backend, table_mapping, migration_status_refresher)
>>>>>>> 3c5f003e
    table_migrate.migrate_tables()

    assert "CREATE VIEW IF NOT EXISTS ucx_default.db1_dst.view_dst AS SELECT * FROM table;" in list(backend.queries)
    assert (
        "ALTER VIEW hive_metastore.db1_src.view_src "
        "SET TBLPROPERTIES ('upgraded_to' = 'ucx_default.db1_dst.view_dst');"
    ) in list(backend.queries)
    assert (
        f"ALTER VIEW ucx_default.db1_dst.view_dst "
        f"SET TBLPROPERTIES ('upgraded_from' = 'hive_metastore.db1_src.view_src' , "
        f"'{Table.UPGRADED_FROM_WS_PARAM}' = '12345');"
    ) in list(backend.queries)


def get_table_migrate(backend: SqlBackend) -> TablesMigrate:
    table_crawler = create_autospec(TablesCrawler)
    client = workspace_client_mock()
    client.catalogs.list.return_value = [CatalogInfo(name="cat1")]
    client.schemas.list.return_value = [
        SchemaInfo(catalog_name="cat1", name="test_schema1"),
        SchemaInfo(catalog_name="cat1", name="test_schema2"),
    ]
    client.tables.list.side_effect = cycle(
        [
            [
                TableInfo(
                    catalog_name="cat1",
                    schema_name="schema1",
                    name="dest1",
                    full_name="cat1.schema1.dest1",
                    properties={"upgraded_from": "hive_metastore.test_schema1.test_table1"},
                ),
                TableInfo(
                    catalog_name="cat1",
                    schema_name="schema1",
                    name="dest_view1",
                    full_name="cat1.schema1.dest_view1",
                    properties={"upgraded_from": "hive_metastore.test_schema1.test_view1"},
                ),
                TableInfo(
                    catalog_name="cat1",
                    schema_name="schema1",
                    name="dest2",
                    full_name="cat1.schema1.dest2",
                    properties={"upgraded_from": "hive_metastore.test_schema1.test_table2"},
                ),
            ],
            [
                TableInfo(
                    catalog_name="cat1",
                    schema_name="schema2",
                    name="dest3",
                    full_name="cat1.schema2.dest3",
                    properties={"upgraded_from": "hive_metastore.test_schema2.test_table3"},
                ),
            ],
        ]
    )

    simple_view = Table(
        object_type="VIEW",
        table_format="VIEW",
        catalog="hive_metastore",
        database="test_schema1",
        name="test_view1",
        view_text="SELECT * FROM SOMETHING ELSE",
        upgraded_to="cat1.schema1.dest_view1",
    )
    test_tables = [
        Table(
            object_type="EXTERNAL",
            table_format="DELTA",
            catalog="hive_metastore",
            database="test_schema1",
            name="test_table1",
            location="s3://some_location/table",
            upgraded_to="cat1.schema1.dest1",
        ),
        simple_view,
        Table(
            object_type="MANAGED",
            table_format="DELTA",
            catalog="hive_metastore",
            database="test_schema1",
            name="test_table2",
            location="dbfs:/dbfs_location/table",
            upgraded_to="cat1.schema1.dest2",
        ),
        Table(
            object_type="EXTERNAL",
            table_format="DELTA",
            catalog="hive_metastore",
            database="test_schema2",
            name="test_table3",
            location="s3://some_location/table",
            upgraded_to="cat1.schema2.dest3",
        ),
    ]
    table_crawler.snapshot.return_value = test_tables
<<<<<<< HEAD
    table_mapping = table_mapping_mock()
    table_migrate = TablesMigrate(table_crawler, client, backend, table_mapping)
=======
    table_mapping = create_autospec(TableMapping)
    table_mapping.load.return_value = []
    migration_status_refresher = MigrationStatusRefresher(client, backend, "inventory_database", table_crawler)
    table_migrate = TablesMigrate(table_crawler, client, backend, table_mapping, migration_status_refresher)
>>>>>>> 3c5f003e
    return table_migrate


def test_revert_migrated_tables_skip_managed():
    errors = {}
    rows = {}
    backend = MockBackend(fails_on_first=errors, rows=rows)
    table_migrate = get_table_migrate(backend)
    table_migrate.revert_migrated_tables(schema="test_schema1")
    revert_queries = list(backend.queries)
    assert (
        "ALTER TABLE hive_metastore.test_schema1.test_table1 UNSET TBLPROPERTIES IF EXISTS('upgraded_to');"
        in revert_queries
    )
    assert "DROP TABLE IF EXISTS cat1.schema1.dest1" in revert_queries
    assert (
        "ALTER VIEW hive_metastore.test_schema1.test_view1 UNSET TBLPROPERTIES IF EXISTS('upgraded_to');"
        in revert_queries
    )
    assert "DROP VIEW IF EXISTS cat1.schema1.dest_view1" in revert_queries


def test_revert_migrated_tables_including_managed(ws):
    errors = {}
    rows = {}
    backend = MockBackend(fails_on_first=errors, rows=rows)
    table_migrate = get_table_migrate(backend)
    # testing reverting managed tables
    table_migrate.revert_migrated_tables(schema="test_schema1", delete_managed=True)
    revert_with_managed_queries = list(backend.queries)
    assert (
        "ALTER TABLE hive_metastore.test_schema1.test_table1 UNSET TBLPROPERTIES IF EXISTS('upgraded_to');"
        in revert_with_managed_queries
    )
    assert "DROP TABLE IF EXISTS cat1.schema1.dest1" in revert_with_managed_queries
    assert (
        "ALTER VIEW hive_metastore.test_schema1.test_view1 UNSET TBLPROPERTIES IF EXISTS('upgraded_to');"
        in revert_with_managed_queries
    )
    assert "DROP VIEW IF EXISTS cat1.schema1.dest_view1" in revert_with_managed_queries
    assert (
        "ALTER TABLE hive_metastore.test_schema1.test_table2 UNSET TBLPROPERTIES IF EXISTS('upgraded_to');"
        in revert_with_managed_queries
    )
    assert "DROP TABLE IF EXISTS cat1.schema1.dest2" in revert_with_managed_queries


def test_no_migrated_tables(ws):
    errors = {}
    rows = {}
    backend = MockBackend(fails_on_first=errors, rows=rows)
    table_crawler = create_autospec(TablesCrawler)
    ws = create_autospec(WorkspaceClient)
    table_mapping = create_autospec(TableMapping)
    table_mapping.load.return_value = [
        Rule("workspace", "catalog_1", "db1", "db1", "managed", "managed"),
    ]
    migration_status_refresher = MigrationStatusRefresher(ws, backend, "inventory_database", table_crawler)
    table_migrate = TablesMigrate(table_crawler, ws, backend, table_mapping, migration_status_refresher)
    table_migrate.migrate_tables()
    table_migrate.revert_migrated_tables("test_schema1", "test_table1")
    ws.catalogs.list.assert_called()


def test_revert_report(ws, capsys):
    errors = {}
    rows = {}
    backend = MockBackend(fails_on_first=errors, rows=rows)
    table_migrate = get_table_migrate(backend)
    table_migrate.print_revert_report(delete_managed=True)
    captured = capsys.readouterr()
    assert "test_schema1|1|0|1|0|1|0|0|" in captured.out.replace(" ", "")
    assert "test_schema2|1|0|0|0|0|0|0|" in captured.out.replace(" ", "")
    assert "- Migrated DBFS Root Tables will be deleted" in captured.out

    table_migrate.print_revert_report(delete_managed=False)
    captured = capsys.readouterr()
    assert "- Migrated DBFS Root Tables will be left intact" in captured.out


def test_empty_revert_report(ws):
    errors = {}
    rows = {}
    backend = MockBackend(fails_on_first=errors, rows=rows)
    table_crawler = create_autospec(TablesCrawler)
<<<<<<< HEAD

    ws.tables.list.side_effect = []
    table_mapping = table_mapping_mock()
    table_migrate = TablesMigrate(table_crawler, ws, backend, table_mapping)
=======
    client = create_autospec(WorkspaceClient)
    client.tables.list.side_effect = []
    table_mapping = create_autospec(TableMapping)
    table_mapping.load.return_value = []
    migration_status_refresher = MigrationStatusRefresher(client, backend, "inventory_database", table_crawler)
    table_migrate = TablesMigrate(table_crawler, client, backend, table_mapping, migration_status_refresher)
>>>>>>> 3c5f003e
    table_migrate.migrate_tables()
    assert not table_migrate.print_revert_report(delete_managed=False)


def test_is_upgraded(ws):
    errors = {}
    rows = {
        "SHOW TBLPROPERTIES schema1.table1": [
            {"key": "upgraded_to", "value": "fake_dest"},
        ],
        "SHOW TBLPROPERTIES schema1.table2": [
            {"key": "another_key", "value": "fake_value"},
        ],
    }
    backend = MockBackend(fails_on_first=errors, rows=rows)
    table_crawler = create_autospec(TablesCrawler)
<<<<<<< HEAD

    table_mapping = table_mapping_mock()
    table_migrate = TablesMigrate(table_crawler, ws, backend, table_mapping)
=======
    client = create_autospec(WorkspaceClient)
    table_mapping = create_autospec(TableMapping)
    table_mapping.load.return_value = []
    migration_status_refresher = MigrationStatusRefresher(client, backend, "inventory_database", table_crawler)
    table_migrate = TablesMigrate(table_crawler, client, backend, table_mapping, migration_status_refresher)
>>>>>>> 3c5f003e
    table_migrate.migrate_tables()
    assert table_migrate.is_upgraded("schema1", "table1")
    assert not table_migrate.is_upgraded("schema1", "table2")


def test_table_status(mocker):
    class FakeDate(datetime.datetime):

        def timestamp(self):
            return 0

    datetime.datetime = FakeDate
    errors = {}
    rows = {
        "SHOW TBLPROPERTIES `schema1`.`table1`": [
            {"key": "upgraded_to", "value": "cat1.schema1.dest1"},
        ],
    }
    backend = MockBackend(fails_on_first=errors, rows=rows)
    table_crawler = create_autospec(TablesCrawler)
    table_crawler.snapshot.return_value = [
        Table(
            object_type="EXTERNAL",
            table_format="DELTA",
            catalog="hive_metastore",
            database="schema1",
            name="table1",
            location="s3://some_location/table1",
            upgraded_to="cat1.schema1.dest1",
        ),
        Table(
            object_type="EXTERNAL",
            table_format="DELTA",
            catalog="hive_metastore",
            database="schema1",
            name="table2",
            location="s3://some_location/table2",
            upgraded_to="foo.bar.err",
        ),
        Table(
            object_type="EXTERNAL",
            table_format="DELTA",
            catalog="hive_metastore",
            database="schema1",
            name="table3",
            location="s3://some_location/table2",
            upgraded_to="cat1.schema1.table3",
        ),
    ]
    client = create_autospec(WorkspaceClient)
    client.catalogs.list.return_value = [CatalogInfo(name="cat1")]
    client.schemas.list.return_value = [
        SchemaInfo(catalog_name="cat1", name="schema1"),
    ]
    client.tables.list.return_value = [
        TableInfo(
            catalog_name="cat1",
            schema_name="schema1",
            name="table1",
            full_name="cat1.schema1.table1",
            properties={"upgraded_from": "hive_metastore.schema1.table1"},
        ),
        TableInfo(
            catalog_name="cat1",
            schema_name="schema1",
            name="table2",
            full_name="cat1.schema1.table2",
            properties={"upgraded_from": "hive_metastore.schema1.table2"},
        ),
    ]
    table_status_crawler = MigrationStatusRefresher(client, backend, "ucx", table_crawler)
    snapshot = list(table_status_crawler.snapshot())
    assert snapshot == [
        MigrationStatus(
            src_schema='schema1',
            src_table='table1',
            dst_catalog='cat1',
            dst_schema='schema1',
            dst_table='table1',
            update_ts='0',
        ),
        MigrationStatus(
            src_schema='schema1',
            src_table='table2',
            dst_catalog=None,
            dst_schema=None,
            dst_table=None,
            update_ts='0',
        ),
        MigrationStatus(
            src_schema='schema1',
            src_table='table3',
            dst_catalog=None,
            dst_schema=None,
            dst_table=None,
            update_ts='0',
        ),
    ]


def test_table_status_reset(mocker):
    errors = {}
    rows = {}
    backend = MockBackend(fails_on_first=errors, rows=rows)
    table_crawler = create_autospec(TablesCrawler)
    client = create_autospec(WorkspaceClient)
    table_status_crawler = MigrationStatusRefresher(client, backend, "ucx", table_crawler)
    table_status_crawler.reset()
    assert list(backend.queries) == [
        "DELETE FROM hive_metastore.ucx.migration_status",
    ]


def test_table_status_seen_tables(mocker):
    errors = {}
    rows = {}
    backend = MockBackend(fails_on_first=errors, rows=rows)
    table_crawler = create_autospec(TablesCrawler)
    client = create_autospec(WorkspaceClient)
    client.catalogs.list.return_value = [CatalogInfo(name="cat1")]
    client.schemas.list.return_value = [
        SchemaInfo(catalog_name="cat1", name="schema1"),
    ]
    client.tables.list.return_value = [
        TableInfo(
            catalog_name="cat1",
            schema_name="schema1",
            name="table1",
            full_name="cat1.schema1.table1",
            properties={"upgraded_from": "hive_metastore.schema1.table1"},
        ),
        TableInfo(
            catalog_name="cat1",
            schema_name="schema1",
            name="table2",
            full_name="cat1.schema1.table2",
            properties={"upgraded_from": "hive_metastore.schema1.table2"},
        ),
        TableInfo(
            catalog_name="cat1",
            schema_name="schema1",
            name="table3",
            full_name="cat1.schema1.table3",
            properties={"upgraded_from": "hive_metastore.schema1.table3"},
        ),
        TableInfo(
            catalog_name="cat1",
            schema_name="schema1",
            name="table4",
            full_name="cat1.schema1.table4",
        ),
        TableInfo(
            catalog_name="cat1",
            schema_name="schema1",
            name="table5",
            properties={"upgraded_from": "hive_metastore.schema1.table2"},
        ),
    ]
    table_status_crawler = MigrationStatusRefresher(client, backend, "ucx", table_crawler)
    seen_tables = table_status_crawler.get_seen_tables()
    assert seen_tables == {
        'cat1.schema1.table1': 'hive_metastore.schema1.table1',
        'cat1.schema1.table2': 'hive_metastore.schema1.table2',
        'cat1.schema1.table3': 'hive_metastore.schema1.table3',
    }<|MERGE_RESOLUTION|>--- conflicted
+++ resolved
@@ -37,30 +37,9 @@
     rows = {}
     backend = MockBackend(fails_on_first=errors, rows=rows)
     table_crawler = TablesCrawler(backend, "inventory_database")
-<<<<<<< HEAD
     table_mapping = table_mapping_mock(["managed_dbfs", "managed_mnt", "managed_other"])
-    table_migrate = TablesMigrate(table_crawler, ws, backend, table_mapping)
-=======
-    client = create_autospec(WorkspaceClient)
-    client.get_workspace_id.return_value = "12345"
-    table_mapping = create_autospec(TableMapping)
-    table_mapping.get_tables_to_migrate.return_value = [
-        TableToMigrate(
-            Table("hive_metastore", "db1_src", "managed_dbfs", "MANAGED", "DELTA", "dbfs:/some_location"),
-            Rule("workspace", "ucx_default", "db1_src", "db1_dst", "managed_dbfs", "managed_dbfs"),
-        ),
-        TableToMigrate(
-            Table("hive_metastore", "db1_src", "managed_mnt", "MANAGED", "DELTA", "s3:/mnt/location"),
-            Rule("workspace", "ucx_default", "db1_src", "db1_dst", "managed_mnt", "managed_mnt"),
-        ),
-        TableToMigrate(
-            Table("hive_metastore", "db1_src", "managed_other", "MANAGED", "DELTA", "s3:/location"),
-            Rule("workspace", "ucx_default", "db1_src", "db1_dst", "managed_other", "managed_other"),
-        ),
-    ]
-    migration_status_refresher = MigrationStatusRefresher(client, backend, "inventory_database", table_crawler)
-    table_migrate = TablesMigrate(table_crawler, client, backend, table_mapping, migration_status_refresher)
->>>>>>> 3c5f003e
+    migration_status_refresher = MigrationStatusRefresher(ws, backend, "inventory_database", table_crawler)
+    table_migrate = TablesMigrate(table_crawler, ws, backend, table_mapping, migration_status_refresher)
     table_migrate.migrate_tables()
 
     assert (
@@ -88,21 +67,8 @@
     rows = {}
     backend = MockBackend(fails_on_first=errors, rows=rows)
     table_crawler = TablesCrawler(backend, "inventory_database")
-<<<<<<< HEAD
     table_mapping = table_mapping_mock(["managed_dbfs"])
     table_migrate = TablesMigrate(table_crawler, ws, backend, table_mapping)
-=======
-    ws = create_autospec(WorkspaceClient)
-    table_mapping = create_autospec(TableMapping)
-    table_mapping.get_tables_to_migrate.return_value = [
-        TableToMigrate(
-            Table("hive_metastore", "db1_src", "managed_dbfs", "MANAGED", "DELTA", "dbfs:/some_location"),
-            Rule("workspace", "ucx_default", "db1_src", "db1_dst", "managed_dbfs", "managed_dbfs"),
-        ),
-    ]
-    migration_status_refresher = MigrationStatusRefresher(ws, backend, "inventory_database", table_crawler)
-    table_migrate = TablesMigrate(table_crawler, ws, backend, table_mapping, migration_status_refresher)
->>>>>>> 3c5f003e
     table_migrate.migrate_tables(what=What.EXTERNAL_SYNC)
 
     assert len(backend.queries) == 0
@@ -113,22 +79,9 @@
     rows = {}
     backend = MockBackend(fails_on_first=errors, rows=rows)
     table_crawler = TablesCrawler(backend, "inventory_database")
-<<<<<<< HEAD
     table_mapping = table_mapping_mock(["external_src"])
-    table_migrate = TablesMigrate(table_crawler, ws, backend, table_mapping)
-=======
-    client = create_autospec(WorkspaceClient)
-    client.get_workspace_id.return_value = "12345"
-    table_mapping = create_autospec(TableMapping)
-    table_mapping.get_tables_to_migrate.return_value = [
-        TableToMigrate(
-            Table("hive_metastore", "db1_src", "external_src", "EXTERNAL", "DELTA"),
-            Rule("workspace", "ucx_default", "db1_src", "db1_dst", "external_src", "external_dst"),
-        )
-    ]
-    migration_status_refresher = MigrationStatusRefresher(client, backend, "inventory_database", table_crawler)
-    table_migrate = TablesMigrate(table_crawler, client, backend, table_mapping, migration_status_refresher)
->>>>>>> 3c5f003e
+    migration_status_refresher = MigrationStatusRefresher(ws, backend, "inventory_database", table_crawler)
+    table_migrate = TablesMigrate(table_crawler, ws, backend, table_mapping, migration_status_refresher)
     table_migrate.migrate_tables()
 
     assert (list(backend.queries)) == [
@@ -167,12 +120,8 @@
             Rule("workspace", "cat1", "db1_src", "schema1", "external_src", "dest1"),
         )
     ]
-<<<<<<< HEAD
-    table_migrate = TablesMigrate(table_crawler, ws, backend, table_mapping)
-=======
-    migration_status_refresher = MigrationStatusRefresher(client, backend, "inventory_database", table_crawler)
-    table_migrate = TablesMigrate(table_crawler, client, backend, table_mapping, migration_status_refresher)
->>>>>>> 3c5f003e
+    migration_status_refresher = MigrationStatusRefresher(ws, backend, "inventory_database", table_crawler)
+    table_migrate = TablesMigrate(table_crawler, ws, backend, table_mapping, migration_status_refresher)
     table_migrate.migrate_tables()
 
     assert len(backend.queries) == 0
@@ -183,22 +132,10 @@
     rows = {}
     backend = MockBackend(fails_on_first=errors, rows=rows)
     table_crawler = TablesCrawler(backend, "inventory_database")
-<<<<<<< HEAD
 
     table_mapping = table_mapping_mock(["external_src_unsupported"])
-    table_migrate = TablesMigrate(table_crawler, ws, backend, table_mapping)
-=======
-    client = create_autospec(WorkspaceClient)
-    table_mapping = create_autospec(TableMapping)
-    table_mapping.get_tables_to_migrate.return_value = [
-        TableToMigrate(
-            Table("hive_metastore", "db1_src", "external_src", "EXTERNAL", "UNSUPPORTED_FORMAT"),
-            Rule("workspace", "cat1", "db1_src", "schema1", "external_src", "dest1"),
-        )
-    ]
-    migration_status_refresher = MigrationStatusRefresher(client, backend, "inventory_database", table_crawler)
-    table_migrate = TablesMigrate(table_crawler, client, backend, table_mapping, migration_status_refresher)
->>>>>>> 3c5f003e
+    migration_status_refresher = MigrationStatusRefresher(ws, backend, "inventory_database", table_crawler)
+    table_migrate = TablesMigrate(table_crawler, ws, backend, table_mapping, migration_status_refresher)
     table_migrate.migrate_tables()
 
     assert len(backend.queries) == 0
@@ -209,22 +146,9 @@
     rows = {}
     backend = MockBackend(fails_on_first=errors, rows=rows)
     table_crawler = TablesCrawler(backend, "inventory_database")
-<<<<<<< HEAD
     table_mapping = table_mapping_mock(["view"])
-    table_migrate = TablesMigrate(table_crawler, ws, backend, table_mapping)
-=======
-    client = create_autospec(WorkspaceClient)
-    client.get_workspace_id.return_value = "12345"
-    table_mapping = create_autospec(TableMapping)
-    table_mapping.get_tables_to_migrate.return_value = [
-        TableToMigrate(
-            Table("hive_metastore", "db1_src", "view_src", "VIEW", "VIEW", view_text="SELECT * FROM table"),
-            Rule("workspace", "ucx_default", "db1_src", "db1_dst", "view_src", "view_dst"),
-        )
-    ]
-    migration_status_refresher = MigrationStatusRefresher(client, backend, "inventory_database", table_crawler)
-    table_migrate = TablesMigrate(table_crawler, client, backend, table_mapping, migration_status_refresher)
->>>>>>> 3c5f003e
+    migration_status_refresher = MigrationStatusRefresher(ws, backend, "inventory_database", table_crawler)
+    table_migrate = TablesMigrate(table_crawler, ws, backend, table_mapping, migration_status_refresher)
     table_migrate.migrate_tables()
 
     assert "CREATE VIEW IF NOT EXISTS ucx_default.db1_dst.view_dst AS SELECT * FROM table;" in list(backend.queries)
@@ -324,15 +248,9 @@
         ),
     ]
     table_crawler.snapshot.return_value = test_tables
-<<<<<<< HEAD
     table_mapping = table_mapping_mock()
-    table_migrate = TablesMigrate(table_crawler, client, backend, table_mapping)
-=======
-    table_mapping = create_autospec(TableMapping)
-    table_mapping.load.return_value = []
     migration_status_refresher = MigrationStatusRefresher(client, backend, "inventory_database", table_crawler)
     table_migrate = TablesMigrate(table_crawler, client, backend, table_mapping, migration_status_refresher)
->>>>>>> 3c5f003e
     return table_migrate
 
 
@@ -418,19 +336,11 @@
     rows = {}
     backend = MockBackend(fails_on_first=errors, rows=rows)
     table_crawler = create_autospec(TablesCrawler)
-<<<<<<< HEAD
 
     ws.tables.list.side_effect = []
     table_mapping = table_mapping_mock()
-    table_migrate = TablesMigrate(table_crawler, ws, backend, table_mapping)
-=======
-    client = create_autospec(WorkspaceClient)
-    client.tables.list.side_effect = []
-    table_mapping = create_autospec(TableMapping)
-    table_mapping.load.return_value = []
-    migration_status_refresher = MigrationStatusRefresher(client, backend, "inventory_database", table_crawler)
-    table_migrate = TablesMigrate(table_crawler, client, backend, table_mapping, migration_status_refresher)
->>>>>>> 3c5f003e
+    migration_status_refresher = MigrationStatusRefresher(ws, backend, "inventory_database", table_crawler)
+    table_migrate = TablesMigrate(table_crawler, ws, backend, table_mapping, migration_status_refresher)
     table_migrate.migrate_tables()
     assert not table_migrate.print_revert_report(delete_managed=False)
 
@@ -447,17 +357,10 @@
     }
     backend = MockBackend(fails_on_first=errors, rows=rows)
     table_crawler = create_autospec(TablesCrawler)
-<<<<<<< HEAD
 
     table_mapping = table_mapping_mock()
-    table_migrate = TablesMigrate(table_crawler, ws, backend, table_mapping)
-=======
-    client = create_autospec(WorkspaceClient)
-    table_mapping = create_autospec(TableMapping)
-    table_mapping.load.return_value = []
-    migration_status_refresher = MigrationStatusRefresher(client, backend, "inventory_database", table_crawler)
-    table_migrate = TablesMigrate(table_crawler, client, backend, table_mapping, migration_status_refresher)
->>>>>>> 3c5f003e
+    migration_status_refresher = MigrationStatusRefresher(ws, backend, "inventory_database", table_crawler)
+    table_migrate = TablesMigrate(table_crawler, ws, backend, table_mapping, migration_status_refresher)
     table_migrate.migrate_tables()
     assert table_migrate.is_upgraded("schema1", "table1")
     assert not table_migrate.is_upgraded("schema1", "table2")
