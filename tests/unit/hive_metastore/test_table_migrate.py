--- conflicted
+++ resolved
@@ -794,9 +794,53 @@
     assert "GRANT ALL PRIVILEGES ON TABLE ucx_default.db1_dst.managed_dbfs TO `spn1`" in backend.queries
 
 
-<<<<<<< HEAD
-    assert "GRANT ALL PRIVILEGES ON TABLE ucx_default.db1_dst.managed_dbfs TO `spn1`" in backend.queries
-
+def test_migrate_views_should_be_properly_sequenced(ws):
+    errors = {}
+    rows = {}
+    backend = MockBackend(fails_on_first=errors, rows=rows)
+    table_crawler = create_autospec(TablesCrawler)
+    grant_crawler = create_autospec(GrantsCrawler)
+    table_mapping = table_mapping_mock()
+    table_mapping.get_tables_to_migrate.return_value = [
+        TableToMigrate(
+            Table("hive_metastore", "db1_src", "v1_src", "EXTERNAL", "VIEW", None, "select * from db1_src.v3_src"),
+            Rule("workspace", "catalog", "db1_src", "db1_dst", "v1_src", "v1_dst"),
+        ),
+        TableToMigrate(
+            Table("hive_metastore", "db1_src", "v2_src", "EXTERNAL", "VIEW", None, "select * from db1_src.t1_src"),
+            Rule("workspace", "catalog", "db1_src", "db1_dst", "v2_src", "v2_dst"),
+        ),
+        TableToMigrate(
+            Table("hive_metastore", "db1_src", "t1_src", "EXTERNAL", "TABLE"),
+            Rule("workspace", "catalog", "db1_src", "db1_dst", "t1_src", "t1_dst"),
+        ),
+        TableToMigrate(
+            Table("hive_metastore", "db1_src", "v3_src", "EXTERNAL", "VIEW", None, "select * from db1_src.v2_src"),
+            Rule("workspace", "catalog", "db1_src", "db1_dst", "v3_src", "v3_dst"),
+        ),
+        TableToMigrate(
+            Table("hive_metastore", "db1_src", "t2_src", "EXTERNAL", "TABLE"),
+            Rule("workspace", "catalog", "db1_src", "db1_dst", "t2_src", "t2_dst"),
+        ),
+    ]
+    group_manager = GroupManager(backend, ws, "inventory_database")
+    migration_status_refresher = MigrationStatusRefresher(ws, backend, "inventory_database", table_crawler)
+    principal_grants = create_autospec(PrincipalACL)
+    table_migrate = TablesMigrator(
+        table_crawler,
+        grant_crawler,
+        ws,
+        backend,
+        table_mapping,
+        group_manager,
+        migration_status_refresher,
+        principal_grants,
+    )
+    tasks = table_migrate.migrate_tables(what=What.VIEW)
+    table_keys = [task.args[0].src.key for task in tasks]
+    assert table_keys.index("hive_metastore.db1_src.v1_src") > table_keys.index("hive_metastore.db1_src.v3_src")
+    assert table_keys.index("hive_metastore.db1_src.v3_src") > table_keys.index("hive_metastore.db1_src.v2_src")
+    assert next((key for key in table_keys if key == "hive_metastore.db1_src.t1_src"), None) is None
 
 def test_table_in_mount_mapping():
     client = create_autospec(WorkspaceClient)
@@ -830,60 +874,14 @@
         table_crawler,
         grant_crawler,
         client,
-=======
-def test_migrate_views_should_be_properly_sequenced(ws):
-    errors = {}
-    rows = {}
-    backend = MockBackend(fails_on_first=errors, rows=rows)
-    table_crawler = create_autospec(TablesCrawler)
-    grant_crawler = create_autospec(GrantsCrawler)
-    table_mapping = table_mapping_mock()
-    table_mapping.get_tables_to_migrate.return_value = [
-        TableToMigrate(
-            Table("hive_metastore", "db1_src", "v1_src", "EXTERNAL", "VIEW", None, "select * from db1_src.v3_src"),
-            Rule("workspace", "catalog", "db1_src", "db1_dst", "v1_src", "v1_dst"),
-        ),
-        TableToMigrate(
-            Table("hive_metastore", "db1_src", "v2_src", "EXTERNAL", "VIEW", None, "select * from db1_src.t1_src"),
-            Rule("workspace", "catalog", "db1_src", "db1_dst", "v2_src", "v2_dst"),
-        ),
-        TableToMigrate(
-            Table("hive_metastore", "db1_src", "t1_src", "EXTERNAL", "TABLE"),
-            Rule("workspace", "catalog", "db1_src", "db1_dst", "t1_src", "t1_dst"),
-        ),
-        TableToMigrate(
-            Table("hive_metastore", "db1_src", "v3_src", "EXTERNAL", "VIEW", None, "select * from db1_src.v2_src"),
-            Rule("workspace", "catalog", "db1_src", "db1_dst", "v3_src", "v3_dst"),
-        ),
-        TableToMigrate(
-            Table("hive_metastore", "db1_src", "t2_src", "EXTERNAL", "TABLE"),
-            Rule("workspace", "catalog", "db1_src", "db1_dst", "t2_src", "t2_dst"),
-        ),
-    ]
-    group_manager = GroupManager(backend, ws, "inventory_database")
-    migration_status_refresher = MigrationStatusRefresher(ws, backend, "inventory_database", table_crawler)
-    principal_grants = create_autospec(PrincipalACL)
-    table_migrate = TablesMigrator(
-        table_crawler,
-        grant_crawler,
-        ws,
->>>>>>> e481be94
-        backend,
-        table_mapping,
-        group_manager,
-        migration_status_refresher,
-        principal_grants,
-    )
-<<<<<<< HEAD
-    table_migrate.migrate_tables(what=What.TABLE_IN_MOUNT)
+        backend,
+        table_mapping,
+        group_manager,
+        migration_status_refresher,
+        principal_grants,
+    )
+        table_migrate.migrate_tables(what=What.TABLE_IN_MOUNT)
     assert (
         "CREATE TABLE IF NOT EXISTS tgt_catalog.tgt_db.test (col1 string, col2 decimal) LOCATION 'abfss://bucket@msft/path/test';"
         in backend.queries
-    )
-=======
-    tasks = table_migrate.migrate_tables(what=What.VIEW)
-    table_keys = [task.args[0].src.key for task in tasks]
-    assert table_keys.index("hive_metastore.db1_src.v1_src") > table_keys.index("hive_metastore.db1_src.v3_src")
-    assert table_keys.index("hive_metastore.db1_src.v3_src") > table_keys.index("hive_metastore.db1_src.v2_src")
-    assert next((key for key in table_keys if key == "hive_metastore.db1_src.t1_src"), None) is None
->>>>>>> e481be94
+    )