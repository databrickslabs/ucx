import datetime
import logging
from itertools import cycle
from unittest.mock import create_autospec

import pytest
from databricks.labs.lsql.backends import MockBackend, SqlBackend
from databricks.sdk import WorkspaceClient
from databricks.sdk.service.catalog import CatalogInfo, SchemaInfo, TableInfo

from databricks.labs.ucx.hive_metastore.grants import Grant, GrantsCrawler, PrincipalACL
from databricks.labs.ucx.hive_metastore.mapping import (
    Rule,
    TableMapping,
    TableToMigrate,
)
from databricks.labs.ucx.hive_metastore.table_migrate import (
    MigrationStatus,
    MigrationStatusRefresher,
    TablesMigrator,
)
from databricks.labs.ucx.hive_metastore.tables import (
    AclMigrationWhat,
    Table,
    TablesCrawler,
    What,
)
from databricks.labs.ucx.hive_metastore.udfs import UdfsCrawler
from databricks.labs.ucx.workspace_access.groups import GroupManager

from .. import GROUPS, table_mapping_mock, workspace_client_mock

logger = logging.getLogger(__name__)


@pytest.fixture
def ws() -> WorkspaceClient:
    client = create_autospec(WorkspaceClient)
    client.get_workspace_id.return_value = "12345"
    return client


def test_migrate_dbfs_root_tables_should_produce_proper_queries(ws):
    errors = {}
    rows = {r"SYNC .*": MockBackend.rows("status_code", "description")[("SUCCESS", "test")]}
    backend = MockBackend(fails_on_first=errors, rows=rows)
    table_crawler = TablesCrawler(backend, "inventory_database")
    udf_crawler = UdfsCrawler(backend, "inventory_database")
    grant_crawler = GrantsCrawler(table_crawler, udf_crawler)
    table_mapping = table_mapping_mock(["managed_dbfs", "managed_mnt", "managed_other"])
    group_manager = GroupManager(backend, ws, "inventory_database")
    migration_status_refresher = MigrationStatusRefresher(ws, backend, "inventory_database", table_crawler)
<<<<<<< HEAD
    table_migrate = TablesMigrator(
        table_crawler, grant_crawler, ws, backend, table_mapping, group_manager, migration_status_refresher
=======
    principal_grants = create_autospec(PrincipalACL)
    table_migrate = TablesMigrator(
        table_crawler,
        grant_crawler,
        ws,
        backend,
        table_mapping,
        group_manager,
        migration_status_refresher,
        principal_grants,
>>>>>>> 841d4661
    )
    table_migrate.migrate_tables()

    assert (
        "CREATE TABLE IF NOT EXISTS ucx_default.db1_dst.managed_dbfs DEEP CLONE hive_metastore.db1_src.managed_dbfs;"
        in backend.queries
    )
    assert "SYNC TABLE ucx_default.db1_dst.managed_mnt FROM hive_metastore.db1_src.managed_mnt;" in backend.queries
    assert (
        "ALTER TABLE hive_metastore.db1_src.managed_dbfs "
        "SET TBLPROPERTIES ('upgraded_to' = 'ucx_default.db1_dst.managed_dbfs');"
    ) in backend.queries
    assert (
        f"ALTER TABLE ucx_default.db1_dst.managed_dbfs "
        f"SET TBLPROPERTIES ('upgraded_from' = 'hive_metastore.db1_src.managed_dbfs' , "
        f"'{Table.UPGRADED_FROM_WS_PARAM}' = '12345');"
    ) in backend.queries
    assert "SYNC TABLE ucx_default.db1_dst.managed_other FROM hive_metastore.db1_src.managed_other;" in backend.queries


def test_migrate_dbfs_root_tables_should_be_skipped_when_upgrading_external(ws):
    errors = {}
    rows = {}
    crawler_backend = MockBackend(fails_on_first=errors, rows=rows)
    backend = MockBackend(fails_on_first=errors, rows=rows)
    table_crawler = TablesCrawler(crawler_backend, "inventory_database")
    udf_crawler = UdfsCrawler(crawler_backend, "inventory_database")
    grant_crawler = GrantsCrawler(table_crawler, udf_crawler)
    table_mapping = table_mapping_mock(["managed_dbfs"])
    group_manager = GroupManager(backend, ws, "inventory_database")
    migration_status_refresher = MigrationStatusRefresher(ws, backend, "inventory_database", table_crawler)
<<<<<<< HEAD
    table_migrate = TablesMigrator(
        table_crawler, grant_crawler, ws, backend, table_mapping, group_manager, migration_status_refresher
=======
    principal_grants = create_autospec(PrincipalACL)
    table_migrate = TablesMigrator(
        table_crawler,
        grant_crawler,
        ws,
        backend,
        table_mapping,
        group_manager,
        migration_status_refresher,
        principal_grants,
>>>>>>> 841d4661
    )
    table_migrate.migrate_tables(what=What.EXTERNAL_SYNC)

    assert len(backend.queries) == 0


def test_migrate_external_tables_should_produce_proper_queries(ws):
    errors = {}
    rows = {r"SYNC .*": MockBackend.rows("status_code", "description")[("SUCCESS", "test")]}
    crawler_backend = MockBackend(fails_on_first=errors, rows=rows)
    backend = MockBackend(fails_on_first=errors, rows=rows)
    table_crawler = TablesCrawler(crawler_backend, "inventory_database")
    udf_crawler = UdfsCrawler(crawler_backend, "inventory_database")
    grant_crawler = GrantsCrawler(table_crawler, udf_crawler)
    table_mapping = table_mapping_mock(["external_src"])
    group_manager = GroupManager(backend, ws, "inventory_database")
    migration_status_refresher = MigrationStatusRefresher(ws, backend, "inventory_database", table_crawler)
<<<<<<< HEAD
    table_migrate = TablesMigrator(
        table_crawler, grant_crawler, ws, backend, table_mapping, group_manager, migration_status_refresher
=======
    principal_grants = create_autospec(PrincipalACL)
    table_migrate = TablesMigrator(
        table_crawler,
        grant_crawler,
        ws,
        backend,
        table_mapping,
        group_manager,
        migration_status_refresher,
        principal_grants,
>>>>>>> 841d4661
    )
    table_migrate.migrate_tables()

    assert backend.queries == [
        "SYNC TABLE ucx_default.db1_dst.external_dst FROM hive_metastore.db1_src.external_src;",
        (
            f"ALTER TABLE ucx_default.db1_dst.external_dst "
            f"SET TBLPROPERTIES ('upgraded_from' = 'hive_metastore.db1_src.external_src' , "
            f"'{Table.UPGRADED_FROM_WS_PARAM}' = '12345');"
        ),
    ]


def test_migrate_external_table_failed_sync(ws, caplog):
    errors = {}
    rows = {r"SYNC .*": MockBackend.rows("status_code", "description")[("LOCATION_OVERLAP", "test")]}
    backend = MockBackend(fails_on_first=errors, rows=rows)
    crawler_backend = MockBackend(fails_on_first=errors, rows=rows)
    table_crawler = TablesCrawler(crawler_backend, "inventory_database")
    udf_crawler = UdfsCrawler(crawler_backend, "inventory_database")
    grant_crawler = GrantsCrawler(table_crawler, udf_crawler)
    table_mapping = table_mapping_mock(["external_src"])
    group_manager = GroupManager(backend, ws, "inventory_database")
    migration_status_refresher = MigrationStatusRefresher(ws, backend, "inventory_database", table_crawler)
<<<<<<< HEAD
    table_migrate = TablesMigrator(
        table_crawler, grant_crawler, ws, backend, table_mapping, group_manager, migration_status_refresher
=======
    principal_grants = create_autospec(PrincipalACL)
    table_migrate = TablesMigrator(
        table_crawler,
        grant_crawler,
        ws,
        backend,
        table_mapping,
        group_manager,
        migration_status_refresher,
        principal_grants,
>>>>>>> 841d4661
    )
    table_migrate.migrate_tables()
    assert "SYNC command failed to migrate" in caplog.text


def test_migrate_already_upgraded_table_should_produce_no_queries(ws):
    errors = {}
    rows = {}
    crawler_backend = MockBackend(fails_on_first=errors, rows=rows)
    backend = MockBackend(fails_on_first=errors, rows=rows)
    table_crawler = TablesCrawler(crawler_backend, "inventory_database")
    udf_crawler = UdfsCrawler(crawler_backend, "inventory_database")
    grant_crawler = GrantsCrawler(table_crawler, udf_crawler)
    ws.catalogs.list.return_value = [CatalogInfo(name="cat1")]
    ws.schemas.list.return_value = [
        SchemaInfo(catalog_name="cat1", name="test_schema1"),
    ]
    ws.tables.list.return_value = [
        TableInfo(
            catalog_name="cat1",
            schema_name="schema1",
            name="dest1",
            full_name="cat1.schema1.dest1",
            properties={"upgraded_from": "hive_metastore.db1_src.external_src"},
        ),
    ]

    table_mapping = create_autospec(TableMapping)
    table_mapping.get_tables_to_migrate.return_value = [
        TableToMigrate(
            Table("hive_metastore", "db1_src", "external_src", "EXTERNAL", "DELTA"),
            Rule("workspace", "cat1", "db1_src", "schema1", "external_src", "dest1"),
        )
    ]
    group_manager = GroupManager(backend, ws, "inventory_database")
    migration_status_refresher = MigrationStatusRefresher(ws, backend, "inventory_database", table_crawler)
<<<<<<< HEAD
    table_migrate = TablesMigrator(
        table_crawler, grant_crawler, ws, backend, table_mapping, group_manager, migration_status_refresher
=======
    principal_grants = create_autospec(PrincipalACL)
    table_migrate = TablesMigrator(
        table_crawler,
        grant_crawler,
        ws,
        backend,
        table_mapping,
        group_manager,
        migration_status_refresher,
        principal_grants,
>>>>>>> 841d4661
    )
    table_migrate.migrate_tables()

    assert len(backend.queries) == 0


def test_migrate_unsupported_format_table_should_produce_no_queries(ws):
    errors = {}
    rows = {}
    crawler_backend = MockBackend(fails_on_first=errors, rows=rows)
    backend = MockBackend(fails_on_first=errors, rows=rows)
    table_crawler = TablesCrawler(crawler_backend, "inventory_database")
    udf_crawler = UdfsCrawler(crawler_backend, "inventory_database")
    grant_crawler = GrantsCrawler(table_crawler, udf_crawler)
    table_mapping = table_mapping_mock(["external_src_unsupported"])
    group_manager = GroupManager(backend, ws, "inventory_database")
    migration_status_refresher = MigrationStatusRefresher(ws, backend, "inventory_database", table_crawler)
<<<<<<< HEAD
    table_migrate = TablesMigrator(
        table_crawler, grant_crawler, ws, backend, table_mapping, group_manager, migration_status_refresher
=======
    principal_grants = create_autospec(PrincipalACL)
    table_migrate = TablesMigrator(
        table_crawler,
        grant_crawler,
        ws,
        backend,
        table_mapping,
        group_manager,
        migration_status_refresher,
        principal_grants,
>>>>>>> 841d4661
    )
    table_migrate.migrate_tables()

    assert len(backend.queries) == 0


def test_migrate_view_should_produce_proper_queries(ws):
    errors = {}
    rows = {}
    backend = MockBackend(fails_on_first=errors, rows=rows)
    table_crawler = TablesCrawler(backend, "inventory_database")
    udf_crawler = UdfsCrawler(backend, "inventory_database")
    grant_crawler = GrantsCrawler(table_crawler, udf_crawler)
    table_mapping = table_mapping_mock(["view", "managed_dbfs"])
    group_manager = GroupManager(backend, ws, "inventory_database")
    migration_status_refresher = MigrationStatusRefresher(ws, backend, "inventory_database", table_crawler)
<<<<<<< HEAD
    table_migrate = TablesMigrator(
        table_crawler, grant_crawler, ws, backend, table_mapping, group_manager, migration_status_refresher
=======
    principal_grants = create_autospec(PrincipalACL)
    table_migrate = TablesMigrator(
        table_crawler,
        grant_crawler,
        ws,
        backend,
        table_mapping,
        group_manager,
        migration_status_refresher,
        principal_grants,
>>>>>>> 841d4661
    )
    table_migrate.migrate_tables()

    assert (
        "CREATE VIEW IF NOT EXISTS ucx_default.db1_dst.view_dst AS SELECT * FROM db1_src.managed_dbfs;"
        in backend.queries
    )
    assert (
        "ALTER VIEW hive_metastore.db1_src.view_src "
        "SET TBLPROPERTIES ('upgraded_to' = 'ucx_default.db1_dst.view_dst');"
    ) in backend.queries
    assert (
        f"ALTER VIEW ucx_default.db1_dst.view_dst "
        f"SET TBLPROPERTIES ('upgraded_from' = 'hive_metastore.db1_src.view_src' , "
        f"'{Table.UPGRADED_FROM_WS_PARAM}' = '12345');"
    ) in backend.queries


<<<<<<< HEAD
def get_table_migrator(backend: SqlBackend) -> TablesMigrator:
=======
def get_table_migrate(backend: SqlBackend) -> TablesMigrator:
>>>>>>> 841d4661
    table_crawler = create_autospec(TablesCrawler)
    grant_crawler = create_autospec(GrantsCrawler)
    client = workspace_client_mock()
    client.catalogs.list.return_value = [CatalogInfo(name="cat1")]
    client.schemas.list.return_value = [
        SchemaInfo(catalog_name="cat1", name="test_schema1"),
        SchemaInfo(catalog_name="cat1", name="test_schema2"),
    ]
    client.tables.list.side_effect = cycle(
        [
            [
                TableInfo(
                    catalog_name="cat1",
                    schema_name="schema1",
                    name="dest1",
                    full_name="cat1.schema1.dest1",
                    properties={"upgraded_from": "hive_metastore.test_schema1.test_table1"},
                ),
                TableInfo(
                    catalog_name="cat1",
                    schema_name="schema1",
                    name="dest_view1",
                    full_name="cat1.schema1.dest_view1",
                    properties={"upgraded_from": "hive_metastore.test_schema1.test_view1"},
                ),
                TableInfo(
                    catalog_name="cat1",
                    schema_name="schema1",
                    name="dest2",
                    full_name="cat1.schema1.dest2",
                    properties={"upgraded_from": "hive_metastore.test_schema1.test_table2"},
                ),
            ],
            [
                TableInfo(
                    catalog_name="cat1",
                    schema_name="schema2",
                    name="dest3",
                    full_name="cat1.schema2.dest3",
                    properties={"upgraded_from": "hive_metastore.test_schema2.test_table3"},
                ),
            ],
        ]
    )

    simple_view = Table(
        object_type="VIEW",
        table_format="VIEW",
        catalog="hive_metastore",
        database="test_schema1",
        name="test_view1",
        view_text="SELECT * FROM SOMETHING ELSE",
        upgraded_to="cat1.schema1.dest_view1",
    )
    test_tables = [
        Table(
            object_type="EXTERNAL",
            table_format="DELTA",
            catalog="hive_metastore",
            database="test_schema1",
            name="test_table1",
            location="s3://some_location/table",
            upgraded_to="cat1.schema1.dest1",
        ),
        simple_view,
        Table(
            object_type="MANAGED",
            table_format="DELTA",
            catalog="hive_metastore",
            database="test_schema1",
            name="test_table2",
            location="dbfs:/dbfs_location/table",
            upgraded_to="cat1.schema1.dest2",
        ),
        Table(
            object_type="EXTERNAL",
            table_format="DELTA",
            catalog="hive_metastore",
            database="test_schema2",
            name="test_table3",
            location="s3://some_location/table",
            upgraded_to="cat1.schema2.dest3",
        ),
    ]
    table_crawler.snapshot.return_value = test_tables
    group_manager = GroupManager(backend, client, "inventory_database")
    table_mapping = table_mapping_mock()
    migration_status_refresher = MigrationStatusRefresher(client, backend, "inventory_database", table_crawler)
<<<<<<< HEAD
    table_migrator = TablesMigrator(
        table_crawler, grant_crawler, client, backend, table_mapping, group_manager, migration_status_refresher
=======
    principal_grants = create_autospec(PrincipalACL)
    table_migrate = TablesMigrator(
        table_crawler,
        grant_crawler,
        client,
        backend,
        table_mapping,
        group_manager,
        migration_status_refresher,
        principal_grants,
>>>>>>> 841d4661
    )
    return table_migrator


def test_revert_migrated_tables_skip_managed(ws):
    errors = {}
    rows = {}
    backend = MockBackend(fails_on_first=errors, rows=rows)
    table_migrate = get_table_migrator(backend)
    table_migrate.revert_migrated_tables(schema="test_schema1")
    revert_queries = backend.queries
    assert (
        "ALTER TABLE hive_metastore.test_schema1.test_table1 UNSET TBLPROPERTIES IF EXISTS('upgraded_to');"
        in revert_queries
    )
    assert "DROP TABLE IF EXISTS cat1.schema1.dest1" in revert_queries
    assert (
        "ALTER VIEW hive_metastore.test_schema1.test_view1 UNSET TBLPROPERTIES IF EXISTS('upgraded_to');"
        in revert_queries
    )
    assert "DROP VIEW IF EXISTS cat1.schema1.dest_view1" in revert_queries


def test_revert_migrated_tables_including_managed(ws):
    errors = {}
    rows = {}
    backend = MockBackend(fails_on_first=errors, rows=rows)
    table_migrate = get_table_migrator(backend)
    # testing reverting managed tables
    table_migrate.revert_migrated_tables(schema="test_schema1", delete_managed=True)
    revert_with_managed_queries = backend.queries
    assert (
        "ALTER TABLE hive_metastore.test_schema1.test_table1 UNSET TBLPROPERTIES IF EXISTS('upgraded_to');"
        in revert_with_managed_queries
    )
    assert "DROP TABLE IF EXISTS cat1.schema1.dest1" in revert_with_managed_queries
    assert (
        "ALTER VIEW hive_metastore.test_schema1.test_view1 UNSET TBLPROPERTIES IF EXISTS('upgraded_to');"
        in revert_with_managed_queries
    )
    assert "DROP VIEW IF EXISTS cat1.schema1.dest_view1" in revert_with_managed_queries
    assert (
        "ALTER TABLE hive_metastore.test_schema1.test_table2 UNSET TBLPROPERTIES IF EXISTS('upgraded_to');"
        in revert_with_managed_queries
    )
    assert "DROP TABLE IF EXISTS cat1.schema1.dest2" in revert_with_managed_queries


def test_no_migrated_tables(ws):
    errors = {}
    rows = {}
    backend = MockBackend(fails_on_first=errors, rows=rows)
    table_crawler = create_autospec(TablesCrawler)
    grant_crawler = create_autospec(GrantsCrawler)
    ws = create_autospec(WorkspaceClient)
    table_mapping = create_autospec(TableMapping)
    table_mapping.load.return_value = [
        Rule("workspace", "catalog_1", "db1", "db1", "managed", "managed"),
    ]
    group_manager = GroupManager(backend, ws, "inventory_database")
    migration_status_refresher = MigrationStatusRefresher(ws, backend, "inventory_database", table_crawler)
<<<<<<< HEAD
    table_migrate = TablesMigrator(
        table_crawler, grant_crawler, ws, backend, table_mapping, group_manager, migration_status_refresher
=======
    principal_grants = create_autospec(PrincipalACL)
    table_migrate = TablesMigrator(
        table_crawler,
        grant_crawler,
        ws,
        backend,
        table_mapping,
        group_manager,
        migration_status_refresher,
        principal_grants,
>>>>>>> 841d4661
    )
    table_migrate.migrate_tables()
    table_migrate.revert_migrated_tables("test_schema1", "test_table1")
    ws.catalogs.list.assert_called()


def test_revert_report(ws, capsys):
    errors = {}
    rows = {}
    backend = MockBackend(fails_on_first=errors, rows=rows)
    table_migrate = get_table_migrator(backend)
    table_migrate.print_revert_report(delete_managed=True)
    captured = capsys.readouterr()
    assert "test_schema1|1|0|1|0|1|0|0|" in captured.out.replace(" ", "")
    assert "test_schema2|1|0|0|0|0|0|0|" in captured.out.replace(" ", "")
    assert "- Migrated DBFS Root Tables will be deleted" in captured.out

    table_migrate.print_revert_report(delete_managed=False)
    captured = capsys.readouterr()
    assert "- Migrated DBFS Root Tables will be left intact" in captured.out


def test_empty_revert_report(ws):
    errors = {}
    rows = {}
    backend = MockBackend(fails_on_first=errors, rows=rows)
    table_crawler = create_autospec(TablesCrawler)
    grant_crawler = create_autospec(GrantsCrawler)
    ws.tables.list.side_effect = []
    table_mapping = table_mapping_mock()
    group_manager = GroupManager(backend, ws, "inventory_database")
    migration_status_refresher = MigrationStatusRefresher(ws, backend, "inventory_database", table_crawler)
<<<<<<< HEAD
    table_migrate = TablesMigrator(
        table_crawler, grant_crawler, ws, backend, table_mapping, group_manager, migration_status_refresher
=======
    principal_grants = create_autospec(PrincipalACL)
    table_migrate = TablesMigrator(
        table_crawler,
        grant_crawler,
        ws,
        backend,
        table_mapping,
        group_manager,
        migration_status_refresher,
        principal_grants,
>>>>>>> 841d4661
    )
    table_migrate.migrate_tables()
    assert not table_migrate.print_revert_report(delete_managed=False)


def test_is_migrated(ws):
    errors = {}
    rows = {
        "SHOW TBLPROPERTIES schema1.table1": [
            {"key": "upgraded_to", "value": "fake_dest"},
        ],
        "SHOW TBLPROPERTIES schema1.table2": [
            {"key": "another_key", "value": "fake_value"},
        ],
    }
    backend = MockBackend(fails_on_first=errors, rows=rows)
    table_crawler = create_autospec(TablesCrawler)
    grant_crawler = create_autospec(GrantsCrawler)
    table_mapping = table_mapping_mock()
    group_manager = GroupManager(backend, ws, "inventory_database")
    migration_status_refresher = MigrationStatusRefresher(ws, backend, "inventory_database", table_crawler)
<<<<<<< HEAD
    table_migrate = TablesMigrator(
        table_crawler, grant_crawler, ws, backend, table_mapping, group_manager, migration_status_refresher
=======
    principal_grants = create_autospec(PrincipalACL)
    table_migrate = TablesMigrator(
        table_crawler,
        grant_crawler,
        ws,
        backend,
        table_mapping,
        group_manager,
        migration_status_refresher,
        principal_grants,
>>>>>>> 841d4661
    )
    table_migrate.migrate_tables()
    assert table_migrate.is_migrated("schema1", "table1")
    assert not table_migrate.is_migrated("schema1", "table2")


def test_table_status():
    class FakeDate(datetime.datetime):

        def timestamp(self):
            return 0

    datetime.datetime = FakeDate
    errors = {}
    rows = {
        "SHOW TBLPROPERTIES schema1.table1": [
            {"key": "upgraded_to", "value": "cat1.schema1.dest1"},
        ],
    }
    backend = MockBackend(fails_on_first=errors, rows=rows)
    table_crawler = create_autospec(TablesCrawler)
    table_crawler.snapshot.return_value = [
        Table(
            object_type="EXTERNAL",
            table_format="DELTA",
            catalog="hive_metastore",
            database="schema1",
            name="table1",
            location="s3://some_location/table1",
            upgraded_to="cat1.schema1.dest1",
        ),
        Table(
            object_type="EXTERNAL",
            table_format="DELTA",
            catalog="hive_metastore",
            database="schema1",
            name="table2",
            location="s3://some_location/table2",
            upgraded_to="foo.bar.err",
        ),
        Table(
            object_type="EXTERNAL",
            table_format="DELTA",
            catalog="hive_metastore",
            database="schema1",
            name="table3",
            location="s3://some_location/table2",
            upgraded_to="cat1.schema1.table3",
        ),
    ]
    client = workspace_client_mock()
    client.catalogs.list.return_value = [CatalogInfo(name="cat1")]
    client.schemas.list.return_value = [
        SchemaInfo(catalog_name="cat1", name="schema1"),
    ]
    client.tables.list.return_value = [
        TableInfo(
            catalog_name="cat1",
            schema_name="schema1",
            name="table1",
            full_name="cat1.schema1.table1",
            properties={"upgraded_from": "hive_metastore.schema1.table1"},
        ),
        TableInfo(
            catalog_name="cat1",
            schema_name="schema1",
            name="table2",
            full_name="cat1.schema1.table2",
            properties={"upgraded_from": "hive_metastore.schema1.table2"},
        ),
    ]
    table_status_crawler = MigrationStatusRefresher(client, backend, "ucx", table_crawler)
    snapshot = list(table_status_crawler.snapshot())
    assert snapshot == [
        MigrationStatus(
            src_schema='schema1',
            src_table='table1',
            dst_catalog='cat1',
            dst_schema='schema1',
            dst_table='table1',
            update_ts='0',
        ),
        MigrationStatus(
            src_schema='schema1',
            src_table='table2',
            dst_catalog=None,
            dst_schema=None,
            dst_table=None,
            update_ts='0',
        ),
        MigrationStatus(
            src_schema='schema1',
            src_table='table3',
            dst_catalog=None,
            dst_schema=None,
            dst_table=None,
            update_ts='0',
        ),
    ]


def test_table_status_reset():
    errors = {}
    rows = {}
    backend = MockBackend(fails_on_first=errors, rows=rows)
    table_crawler = create_autospec(TablesCrawler)
    client = create_autospec(WorkspaceClient)
    table_status_crawler = MigrationStatusRefresher(client, backend, "ucx", table_crawler)
    table_status_crawler.reset()
    assert backend.queries == [
        "DELETE FROM hive_metastore.ucx.migration_status",
    ]


def test_table_status_seen_tables():
    errors = {}
    rows = {}
    backend = MockBackend(fails_on_first=errors, rows=rows)
    table_crawler = create_autospec(TablesCrawler)
    client = create_autospec(WorkspaceClient)
    client.catalogs.list.return_value = [CatalogInfo(name="cat1")]
    client.schemas.list.return_value = [
        SchemaInfo(catalog_name="cat1", name="schema1"),
    ]
    client.tables.list.return_value = [
        TableInfo(
            catalog_name="cat1",
            schema_name="schema1",
            name="table1",
            full_name="cat1.schema1.table1",
            properties={"upgraded_from": "hive_metastore.schema1.table1"},
        ),
        TableInfo(
            catalog_name="cat1",
            schema_name="schema1",
            name="table2",
            full_name="cat1.schema1.table2",
            properties={"upgraded_from": "hive_metastore.schema1.table2"},
        ),
        TableInfo(
            catalog_name="cat1",
            schema_name="schema1",
            name="table3",
            full_name="cat1.schema1.table3",
            properties={"upgraded_from": "hive_metastore.schema1.table3"},
        ),
        TableInfo(
            catalog_name="cat1",
            schema_name="schema1",
            name="table4",
            full_name="cat1.schema1.table4",
        ),
        TableInfo(
            catalog_name="cat1",
            schema_name="schema1",
            name="table5",
            properties={"upgraded_from": "hive_metastore.schema1.table2"},
        ),
    ]
    table_status_crawler = MigrationStatusRefresher(client, backend, "ucx", table_crawler)
    seen_tables = table_status_crawler.get_seen_tables()
    assert seen_tables == {
        'cat1.schema1.table1': 'hive_metastore.schema1.table1',
        'cat1.schema1.table2': 'hive_metastore.schema1.table2',
        'cat1.schema1.table3': 'hive_metastore.schema1.table3',
    }


GRANTS = MockBackend.rows("principal", "action_type", "catalog", "database", "table", "view")


def test_migrate_acls_should_produce_proper_queries(ws, caplog):
    errors = {}
    rows = {
        'SELECT \\* FROM hive_metastore.inventory_database.grants': GRANTS[
            ("workspace_group", "SELECT", "", "db1_src", "managed_dbfs", ""),
            ("workspace_group", "MODIFY", "", "db1_src", "managed_mnt", ""),
            ("workspace_group", "OWN", "", "db1_src", "managed_other", ""),
            ("workspace_group", "INVALID", "", "db1_src", "managed_other", ""),
            ("workspace_group", "SELECT", "", "db1_src", "view_src", ""),
            ("workspace_group", "SELECT", "", "db1_random", "view_src", ""),
        ],
        r"SYNC .*": MockBackend.rows("status_code", "description")[("SUCCESS", "test")],
        'SELECT \\* FROM hive_metastore.inventory_database.groups': GROUPS[
            ("11", "workspace_group", "account group", "temp", "", "", "", ""),
        ],
    }
    backend = MockBackend(fails_on_first=errors, rows=rows)
    table_crawler = TablesCrawler(backend, "inventory_database")
    udf_crawler = UdfsCrawler(backend, "inventory_database")
    grant_crawler = GrantsCrawler(table_crawler, udf_crawler)
    table_mapping = table_mapping_mock(["managed_dbfs", "managed_mnt", "managed_other", "view"])
    group_manager = GroupManager(backend, ws, "inventory_database")
    migration_status_refresher = MigrationStatusRefresher(ws, backend, "inventory_database", table_crawler)
<<<<<<< HEAD
    table_migrator = TablesMigrator(
        table_crawler, grant_crawler, ws, backend, table_mapping, group_manager, migration_status_refresher
=======
    principal_grants = create_autospec(PrincipalACL)
    table_migrate = TablesMigrator(
        table_crawler,
        grant_crawler,
        ws,
        backend,
        table_mapping,
        group_manager,
        migration_status_refresher,
        principal_grants,
>>>>>>> 841d4661
    )
    table_migrator.migrate_tables(acl_strategy=[AclMigrationWhat.LEGACY_TACL])

    assert "GRANT SELECT ON TABLE ucx_default.db1_dst.managed_dbfs TO `account group`" in backend.queries
    assert "GRANT MODIFY ON TABLE ucx_default.db1_dst.managed_dbfs TO `account group`" not in backend.queries
    assert "ALTER TABLE ucx_default.db1_dst.managed_dbfs OWNER TO `account group`" not in backend.queries
    assert "GRANT MODIFY ON TABLE ucx_default.db1_dst.managed_mnt TO `account group`" in backend.queries
    assert "GRANT SELECT ON TABLE ucx_default.db1_dst.managed_mnt TO `account group`" not in backend.queries
    assert "ALTER TABLE ucx_default.db1_dst.managed_other OWNER TO `account group`" in backend.queries
    assert "GRANT SELECT ON TABLE ucx_default.db1_dst.managed_other TO `account group`" not in backend.queries
    assert "GRANT MODIFY ON TABLE ucx_default.db1_dst.managed_other TO `account group`" not in backend.queries
    assert "GRANT SELECT ON VIEW ucx_default.db1_dst.view_dst TO `account group`" in backend.queries
    assert "GRANT MODIFY ON VIEW ucx_default.db1_dst.view_dst TO `account group`" not in backend.queries

    assert "Cannot identify UC grant" in caplog.text


<<<<<<< HEAD
def test_migrate_tables_and_views_should_be_properly_sequenced(ws):
    errors = {}
    rows = {}
    backend = MockBackend(fails_on_first=errors, rows=rows)
    table_crawler = create_autospec(TablesCrawler)
    grant_crawler = create_autospec(GrantsCrawler)
    table_mapping = table_mapping_mock()
    table_mapping.get_tables_to_migrate.return_value = [
        TableToMigrate(
            Table("hive_metastore", "db1_src", "v1_src", "EXTERNAL", "VIEW", None, "select * from db1_src.v3_src"),
            Rule("workspace", "catalog", "db1_src", "db1_dst", "v1_src", "v1_dst"),
        ),
        TableToMigrate(
            Table("hive_metastore", "db1_src", "v2_src", "EXTERNAL", "VIEW", None, "select * from db1_src.t1_src"),
            Rule("workspace", "catalog", "db1_src", "db1_dst", "v2_src", "v2_dst"),
        ),
        TableToMigrate(
            Table("hive_metastore", "db1_src", "t1_src", "EXTERNAL", "TABLE"),
            Rule("workspace", "catalog", "db1_src", "db1_dst", "t1_src", "t1_dst"),
        ),
        TableToMigrate(
            Table("hive_metastore", "db1_src", "v3_src", "EXTERNAL", "VIEW", None, "select * from db1_src.v2_src"),
            Rule("workspace", "catalog", "db1_src", "db1_dst", "v3_src", "v3_dst"),
        ),
        TableToMigrate(
            Table("hive_metastore", "db1_src", "t2_src", "EXTERNAL", "TABLE"),
            Rule("workspace", "catalog", "db1_src", "db1_dst", "t2_src", "t2_dst"),
        ),
    ]
    group_manager = GroupManager(backend, ws, "inventory_database")
    migration_status_refresher = MigrationStatusRefresher(ws, backend, "inventory_database", table_crawler)
    table_migrate = TablesMigrator(
        table_crawler, grant_crawler, ws, backend, table_mapping, group_manager, migration_status_refresher
    )
    tasks = table_migrate.migrate_tables()
    table_keys = [task.args[0].key for task in tasks]
    assert table_keys.index("hive_metastore.db1_src.v1_src") > table_keys.index("hive_metastore.db1_src.v3_src")
    assert table_keys.index("hive_metastore.db1_src.v3_src") > table_keys.index("hive_metastore.db1_src.v2_src")
    assert table_keys.index("hive_metastore.db1_src.v2_src") > table_keys.index("hive_metastore.db1_src.t1_src")
=======
def test_migrate_principal_acls_should_produce_proper_queries(ws):
    errors = {}
    rows = {r"SYNC .*": MockBackend.rows("status_code", "description")[("SUCCESS", "test")]}
    backend = MockBackend(fails_on_first=errors, rows=rows)
    table_crawler = TablesCrawler(backend, "inventory_database")
    udf_crawler = UdfsCrawler(backend, "inventory_database")
    grant_crawler = GrantsCrawler(table_crawler, udf_crawler)
    table_mapping = table_mapping_mock(["managed_dbfs", "managed_mnt", "managed_other", "view"])
    group_manager = GroupManager(backend, ws, "inventory_database")
    migration_status_refresher = MigrationStatusRefresher(ws, backend, "inventory_database", table_crawler)
    principal_grants = create_autospec(PrincipalACL)
    expected_grants = [
        Grant('spn1', "ALL PRIVILEGES", "hive_metastore", 'db1_src', 'managed_dbfs'),
        Grant('spn1', "USE", "hive_metastore", 'db1_src'),
        Grant('spn1', "USE", "hive_metastore"),
    ]
    principal_grants.get_interactive_cluster_grants.return_value = expected_grants
    table_migrate = TablesMigrator(
        table_crawler,
        grant_crawler,
        ws,
        backend,
        table_mapping,
        group_manager,
        migration_status_refresher,
        principal_grants,
    )
    table_migrate.migrate_tables(acl_strategy=[AclMigrationWhat.PRINCIPAL])

    assert "GRANT ALL PRIVILEGES ON TABLE ucx_default.db1_dst.managed_dbfs TO `spn1`" in backend.queries
>>>>>>> 841d4661
<|MERGE_RESOLUTION|>--- conflicted
+++ resolved
@@ -50,21 +50,16 @@
     table_mapping = table_mapping_mock(["managed_dbfs", "managed_mnt", "managed_other"])
     group_manager = GroupManager(backend, ws, "inventory_database")
     migration_status_refresher = MigrationStatusRefresher(ws, backend, "inventory_database", table_crawler)
-<<<<<<< HEAD
-    table_migrate = TablesMigrator(
-        table_crawler, grant_crawler, ws, backend, table_mapping, group_manager, migration_status_refresher
-=======
-    principal_grants = create_autospec(PrincipalACL)
-    table_migrate = TablesMigrator(
-        table_crawler,
-        grant_crawler,
-        ws,
-        backend,
-        table_mapping,
-        group_manager,
-        migration_status_refresher,
-        principal_grants,
->>>>>>> 841d4661
+    principal_grants = create_autospec(PrincipalACL)
+    table_migrate = TablesMigrator(
+        table_crawler,
+        grant_crawler,
+        ws,
+        backend,
+        table_mapping,
+        group_manager,
+        migration_status_refresher,
+        principal_grants,
     )
     table_migrate.migrate_tables()
 
@@ -96,21 +91,16 @@
     table_mapping = table_mapping_mock(["managed_dbfs"])
     group_manager = GroupManager(backend, ws, "inventory_database")
     migration_status_refresher = MigrationStatusRefresher(ws, backend, "inventory_database", table_crawler)
-<<<<<<< HEAD
-    table_migrate = TablesMigrator(
-        table_crawler, grant_crawler, ws, backend, table_mapping, group_manager, migration_status_refresher
-=======
-    principal_grants = create_autospec(PrincipalACL)
-    table_migrate = TablesMigrator(
-        table_crawler,
-        grant_crawler,
-        ws,
-        backend,
-        table_mapping,
-        group_manager,
-        migration_status_refresher,
-        principal_grants,
->>>>>>> 841d4661
+    principal_grants = create_autospec(PrincipalACL)
+    table_migrate = TablesMigrator(
+        table_crawler,
+        grant_crawler,
+        ws,
+        backend,
+        table_mapping,
+        group_manager,
+        migration_status_refresher,
+        principal_grants,
     )
     table_migrate.migrate_tables(what=What.EXTERNAL_SYNC)
 
@@ -128,21 +118,16 @@
     table_mapping = table_mapping_mock(["external_src"])
     group_manager = GroupManager(backend, ws, "inventory_database")
     migration_status_refresher = MigrationStatusRefresher(ws, backend, "inventory_database", table_crawler)
-<<<<<<< HEAD
-    table_migrate = TablesMigrator(
-        table_crawler, grant_crawler, ws, backend, table_mapping, group_manager, migration_status_refresher
-=======
-    principal_grants = create_autospec(PrincipalACL)
-    table_migrate = TablesMigrator(
-        table_crawler,
-        grant_crawler,
-        ws,
-        backend,
-        table_mapping,
-        group_manager,
-        migration_status_refresher,
-        principal_grants,
->>>>>>> 841d4661
+    principal_grants = create_autospec(PrincipalACL)
+    table_migrate = TablesMigrator(
+        table_crawler,
+        grant_crawler,
+        ws,
+        backend,
+        table_mapping,
+        group_manager,
+        migration_status_refresher,
+        principal_grants,
     )
     table_migrate.migrate_tables()
 
@@ -167,21 +152,16 @@
     table_mapping = table_mapping_mock(["external_src"])
     group_manager = GroupManager(backend, ws, "inventory_database")
     migration_status_refresher = MigrationStatusRefresher(ws, backend, "inventory_database", table_crawler)
-<<<<<<< HEAD
-    table_migrate = TablesMigrator(
-        table_crawler, grant_crawler, ws, backend, table_mapping, group_manager, migration_status_refresher
-=======
-    principal_grants = create_autospec(PrincipalACL)
-    table_migrate = TablesMigrator(
-        table_crawler,
-        grant_crawler,
-        ws,
-        backend,
-        table_mapping,
-        group_manager,
-        migration_status_refresher,
-        principal_grants,
->>>>>>> 841d4661
+    principal_grants = create_autospec(PrincipalACL)
+    table_migrate = TablesMigrator(
+        table_crawler,
+        grant_crawler,
+        ws,
+        backend,
+        table_mapping,
+        group_manager,
+        migration_status_refresher,
+        principal_grants,
     )
     table_migrate.migrate_tables()
     assert "SYNC command failed to migrate" in caplog.text
@@ -218,21 +198,16 @@
     ]
     group_manager = GroupManager(backend, ws, "inventory_database")
     migration_status_refresher = MigrationStatusRefresher(ws, backend, "inventory_database", table_crawler)
-<<<<<<< HEAD
-    table_migrate = TablesMigrator(
-        table_crawler, grant_crawler, ws, backend, table_mapping, group_manager, migration_status_refresher
-=======
-    principal_grants = create_autospec(PrincipalACL)
-    table_migrate = TablesMigrator(
-        table_crawler,
-        grant_crawler,
-        ws,
-        backend,
-        table_mapping,
-        group_manager,
-        migration_status_refresher,
-        principal_grants,
->>>>>>> 841d4661
+    principal_grants = create_autospec(PrincipalACL)
+    table_migrate = TablesMigrator(
+        table_crawler,
+        grant_crawler,
+        ws,
+        backend,
+        table_mapping,
+        group_manager,
+        migration_status_refresher,
+        principal_grants,
     )
     table_migrate.migrate_tables()
 
@@ -250,21 +225,16 @@
     table_mapping = table_mapping_mock(["external_src_unsupported"])
     group_manager = GroupManager(backend, ws, "inventory_database")
     migration_status_refresher = MigrationStatusRefresher(ws, backend, "inventory_database", table_crawler)
-<<<<<<< HEAD
-    table_migrate = TablesMigrator(
-        table_crawler, grant_crawler, ws, backend, table_mapping, group_manager, migration_status_refresher
-=======
-    principal_grants = create_autospec(PrincipalACL)
-    table_migrate = TablesMigrator(
-        table_crawler,
-        grant_crawler,
-        ws,
-        backend,
-        table_mapping,
-        group_manager,
-        migration_status_refresher,
-        principal_grants,
->>>>>>> 841d4661
+    principal_grants = create_autospec(PrincipalACL)
+    table_migrate = TablesMigrator(
+        table_crawler,
+        grant_crawler,
+        ws,
+        backend,
+        table_mapping,
+        group_manager,
+        migration_status_refresher,
+        principal_grants,
     )
     table_migrate.migrate_tables()
 
@@ -278,31 +248,23 @@
     table_crawler = TablesCrawler(backend, "inventory_database")
     udf_crawler = UdfsCrawler(backend, "inventory_database")
     grant_crawler = GrantsCrawler(table_crawler, udf_crawler)
-    table_mapping = table_mapping_mock(["view", "managed_dbfs"])
-    group_manager = GroupManager(backend, ws, "inventory_database")
-    migration_status_refresher = MigrationStatusRefresher(ws, backend, "inventory_database", table_crawler)
-<<<<<<< HEAD
-    table_migrate = TablesMigrator(
-        table_crawler, grant_crawler, ws, backend, table_mapping, group_manager, migration_status_refresher
-=======
-    principal_grants = create_autospec(PrincipalACL)
-    table_migrate = TablesMigrator(
-        table_crawler,
-        grant_crawler,
-        ws,
-        backend,
-        table_mapping,
-        group_manager,
-        migration_status_refresher,
-        principal_grants,
->>>>>>> 841d4661
-    )
-    table_migrate.migrate_tables()
-
-    assert (
-        "CREATE VIEW IF NOT EXISTS ucx_default.db1_dst.view_dst AS SELECT * FROM db1_src.managed_dbfs;"
-        in backend.queries
-    )
+    table_mapping = table_mapping_mock(["view"])
+    group_manager = GroupManager(backend, ws, "inventory_database")
+    migration_status_refresher = MigrationStatusRefresher(ws, backend, "inventory_database", table_crawler)
+    principal_grants = create_autospec(PrincipalACL)
+    table_migrate = TablesMigrator(
+        table_crawler,
+        grant_crawler,
+        ws,
+        backend,
+        table_mapping,
+        group_manager,
+        migration_status_refresher,
+        principal_grants,
+    )
+    table_migrate.migrate_tables()
+
+    assert "CREATE VIEW IF NOT EXISTS ucx_default.db1_dst.view_dst AS SELECT * FROM table;" in backend.queries
     assert (
         "ALTER VIEW hive_metastore.db1_src.view_src "
         "SET TBLPROPERTIES ('upgraded_to' = 'ucx_default.db1_dst.view_dst');"
@@ -314,11 +276,7 @@
     ) in backend.queries
 
 
-<<<<<<< HEAD
-def get_table_migrator(backend: SqlBackend) -> TablesMigrator:
-=======
 def get_table_migrate(backend: SqlBackend) -> TablesMigrator:
->>>>>>> 841d4661
     table_crawler = create_autospec(TablesCrawler)
     grant_crawler = create_autospec(GrantsCrawler)
     client = workspace_client_mock()
@@ -407,10 +365,6 @@
     group_manager = GroupManager(backend, client, "inventory_database")
     table_mapping = table_mapping_mock()
     migration_status_refresher = MigrationStatusRefresher(client, backend, "inventory_database", table_crawler)
-<<<<<<< HEAD
-    table_migrator = TablesMigrator(
-        table_crawler, grant_crawler, client, backend, table_mapping, group_manager, migration_status_refresher
-=======
     principal_grants = create_autospec(PrincipalACL)
     table_migrate = TablesMigrator(
         table_crawler,
@@ -421,16 +375,15 @@
         group_manager,
         migration_status_refresher,
         principal_grants,
->>>>>>> 841d4661
-    )
-    return table_migrator
+    )
+    return table_migrate
 
 
 def test_revert_migrated_tables_skip_managed(ws):
     errors = {}
     rows = {}
     backend = MockBackend(fails_on_first=errors, rows=rows)
-    table_migrate = get_table_migrator(backend)
+    table_migrate = get_table_migrate(backend)
     table_migrate.revert_migrated_tables(schema="test_schema1")
     revert_queries = backend.queries
     assert (
@@ -449,7 +402,7 @@
     errors = {}
     rows = {}
     backend = MockBackend(fails_on_first=errors, rows=rows)
-    table_migrate = get_table_migrator(backend)
+    table_migrate = get_table_migrate(backend)
     # testing reverting managed tables
     table_migrate.revert_migrated_tables(schema="test_schema1", delete_managed=True)
     revert_with_managed_queries = backend.queries
@@ -483,21 +436,16 @@
     ]
     group_manager = GroupManager(backend, ws, "inventory_database")
     migration_status_refresher = MigrationStatusRefresher(ws, backend, "inventory_database", table_crawler)
-<<<<<<< HEAD
-    table_migrate = TablesMigrator(
-        table_crawler, grant_crawler, ws, backend, table_mapping, group_manager, migration_status_refresher
-=======
-    principal_grants = create_autospec(PrincipalACL)
-    table_migrate = TablesMigrator(
-        table_crawler,
-        grant_crawler,
-        ws,
-        backend,
-        table_mapping,
-        group_manager,
-        migration_status_refresher,
-        principal_grants,
->>>>>>> 841d4661
+    principal_grants = create_autospec(PrincipalACL)
+    table_migrate = TablesMigrator(
+        table_crawler,
+        grant_crawler,
+        ws,
+        backend,
+        table_mapping,
+        group_manager,
+        migration_status_refresher,
+        principal_grants,
     )
     table_migrate.migrate_tables()
     table_migrate.revert_migrated_tables("test_schema1", "test_table1")
@@ -508,7 +456,7 @@
     errors = {}
     rows = {}
     backend = MockBackend(fails_on_first=errors, rows=rows)
-    table_migrate = get_table_migrator(backend)
+    table_migrate = get_table_migrate(backend)
     table_migrate.print_revert_report(delete_managed=True)
     captured = capsys.readouterr()
     assert "test_schema1|1|0|1|0|1|0|0|" in captured.out.replace(" ", "")
@@ -530,27 +478,22 @@
     table_mapping = table_mapping_mock()
     group_manager = GroupManager(backend, ws, "inventory_database")
     migration_status_refresher = MigrationStatusRefresher(ws, backend, "inventory_database", table_crawler)
-<<<<<<< HEAD
-    table_migrate = TablesMigrator(
-        table_crawler, grant_crawler, ws, backend, table_mapping, group_manager, migration_status_refresher
-=======
-    principal_grants = create_autospec(PrincipalACL)
-    table_migrate = TablesMigrator(
-        table_crawler,
-        grant_crawler,
-        ws,
-        backend,
-        table_mapping,
-        group_manager,
-        migration_status_refresher,
-        principal_grants,
->>>>>>> 841d4661
+    principal_grants = create_autospec(PrincipalACL)
+    table_migrate = TablesMigrator(
+        table_crawler,
+        grant_crawler,
+        ws,
+        backend,
+        table_mapping,
+        group_manager,
+        migration_status_refresher,
+        principal_grants,
     )
     table_migrate.migrate_tables()
     assert not table_migrate.print_revert_report(delete_managed=False)
 
 
-def test_is_migrated(ws):
+def test_is_upgraded(ws):
     errors = {}
     rows = {
         "SHOW TBLPROPERTIES schema1.table1": [
@@ -566,21 +509,16 @@
     table_mapping = table_mapping_mock()
     group_manager = GroupManager(backend, ws, "inventory_database")
     migration_status_refresher = MigrationStatusRefresher(ws, backend, "inventory_database", table_crawler)
-<<<<<<< HEAD
-    table_migrate = TablesMigrator(
-        table_crawler, grant_crawler, ws, backend, table_mapping, group_manager, migration_status_refresher
-=======
-    principal_grants = create_autospec(PrincipalACL)
-    table_migrate = TablesMigrator(
-        table_crawler,
-        grant_crawler,
-        ws,
-        backend,
-        table_mapping,
-        group_manager,
-        migration_status_refresher,
-        principal_grants,
->>>>>>> 841d4661
+    principal_grants = create_autospec(PrincipalACL)
+    table_migrate = TablesMigrator(
+        table_crawler,
+        grant_crawler,
+        ws,
+        backend,
+        table_mapping,
+        group_manager,
+        migration_status_refresher,
+        principal_grants,
     )
     table_migrate.migrate_tables()
     assert table_migrate.is_migrated("schema1", "table1")
@@ -775,23 +713,18 @@
     table_mapping = table_mapping_mock(["managed_dbfs", "managed_mnt", "managed_other", "view"])
     group_manager = GroupManager(backend, ws, "inventory_database")
     migration_status_refresher = MigrationStatusRefresher(ws, backend, "inventory_database", table_crawler)
-<<<<<<< HEAD
-    table_migrator = TablesMigrator(
-        table_crawler, grant_crawler, ws, backend, table_mapping, group_manager, migration_status_refresher
-=======
-    principal_grants = create_autospec(PrincipalACL)
-    table_migrate = TablesMigrator(
-        table_crawler,
-        grant_crawler,
-        ws,
-        backend,
-        table_mapping,
-        group_manager,
-        migration_status_refresher,
-        principal_grants,
->>>>>>> 841d4661
-    )
-    table_migrator.migrate_tables(acl_strategy=[AclMigrationWhat.LEGACY_TACL])
+    principal_grants = create_autospec(PrincipalACL)
+    table_migrate = TablesMigrator(
+        table_crawler,
+        grant_crawler,
+        ws,
+        backend,
+        table_mapping,
+        group_manager,
+        migration_status_refresher,
+        principal_grants,
+    )
+    table_migrate.migrate_tables(acl_strategy=[AclMigrationWhat.LEGACY_TACL])
 
     assert "GRANT SELECT ON TABLE ucx_default.db1_dst.managed_dbfs TO `account group`" in backend.queries
     assert "GRANT MODIFY ON TABLE ucx_default.db1_dst.managed_dbfs TO `account group`" not in backend.queries
@@ -807,47 +740,6 @@
     assert "Cannot identify UC grant" in caplog.text
 
 
-<<<<<<< HEAD
-def test_migrate_tables_and_views_should_be_properly_sequenced(ws):
-    errors = {}
-    rows = {}
-    backend = MockBackend(fails_on_first=errors, rows=rows)
-    table_crawler = create_autospec(TablesCrawler)
-    grant_crawler = create_autospec(GrantsCrawler)
-    table_mapping = table_mapping_mock()
-    table_mapping.get_tables_to_migrate.return_value = [
-        TableToMigrate(
-            Table("hive_metastore", "db1_src", "v1_src", "EXTERNAL", "VIEW", None, "select * from db1_src.v3_src"),
-            Rule("workspace", "catalog", "db1_src", "db1_dst", "v1_src", "v1_dst"),
-        ),
-        TableToMigrate(
-            Table("hive_metastore", "db1_src", "v2_src", "EXTERNAL", "VIEW", None, "select * from db1_src.t1_src"),
-            Rule("workspace", "catalog", "db1_src", "db1_dst", "v2_src", "v2_dst"),
-        ),
-        TableToMigrate(
-            Table("hive_metastore", "db1_src", "t1_src", "EXTERNAL", "TABLE"),
-            Rule("workspace", "catalog", "db1_src", "db1_dst", "t1_src", "t1_dst"),
-        ),
-        TableToMigrate(
-            Table("hive_metastore", "db1_src", "v3_src", "EXTERNAL", "VIEW", None, "select * from db1_src.v2_src"),
-            Rule("workspace", "catalog", "db1_src", "db1_dst", "v3_src", "v3_dst"),
-        ),
-        TableToMigrate(
-            Table("hive_metastore", "db1_src", "t2_src", "EXTERNAL", "TABLE"),
-            Rule("workspace", "catalog", "db1_src", "db1_dst", "t2_src", "t2_dst"),
-        ),
-    ]
-    group_manager = GroupManager(backend, ws, "inventory_database")
-    migration_status_refresher = MigrationStatusRefresher(ws, backend, "inventory_database", table_crawler)
-    table_migrate = TablesMigrator(
-        table_crawler, grant_crawler, ws, backend, table_mapping, group_manager, migration_status_refresher
-    )
-    tasks = table_migrate.migrate_tables()
-    table_keys = [task.args[0].key for task in tasks]
-    assert table_keys.index("hive_metastore.db1_src.v1_src") > table_keys.index("hive_metastore.db1_src.v3_src")
-    assert table_keys.index("hive_metastore.db1_src.v3_src") > table_keys.index("hive_metastore.db1_src.v2_src")
-    assert table_keys.index("hive_metastore.db1_src.v2_src") > table_keys.index("hive_metastore.db1_src.t1_src")
-=======
 def test_migrate_principal_acls_should_produce_proper_queries(ws):
     errors = {}
     rows = {r"SYNC .*": MockBackend.rows("status_code", "description")[("SUCCESS", "test")]}
@@ -877,5 +769,4 @@
     )
     table_migrate.migrate_tables(acl_strategy=[AclMigrationWhat.PRINCIPAL])
 
-    assert "GRANT ALL PRIVILEGES ON TABLE ucx_default.db1_dst.managed_dbfs TO `spn1`" in backend.queries
->>>>>>> 841d4661
+    assert "GRANT ALL PRIVILEGES ON TABLE ucx_default.db1_dst.managed_dbfs TO `spn1`" in backend.queries