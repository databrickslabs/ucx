import datetime
import logging
from itertools import cycle
from unittest.mock import create_autospec

import pytest
from databricks.labs.lsql.backends import MockBackend, SqlBackend
from databricks.sdk import WorkspaceClient
from databricks.sdk.service.catalog import CatalogInfo, SchemaInfo, TableInfo

from databricks.labs.ucx.hive_metastore import GrantsCrawler
from databricks.labs.ucx.hive_metastore.grants import Grant, PrincipalACL
from databricks.labs.ucx.hive_metastore.mapping import (
    Rule,
    TableMapping,
    TableToMigrate,
)
from databricks.labs.ucx.hive_metastore.table_migrate import (
    MigrationStatus,
    MigrationStatusRefresher,
    TablesMigrator,
)
from databricks.labs.ucx.hive_metastore.tables import (
    AclMigrationWhat,
    Table,
    TablesCrawler,
    What,
)
from databricks.labs.ucx.hive_metastore.udfs import UdfsCrawler
from databricks.labs.ucx.workspace_access.groups import GroupManager

from .. import GROUPS, table_mapping_mock, workspace_client_mock

logger = logging.getLogger(__name__)


@pytest.fixture
def ws() -> WorkspaceClient:
    client = create_autospec(WorkspaceClient)
    client.get_workspace_id.return_value = "12345"
    return client


def test_migrate_dbfs_root_tables_should_produce_proper_queries(ws):
    errors = {}
    rows = {r"SYNC .*": MockBackend.rows("status_code", "description")[("SUCCESS", "test")]}
    backend = MockBackend(fails_on_first=errors, rows=rows)
    table_crawler = TablesCrawler(backend, "inventory_database")
    udf_crawler = UdfsCrawler(backend, "inventory_database")
    grant_crawler = GrantsCrawler(table_crawler, udf_crawler)
    table_mapping = table_mapping_mock(["managed_dbfs", "managed_mnt", "managed_other"])
    group_manager = GroupManager(backend, ws, "inventory_database")
    migration_status_refresher = MigrationStatusRefresher(ws, backend, "inventory_database", table_crawler)
<<<<<<< HEAD
    principal_grants = create_autospec(PrincipalACL)
    table_migrate = TablesMigrate(
        table_crawler,
        grant_crawler,
        ws,
        backend,
        table_mapping,
        group_manager,
        migration_status_refresher,
        principal_grants,
=======
    table_migrate = TablesMigrator(
        table_crawler, grant_crawler, ws, backend, table_mapping, group_manager, migration_status_refresher
>>>>>>> 107fc5b6
    )
    table_migrate.migrate_tables()

    assert (
        "CREATE TABLE IF NOT EXISTS ucx_default.db1_dst.managed_dbfs DEEP CLONE hive_metastore.db1_src.managed_dbfs;"
        in backend.queries
    )
    assert "SYNC TABLE ucx_default.db1_dst.managed_mnt FROM hive_metastore.db1_src.managed_mnt;" in backend.queries
    assert (
        "ALTER TABLE hive_metastore.db1_src.managed_dbfs "
        "SET TBLPROPERTIES ('upgraded_to' = 'ucx_default.db1_dst.managed_dbfs');"
    ) in backend.queries
    assert (
        f"ALTER TABLE ucx_default.db1_dst.managed_dbfs "
        f"SET TBLPROPERTIES ('upgraded_from' = 'hive_metastore.db1_src.managed_dbfs' , "
        f"'{Table.UPGRADED_FROM_WS_PARAM}' = '12345');"
    ) in backend.queries
    assert "SYNC TABLE ucx_default.db1_dst.managed_other FROM hive_metastore.db1_src.managed_other;" in backend.queries


def test_migrate_dbfs_root_tables_should_be_skipped_when_upgrading_external(ws):
    errors = {}
    rows = {}
    crawler_backend = MockBackend(fails_on_first=errors, rows=rows)
    backend = MockBackend(fails_on_first=errors, rows=rows)
    table_crawler = TablesCrawler(crawler_backend, "inventory_database")
    udf_crawler = UdfsCrawler(crawler_backend, "inventory_database")
    grant_crawler = GrantsCrawler(table_crawler, udf_crawler)
    table_mapping = table_mapping_mock(["managed_dbfs"])
    group_manager = GroupManager(backend, ws, "inventory_database")
    migration_status_refresher = MigrationStatusRefresher(ws, backend, "inventory_database", table_crawler)
<<<<<<< HEAD
    principal_grants = create_autospec(PrincipalACL)
    table_migrate = TablesMigrate(
        table_crawler,
        grant_crawler,
        ws,
        backend,
        table_mapping,
        group_manager,
        migration_status_refresher,
        principal_grants,
=======
    table_migrate = TablesMigrator(
        table_crawler, grant_crawler, ws, backend, table_mapping, group_manager, migration_status_refresher
>>>>>>> 107fc5b6
    )
    table_migrate.migrate_tables(what=What.EXTERNAL_SYNC)

    assert len(backend.queries) == 0


def test_migrate_external_tables_should_produce_proper_queries(ws):
    errors = {}
    rows = {r"SYNC .*": MockBackend.rows("status_code", "description")[("SUCCESS", "test")]}
    crawler_backend = MockBackend(fails_on_first=errors, rows=rows)
    backend = MockBackend(fails_on_first=errors, rows=rows)
    table_crawler = TablesCrawler(crawler_backend, "inventory_database")
    udf_crawler = UdfsCrawler(crawler_backend, "inventory_database")
    grant_crawler = GrantsCrawler(table_crawler, udf_crawler)
    table_mapping = table_mapping_mock(["external_src"])
    group_manager = GroupManager(backend, ws, "inventory_database")
    migration_status_refresher = MigrationStatusRefresher(ws, backend, "inventory_database", table_crawler)
<<<<<<< HEAD
    principal_grants = create_autospec(PrincipalACL)
    table_migrate = TablesMigrate(
        table_crawler,
        grant_crawler,
        ws,
        backend,
        table_mapping,
        group_manager,
        migration_status_refresher,
        principal_grants,
=======
    table_migrate = TablesMigrator(
        table_crawler, grant_crawler, ws, backend, table_mapping, group_manager, migration_status_refresher
>>>>>>> 107fc5b6
    )
    table_migrate.migrate_tables()

    assert backend.queries == [
        "SYNC TABLE ucx_default.db1_dst.external_dst FROM hive_metastore.db1_src.external_src;",
        (
            f"ALTER TABLE ucx_default.db1_dst.external_dst "
            f"SET TBLPROPERTIES ('upgraded_from' = 'hive_metastore.db1_src.external_src' , "
            f"'{Table.UPGRADED_FROM_WS_PARAM}' = '12345');"
        ),
    ]


def test_migrate_external_table_failed_sync(ws, caplog):
    errors = {}
    rows = {r"SYNC .*": MockBackend.rows("status_code", "description")[("LOCATION_OVERLAP", "test")]}
    backend = MockBackend(fails_on_first=errors, rows=rows)
    crawler_backend = MockBackend(fails_on_first=errors, rows=rows)
    table_crawler = TablesCrawler(crawler_backend, "inventory_database")
    udf_crawler = UdfsCrawler(crawler_backend, "inventory_database")
    grant_crawler = GrantsCrawler(table_crawler, udf_crawler)
    table_mapping = table_mapping_mock(["external_src"])
    group_manager = GroupManager(backend, ws, "inventory_database")
    migration_status_refresher = MigrationStatusRefresher(ws, backend, "inventory_database", table_crawler)
<<<<<<< HEAD
    principal_grants = create_autospec(PrincipalACL)
    table_migrate = TablesMigrate(
        table_crawler,
        grant_crawler,
        ws,
        backend,
        table_mapping,
        group_manager,
        migration_status_refresher,
        principal_grants,
=======
    table_migrate = TablesMigrator(
        table_crawler, grant_crawler, ws, backend, table_mapping, group_manager, migration_status_refresher
>>>>>>> 107fc5b6
    )
    table_migrate.migrate_tables()
    assert "SYNC command failed to migrate" in caplog.text


def test_migrate_already_upgraded_table_should_produce_no_queries(ws):
    errors = {}
    rows = {}
    crawler_backend = MockBackend(fails_on_first=errors, rows=rows)
    backend = MockBackend(fails_on_first=errors, rows=rows)
    table_crawler = TablesCrawler(crawler_backend, "inventory_database")
    udf_crawler = UdfsCrawler(crawler_backend, "inventory_database")
    grant_crawler = GrantsCrawler(table_crawler, udf_crawler)
    ws.catalogs.list.return_value = [CatalogInfo(name="cat1")]
    ws.schemas.list.return_value = [
        SchemaInfo(catalog_name="cat1", name="test_schema1"),
    ]
    ws.tables.list.return_value = [
        TableInfo(
            catalog_name="cat1",
            schema_name="schema1",
            name="dest1",
            full_name="cat1.schema1.dest1",
            properties={"upgraded_from": "hive_metastore.db1_src.external_src"},
        ),
    ]

    table_mapping = create_autospec(TableMapping)
    table_mapping.get_tables_to_migrate.return_value = [
        TableToMigrate(
            Table("hive_metastore", "db1_src", "external_src", "EXTERNAL", "DELTA"),
            Rule("workspace", "cat1", "db1_src", "schema1", "external_src", "dest1"),
        )
    ]
    group_manager = GroupManager(backend, ws, "inventory_database")
    migration_status_refresher = MigrationStatusRefresher(ws, backend, "inventory_database", table_crawler)
<<<<<<< HEAD
    principal_grants = create_autospec(PrincipalACL)
    table_migrate = TablesMigrate(
        table_crawler,
        grant_crawler,
        ws,
        backend,
        table_mapping,
        group_manager,
        migration_status_refresher,
        principal_grants,
=======
    table_migrate = TablesMigrator(
        table_crawler, grant_crawler, ws, backend, table_mapping, group_manager, migration_status_refresher
>>>>>>> 107fc5b6
    )
    table_migrate.migrate_tables()

    assert len(backend.queries) == 0


def test_migrate_unsupported_format_table_should_produce_no_queries(ws):
    errors = {}
    rows = {}
    crawler_backend = MockBackend(fails_on_first=errors, rows=rows)
    backend = MockBackend(fails_on_first=errors, rows=rows)
    table_crawler = TablesCrawler(crawler_backend, "inventory_database")
    udf_crawler = UdfsCrawler(crawler_backend, "inventory_database")
    grant_crawler = GrantsCrawler(table_crawler, udf_crawler)
    table_mapping = table_mapping_mock(["external_src_unsupported"])
    group_manager = GroupManager(backend, ws, "inventory_database")
    migration_status_refresher = MigrationStatusRefresher(ws, backend, "inventory_database", table_crawler)
<<<<<<< HEAD
    principal_grants = create_autospec(PrincipalACL)
    table_migrate = TablesMigrate(
        table_crawler,
        grant_crawler,
        ws,
        backend,
        table_mapping,
        group_manager,
        migration_status_refresher,
        principal_grants,
=======
    table_migrate = TablesMigrator(
        table_crawler, grant_crawler, ws, backend, table_mapping, group_manager, migration_status_refresher
>>>>>>> 107fc5b6
    )
    table_migrate.migrate_tables()

    assert len(backend.queries) == 0


def test_migrate_view_should_produce_proper_queries(ws):
    errors = {}
    rows = {}
    backend = MockBackend(fails_on_first=errors, rows=rows)
    table_crawler = TablesCrawler(backend, "inventory_database")
    udf_crawler = UdfsCrawler(backend, "inventory_database")
    grant_crawler = GrantsCrawler(table_crawler, udf_crawler)
    table_mapping = table_mapping_mock(["view"])
    group_manager = GroupManager(backend, ws, "inventory_database")
    migration_status_refresher = MigrationStatusRefresher(ws, backend, "inventory_database", table_crawler)
<<<<<<< HEAD
    principal_grants = create_autospec(PrincipalACL)
    table_migrate = TablesMigrate(
        table_crawler,
        grant_crawler,
        ws,
        backend,
        table_mapping,
        group_manager,
        migration_status_refresher,
        principal_grants,
=======
    table_migrate = TablesMigrator(
        table_crawler, grant_crawler, ws, backend, table_mapping, group_manager, migration_status_refresher
>>>>>>> 107fc5b6
    )
    table_migrate.migrate_tables()

    assert "CREATE VIEW IF NOT EXISTS ucx_default.db1_dst.view_dst AS SELECT * FROM table;" in backend.queries
    assert (
        "ALTER VIEW hive_metastore.db1_src.view_src "
        "SET TBLPROPERTIES ('upgraded_to' = 'ucx_default.db1_dst.view_dst');"
    ) in backend.queries
    assert (
        f"ALTER VIEW ucx_default.db1_dst.view_dst "
        f"SET TBLPROPERTIES ('upgraded_from' = 'hive_metastore.db1_src.view_src' , "
        f"'{Table.UPGRADED_FROM_WS_PARAM}' = '12345');"
    ) in backend.queries


def get_table_migrate(backend: SqlBackend) -> TablesMigrator:
    table_crawler = create_autospec(TablesCrawler)
    grant_crawler = create_autospec(GrantsCrawler)
    client = workspace_client_mock()
    client.catalogs.list.return_value = [CatalogInfo(name="cat1")]
    client.schemas.list.return_value = [
        SchemaInfo(catalog_name="cat1", name="test_schema1"),
        SchemaInfo(catalog_name="cat1", name="test_schema2"),
    ]
    client.tables.list.side_effect = cycle(
        [
            [
                TableInfo(
                    catalog_name="cat1",
                    schema_name="schema1",
                    name="dest1",
                    full_name="cat1.schema1.dest1",
                    properties={"upgraded_from": "hive_metastore.test_schema1.test_table1"},
                ),
                TableInfo(
                    catalog_name="cat1",
                    schema_name="schema1",
                    name="dest_view1",
                    full_name="cat1.schema1.dest_view1",
                    properties={"upgraded_from": "hive_metastore.test_schema1.test_view1"},
                ),
                TableInfo(
                    catalog_name="cat1",
                    schema_name="schema1",
                    name="dest2",
                    full_name="cat1.schema1.dest2",
                    properties={"upgraded_from": "hive_metastore.test_schema1.test_table2"},
                ),
            ],
            [
                TableInfo(
                    catalog_name="cat1",
                    schema_name="schema2",
                    name="dest3",
                    full_name="cat1.schema2.dest3",
                    properties={"upgraded_from": "hive_metastore.test_schema2.test_table3"},
                ),
            ],
        ]
    )

    simple_view = Table(
        object_type="VIEW",
        table_format="VIEW",
        catalog="hive_metastore",
        database="test_schema1",
        name="test_view1",
        view_text="SELECT * FROM SOMETHING ELSE",
        upgraded_to="cat1.schema1.dest_view1",
    )
    test_tables = [
        Table(
            object_type="EXTERNAL",
            table_format="DELTA",
            catalog="hive_metastore",
            database="test_schema1",
            name="test_table1",
            location="s3://some_location/table",
            upgraded_to="cat1.schema1.dest1",
        ),
        simple_view,
        Table(
            object_type="MANAGED",
            table_format="DELTA",
            catalog="hive_metastore",
            database="test_schema1",
            name="test_table2",
            location="dbfs:/dbfs_location/table",
            upgraded_to="cat1.schema1.dest2",
        ),
        Table(
            object_type="EXTERNAL",
            table_format="DELTA",
            catalog="hive_metastore",
            database="test_schema2",
            name="test_table3",
            location="s3://some_location/table",
            upgraded_to="cat1.schema2.dest3",
        ),
    ]
    table_crawler.snapshot.return_value = test_tables
    group_manager = GroupManager(backend, client, "inventory_database")
    table_mapping = table_mapping_mock()
    migration_status_refresher = MigrationStatusRefresher(client, backend, "inventory_database", table_crawler)
<<<<<<< HEAD
    principal_grants = create_autospec(PrincipalACL)
    table_migrate = TablesMigrate(
        table_crawler,
        grant_crawler,
        client,
        backend,
        table_mapping,
        group_manager,
        migration_status_refresher,
        principal_grants,
=======
    table_migrate = TablesMigrator(
        table_crawler, grant_crawler, client, backend, table_mapping, group_manager, migration_status_refresher
>>>>>>> 107fc5b6
    )
    return table_migrate


def test_revert_migrated_tables_skip_managed(ws):
    errors = {}
    rows = {}
    backend = MockBackend(fails_on_first=errors, rows=rows)
    table_migrate = get_table_migrate(backend)
    table_migrate.revert_migrated_tables(schema="test_schema1")
    revert_queries = backend.queries
    assert (
        "ALTER TABLE hive_metastore.test_schema1.test_table1 UNSET TBLPROPERTIES IF EXISTS('upgraded_to');"
        in revert_queries
    )
    assert "DROP TABLE IF EXISTS cat1.schema1.dest1" in revert_queries
    assert (
        "ALTER VIEW hive_metastore.test_schema1.test_view1 UNSET TBLPROPERTIES IF EXISTS('upgraded_to');"
        in revert_queries
    )
    assert "DROP VIEW IF EXISTS cat1.schema1.dest_view1" in revert_queries


def test_revert_migrated_tables_including_managed(ws):
    errors = {}
    rows = {}
    backend = MockBackend(fails_on_first=errors, rows=rows)
    table_migrate = get_table_migrate(backend)
    # testing reverting managed tables
    table_migrate.revert_migrated_tables(schema="test_schema1", delete_managed=True)
    revert_with_managed_queries = backend.queries
    assert (
        "ALTER TABLE hive_metastore.test_schema1.test_table1 UNSET TBLPROPERTIES IF EXISTS('upgraded_to');"
        in revert_with_managed_queries
    )
    assert "DROP TABLE IF EXISTS cat1.schema1.dest1" in revert_with_managed_queries
    assert (
        "ALTER VIEW hive_metastore.test_schema1.test_view1 UNSET TBLPROPERTIES IF EXISTS('upgraded_to');"
        in revert_with_managed_queries
    )
    assert "DROP VIEW IF EXISTS cat1.schema1.dest_view1" in revert_with_managed_queries
    assert (
        "ALTER TABLE hive_metastore.test_schema1.test_table2 UNSET TBLPROPERTIES IF EXISTS('upgraded_to');"
        in revert_with_managed_queries
    )
    assert "DROP TABLE IF EXISTS cat1.schema1.dest2" in revert_with_managed_queries


def test_no_migrated_tables(ws):
    errors = {}
    rows = {}
    backend = MockBackend(fails_on_first=errors, rows=rows)
    table_crawler = create_autospec(TablesCrawler)
    grant_crawler = create_autospec(GrantsCrawler)
    ws = create_autospec(WorkspaceClient)
    table_mapping = create_autospec(TableMapping)
    table_mapping.load.return_value = [
        Rule("workspace", "catalog_1", "db1", "db1", "managed", "managed"),
    ]
    group_manager = GroupManager(backend, ws, "inventory_database")
    migration_status_refresher = MigrationStatusRefresher(ws, backend, "inventory_database", table_crawler)
<<<<<<< HEAD
    principal_grants = create_autospec(PrincipalACL)
    table_migrate = TablesMigrate(
        table_crawler,
        grant_crawler,
        ws,
        backend,
        table_mapping,
        group_manager,
        migration_status_refresher,
        principal_grants,
=======
    table_migrate = TablesMigrator(
        table_crawler, grant_crawler, ws, backend, table_mapping, group_manager, migration_status_refresher
>>>>>>> 107fc5b6
    )
    table_migrate.migrate_tables()
    table_migrate.revert_migrated_tables("test_schema1", "test_table1")
    ws.catalogs.list.assert_called()


def test_revert_report(ws, capsys):
    errors = {}
    rows = {}
    backend = MockBackend(fails_on_first=errors, rows=rows)
    table_migrate = get_table_migrate(backend)
    table_migrate.print_revert_report(delete_managed=True)
    captured = capsys.readouterr()
    assert "test_schema1|1|0|1|0|1|0|0|" in captured.out.replace(" ", "")
    assert "test_schema2|1|0|0|0|0|0|0|" in captured.out.replace(" ", "")
    assert "- Migrated DBFS Root Tables will be deleted" in captured.out

    table_migrate.print_revert_report(delete_managed=False)
    captured = capsys.readouterr()
    assert "- Migrated DBFS Root Tables will be left intact" in captured.out


def test_empty_revert_report(ws):
    errors = {}
    rows = {}
    backend = MockBackend(fails_on_first=errors, rows=rows)
    table_crawler = create_autospec(TablesCrawler)
    grant_crawler = create_autospec(GrantsCrawler)
    ws.tables.list.side_effect = []
    table_mapping = table_mapping_mock()
    group_manager = GroupManager(backend, ws, "inventory_database")
    migration_status_refresher = MigrationStatusRefresher(ws, backend, "inventory_database", table_crawler)
<<<<<<< HEAD
    principal_grants = create_autospec(PrincipalACL)
    table_migrate = TablesMigrate(
        table_crawler,
        grant_crawler,
        ws,
        backend,
        table_mapping,
        group_manager,
        migration_status_refresher,
        principal_grants,
=======
    table_migrate = TablesMigrator(
        table_crawler, grant_crawler, ws, backend, table_mapping, group_manager, migration_status_refresher
>>>>>>> 107fc5b6
    )
    table_migrate.migrate_tables()
    assert not table_migrate.print_revert_report(delete_managed=False)


def test_is_upgraded(ws):
    errors = {}
    rows = {
        "SHOW TBLPROPERTIES schema1.table1": [
            {"key": "upgraded_to", "value": "fake_dest"},
        ],
        "SHOW TBLPROPERTIES schema1.table2": [
            {"key": "another_key", "value": "fake_value"},
        ],
    }
    backend = MockBackend(fails_on_first=errors, rows=rows)
    table_crawler = create_autospec(TablesCrawler)
    grant_crawler = create_autospec(GrantsCrawler)
    table_mapping = table_mapping_mock()
    group_manager = GroupManager(backend, ws, "inventory_database")
    migration_status_refresher = MigrationStatusRefresher(ws, backend, "inventory_database", table_crawler)
<<<<<<< HEAD
    principal_grants = create_autospec(PrincipalACL)
    table_migrate = TablesMigrate(
        table_crawler,
        grant_crawler,
        ws,
        backend,
        table_mapping,
        group_manager,
        migration_status_refresher,
        principal_grants,
=======
    table_migrate = TablesMigrator(
        table_crawler, grant_crawler, ws, backend, table_mapping, group_manager, migration_status_refresher
>>>>>>> 107fc5b6
    )
    table_migrate.migrate_tables()
    assert table_migrate.is_migrated("schema1", "table1")
    assert not table_migrate.is_migrated("schema1", "table2")


def test_table_status():
    class FakeDate(datetime.datetime):

        def timestamp(self):
            return 0

    datetime.datetime = FakeDate
    errors = {}
    rows = {
        "SHOW TBLPROPERTIES schema1.table1": [
            {"key": "upgraded_to", "value": "cat1.schema1.dest1"},
        ],
    }
    backend = MockBackend(fails_on_first=errors, rows=rows)
    table_crawler = create_autospec(TablesCrawler)
    table_crawler.snapshot.return_value = [
        Table(
            object_type="EXTERNAL",
            table_format="DELTA",
            catalog="hive_metastore",
            database="schema1",
            name="table1",
            location="s3://some_location/table1",
            upgraded_to="cat1.schema1.dest1",
        ),
        Table(
            object_type="EXTERNAL",
            table_format="DELTA",
            catalog="hive_metastore",
            database="schema1",
            name="table2",
            location="s3://some_location/table2",
            upgraded_to="foo.bar.err",
        ),
        Table(
            object_type="EXTERNAL",
            table_format="DELTA",
            catalog="hive_metastore",
            database="schema1",
            name="table3",
            location="s3://some_location/table2",
            upgraded_to="cat1.schema1.table3",
        ),
    ]
    client = workspace_client_mock()
    client.catalogs.list.return_value = [CatalogInfo(name="cat1")]
    client.schemas.list.return_value = [
        SchemaInfo(catalog_name="cat1", name="schema1"),
    ]
    client.tables.list.return_value = [
        TableInfo(
            catalog_name="cat1",
            schema_name="schema1",
            name="table1",
            full_name="cat1.schema1.table1",
            properties={"upgraded_from": "hive_metastore.schema1.table1"},
        ),
        TableInfo(
            catalog_name="cat1",
            schema_name="schema1",
            name="table2",
            full_name="cat1.schema1.table2",
            properties={"upgraded_from": "hive_metastore.schema1.table2"},
        ),
    ]
    table_status_crawler = MigrationStatusRefresher(client, backend, "ucx", table_crawler)
    snapshot = list(table_status_crawler.snapshot())
    assert snapshot == [
        MigrationStatus(
            src_schema='schema1',
            src_table='table1',
            dst_catalog='cat1',
            dst_schema='schema1',
            dst_table='table1',
            update_ts='0',
        ),
        MigrationStatus(
            src_schema='schema1',
            src_table='table2',
            dst_catalog=None,
            dst_schema=None,
            dst_table=None,
            update_ts='0',
        ),
        MigrationStatus(
            src_schema='schema1',
            src_table='table3',
            dst_catalog=None,
            dst_schema=None,
            dst_table=None,
            update_ts='0',
        ),
    ]


def test_table_status_reset():
    errors = {}
    rows = {}
    backend = MockBackend(fails_on_first=errors, rows=rows)
    table_crawler = create_autospec(TablesCrawler)
    client = create_autospec(WorkspaceClient)
    table_status_crawler = MigrationStatusRefresher(client, backend, "ucx", table_crawler)
    table_status_crawler.reset()
    assert backend.queries == [
        "DELETE FROM hive_metastore.ucx.migration_status",
    ]


def test_table_status_seen_tables():
    errors = {}
    rows = {}
    backend = MockBackend(fails_on_first=errors, rows=rows)
    table_crawler = create_autospec(TablesCrawler)
    client = create_autospec(WorkspaceClient)
    client.catalogs.list.return_value = [CatalogInfo(name="cat1")]
    client.schemas.list.return_value = [
        SchemaInfo(catalog_name="cat1", name="schema1"),
    ]
    client.tables.list.return_value = [
        TableInfo(
            catalog_name="cat1",
            schema_name="schema1",
            name="table1",
            full_name="cat1.schema1.table1",
            properties={"upgraded_from": "hive_metastore.schema1.table1"},
        ),
        TableInfo(
            catalog_name="cat1",
            schema_name="schema1",
            name="table2",
            full_name="cat1.schema1.table2",
            properties={"upgraded_from": "hive_metastore.schema1.table2"},
        ),
        TableInfo(
            catalog_name="cat1",
            schema_name="schema1",
            name="table3",
            full_name="cat1.schema1.table3",
            properties={"upgraded_from": "hive_metastore.schema1.table3"},
        ),
        TableInfo(
            catalog_name="cat1",
            schema_name="schema1",
            name="table4",
            full_name="cat1.schema1.table4",
        ),
        TableInfo(
            catalog_name="cat1",
            schema_name="schema1",
            name="table5",
            properties={"upgraded_from": "hive_metastore.schema1.table2"},
        ),
    ]
    table_status_crawler = MigrationStatusRefresher(client, backend, "ucx", table_crawler)
    seen_tables = table_status_crawler.get_seen_tables()
    assert seen_tables == {
        'cat1.schema1.table1': 'hive_metastore.schema1.table1',
        'cat1.schema1.table2': 'hive_metastore.schema1.table2',
        'cat1.schema1.table3': 'hive_metastore.schema1.table3',
    }


GRANTS = MockBackend.rows("principal", "action_type", "catalog", "database", "table", "view")


def test_migrate_acls_should_produce_proper_queries(ws, caplog):
    errors = {}
    rows = {
        'SELECT \\* FROM hive_metastore.inventory_database.grants': GRANTS[
            ("workspace_group", "SELECT", "", "db1_src", "managed_dbfs", ""),
            ("workspace_group", "MODIFY", "", "db1_src", "managed_mnt", ""),
            ("workspace_group", "OWN", "", "db1_src", "managed_other", ""),
            ("workspace_group", "INVALID", "", "db1_src", "managed_other", ""),
            ("workspace_group", "SELECT", "", "db1_src", "view_src", ""),
            ("workspace_group", "SELECT", "", "db1_random", "view_src", ""),
        ],
        r"SYNC .*": MockBackend.rows("status_code", "description")[("SUCCESS", "test")],
        'SELECT \\* FROM hive_metastore.inventory_database.groups': GROUPS[
            ("11", "workspace_group", "account group", "temp", "", "", "", ""),
        ],
    }
    backend = MockBackend(fails_on_first=errors, rows=rows)
    table_crawler = TablesCrawler(backend, "inventory_database")
    udf_crawler = UdfsCrawler(backend, "inventory_database")
    grant_crawler = GrantsCrawler(table_crawler, udf_crawler)
    table_mapping = table_mapping_mock(["managed_dbfs", "managed_mnt", "managed_other", "view"])
    group_manager = GroupManager(backend, ws, "inventory_database")
    migration_status_refresher = MigrationStatusRefresher(ws, backend, "inventory_database", table_crawler)
<<<<<<< HEAD
    principal_grants = create_autospec(PrincipalACL)
    table_migrate = TablesMigrate(
        table_crawler,
        grant_crawler,
        ws,
        backend,
        table_mapping,
        group_manager,
        migration_status_refresher,
        principal_grants,
=======
    table_migrate = TablesMigrator(
        table_crawler, grant_crawler, ws, backend, table_mapping, group_manager, migration_status_refresher
>>>>>>> 107fc5b6
    )
    table_migrate.migrate_tables(acl_strategy=[AclMigrationWhat.LEGACY_TACL])

    assert "GRANT SELECT ON TABLE ucx_default.db1_dst.managed_dbfs TO `account group`" in backend.queries
    assert "GRANT MODIFY ON TABLE ucx_default.db1_dst.managed_dbfs TO `account group`" not in backend.queries
    assert "ALTER TABLE ucx_default.db1_dst.managed_dbfs OWNER TO `account group`" not in backend.queries
    assert "GRANT MODIFY ON TABLE ucx_default.db1_dst.managed_mnt TO `account group`" in backend.queries
    assert "GRANT SELECT ON TABLE ucx_default.db1_dst.managed_mnt TO `account group`" not in backend.queries
    assert "ALTER TABLE ucx_default.db1_dst.managed_other OWNER TO `account group`" in backend.queries
    assert "GRANT SELECT ON TABLE ucx_default.db1_dst.managed_other TO `account group`" not in backend.queries
    assert "GRANT MODIFY ON TABLE ucx_default.db1_dst.managed_other TO `account group`" not in backend.queries
    assert "GRANT SELECT ON VIEW ucx_default.db1_dst.view_dst TO `account group`" in backend.queries
    assert "GRANT MODIFY ON VIEW ucx_default.db1_dst.view_dst TO `account group`" not in backend.queries

    assert "Cannot identify UC grant" in caplog.text


def test_migrate_principal_acls_should_produce_proper_queries(ws):
    errors = {}
    rows = {r"SYNC .*": MockBackend.rows("status_code", "description")[("SUCCESS", "test")]}
    backend = MockBackend(fails_on_first=errors, rows=rows)
    table_crawler = TablesCrawler(backend, "inventory_database")
    udf_crawler = UdfsCrawler(backend, "inventory_database")
    grant_crawler = GrantsCrawler(table_crawler, udf_crawler)
    table_mapping = table_mapping_mock(["managed_dbfs", "managed_mnt", "managed_other", "view"])
    group_manager = GroupManager(backend, ws, "inventory_database")
    migration_status_refresher = MigrationStatusRefresher(ws, backend, "inventory_database", table_crawler)
    principal_grants = create_autospec(PrincipalACL)
    expected_grants = [
        Grant('spn1', "ALL PRIVILEGES", "hive_metastore", 'db1_src', 'managed_dbfs'),
        Grant('spn1', "USE", "hive_metastore", 'db1_src'),
        Grant('spn1', "USE", "hive_metastore"),
    ]
    principal_grants.get_interactive_cluster_grants.return_value = expected_grants
    table_migrate = TablesMigrate(
        table_crawler,
        grant_crawler,
        ws,
        backend,
        table_mapping,
        group_manager,
        migration_status_refresher,
        principal_grants,
    )
    table_migrate.migrate_tables(acl_strategy=[AclMigrationWhat.PRINCIPAL])

    assert "GRANT ALL PRIVILEGES ON TABLE ucx_default.db1_dst.managed_dbfs TO `spn1`" in backend.queries<|MERGE_RESOLUTION|>--- conflicted
+++ resolved
@@ -51,21 +51,16 @@
     table_mapping = table_mapping_mock(["managed_dbfs", "managed_mnt", "managed_other"])
     group_manager = GroupManager(backend, ws, "inventory_database")
     migration_status_refresher = MigrationStatusRefresher(ws, backend, "inventory_database", table_crawler)
-<<<<<<< HEAD
-    principal_grants = create_autospec(PrincipalACL)
-    table_migrate = TablesMigrate(
-        table_crawler,
-        grant_crawler,
-        ws,
-        backend,
-        table_mapping,
-        group_manager,
-        migration_status_refresher,
-        principal_grants,
-=======
-    table_migrate = TablesMigrator(
-        table_crawler, grant_crawler, ws, backend, table_mapping, group_manager, migration_status_refresher
->>>>>>> 107fc5b6
+    principal_grants = create_autospec(PrincipalACL)
+    table_migrate = TablesMigrator(
+        table_crawler,
+        grant_crawler,
+        ws,
+        backend,
+        table_mapping,
+        group_manager,
+        migration_status_refresher,
+        principal_grants,
     )
     table_migrate.migrate_tables()
 
@@ -97,21 +92,16 @@
     table_mapping = table_mapping_mock(["managed_dbfs"])
     group_manager = GroupManager(backend, ws, "inventory_database")
     migration_status_refresher = MigrationStatusRefresher(ws, backend, "inventory_database", table_crawler)
-<<<<<<< HEAD
-    principal_grants = create_autospec(PrincipalACL)
-    table_migrate = TablesMigrate(
-        table_crawler,
-        grant_crawler,
-        ws,
-        backend,
-        table_mapping,
-        group_manager,
-        migration_status_refresher,
-        principal_grants,
-=======
-    table_migrate = TablesMigrator(
-        table_crawler, grant_crawler, ws, backend, table_mapping, group_manager, migration_status_refresher
->>>>>>> 107fc5b6
+    principal_grants = create_autospec(PrincipalACL)
+    table_migrate = TablesMigrator(
+        table_crawler,
+        grant_crawler,
+        ws,
+        backend,
+        table_mapping,
+        group_manager,
+        migration_status_refresher,
+        principal_grants,
     )
     table_migrate.migrate_tables(what=What.EXTERNAL_SYNC)
 
@@ -129,21 +119,16 @@
     table_mapping = table_mapping_mock(["external_src"])
     group_manager = GroupManager(backend, ws, "inventory_database")
     migration_status_refresher = MigrationStatusRefresher(ws, backend, "inventory_database", table_crawler)
-<<<<<<< HEAD
-    principal_grants = create_autospec(PrincipalACL)
-    table_migrate = TablesMigrate(
-        table_crawler,
-        grant_crawler,
-        ws,
-        backend,
-        table_mapping,
-        group_manager,
-        migration_status_refresher,
-        principal_grants,
-=======
-    table_migrate = TablesMigrator(
-        table_crawler, grant_crawler, ws, backend, table_mapping, group_manager, migration_status_refresher
->>>>>>> 107fc5b6
+    principal_grants = create_autospec(PrincipalACL)
+    table_migrate = TablesMigrator(
+        table_crawler,
+        grant_crawler,
+        ws,
+        backend,
+        table_mapping,
+        group_manager,
+        migration_status_refresher,
+        principal_grants,
     )
     table_migrate.migrate_tables()
 
@@ -168,21 +153,16 @@
     table_mapping = table_mapping_mock(["external_src"])
     group_manager = GroupManager(backend, ws, "inventory_database")
     migration_status_refresher = MigrationStatusRefresher(ws, backend, "inventory_database", table_crawler)
-<<<<<<< HEAD
-    principal_grants = create_autospec(PrincipalACL)
-    table_migrate = TablesMigrate(
-        table_crawler,
-        grant_crawler,
-        ws,
-        backend,
-        table_mapping,
-        group_manager,
-        migration_status_refresher,
-        principal_grants,
-=======
-    table_migrate = TablesMigrator(
-        table_crawler, grant_crawler, ws, backend, table_mapping, group_manager, migration_status_refresher
->>>>>>> 107fc5b6
+    principal_grants = create_autospec(PrincipalACL)
+    table_migrate = TablesMigrator(
+        table_crawler,
+        grant_crawler,
+        ws,
+        backend,
+        table_mapping,
+        group_manager,
+        migration_status_refresher,
+        principal_grants,
     )
     table_migrate.migrate_tables()
     assert "SYNC command failed to migrate" in caplog.text
@@ -219,21 +199,16 @@
     ]
     group_manager = GroupManager(backend, ws, "inventory_database")
     migration_status_refresher = MigrationStatusRefresher(ws, backend, "inventory_database", table_crawler)
-<<<<<<< HEAD
-    principal_grants = create_autospec(PrincipalACL)
-    table_migrate = TablesMigrate(
-        table_crawler,
-        grant_crawler,
-        ws,
-        backend,
-        table_mapping,
-        group_manager,
-        migration_status_refresher,
-        principal_grants,
-=======
-    table_migrate = TablesMigrator(
-        table_crawler, grant_crawler, ws, backend, table_mapping, group_manager, migration_status_refresher
->>>>>>> 107fc5b6
+    principal_grants = create_autospec(PrincipalACL)
+    table_migrate = TablesMigrator(
+        table_crawler,
+        grant_crawler,
+        ws,
+        backend,
+        table_mapping,
+        group_manager,
+        migration_status_refresher,
+        principal_grants,
     )
     table_migrate.migrate_tables()
 
@@ -251,21 +226,16 @@
     table_mapping = table_mapping_mock(["external_src_unsupported"])
     group_manager = GroupManager(backend, ws, "inventory_database")
     migration_status_refresher = MigrationStatusRefresher(ws, backend, "inventory_database", table_crawler)
-<<<<<<< HEAD
-    principal_grants = create_autospec(PrincipalACL)
-    table_migrate = TablesMigrate(
-        table_crawler,
-        grant_crawler,
-        ws,
-        backend,
-        table_mapping,
-        group_manager,
-        migration_status_refresher,
-        principal_grants,
-=======
-    table_migrate = TablesMigrator(
-        table_crawler, grant_crawler, ws, backend, table_mapping, group_manager, migration_status_refresher
->>>>>>> 107fc5b6
+    principal_grants = create_autospec(PrincipalACL)
+    table_migrate = TablesMigrator(
+        table_crawler,
+        grant_crawler,
+        ws,
+        backend,
+        table_mapping,
+        group_manager,
+        migration_status_refresher,
+        principal_grants,
     )
     table_migrate.migrate_tables()
 
@@ -282,21 +252,16 @@
     table_mapping = table_mapping_mock(["view"])
     group_manager = GroupManager(backend, ws, "inventory_database")
     migration_status_refresher = MigrationStatusRefresher(ws, backend, "inventory_database", table_crawler)
-<<<<<<< HEAD
-    principal_grants = create_autospec(PrincipalACL)
-    table_migrate = TablesMigrate(
-        table_crawler,
-        grant_crawler,
-        ws,
-        backend,
-        table_mapping,
-        group_manager,
-        migration_status_refresher,
-        principal_grants,
-=======
-    table_migrate = TablesMigrator(
-        table_crawler, grant_crawler, ws, backend, table_mapping, group_manager, migration_status_refresher
->>>>>>> 107fc5b6
+    principal_grants = create_autospec(PrincipalACL)
+    table_migrate = TablesMigrator(
+        table_crawler,
+        grant_crawler,
+        ws,
+        backend,
+        table_mapping,
+        group_manager,
+        migration_status_refresher,
+        principal_grants,
     )
     table_migrate.migrate_tables()
 
@@ -401,9 +366,8 @@
     group_manager = GroupManager(backend, client, "inventory_database")
     table_mapping = table_mapping_mock()
     migration_status_refresher = MigrationStatusRefresher(client, backend, "inventory_database", table_crawler)
-<<<<<<< HEAD
-    principal_grants = create_autospec(PrincipalACL)
-    table_migrate = TablesMigrate(
+    principal_grants = create_autospec(PrincipalACL)
+    table_migrate = TablesMigrator(
         table_crawler,
         grant_crawler,
         client,
@@ -412,10 +376,6 @@
         group_manager,
         migration_status_refresher,
         principal_grants,
-=======
-    table_migrate = TablesMigrator(
-        table_crawler, grant_crawler, client, backend, table_mapping, group_manager, migration_status_refresher
->>>>>>> 107fc5b6
     )
     return table_migrate
 
@@ -477,21 +437,16 @@
     ]
     group_manager = GroupManager(backend, ws, "inventory_database")
     migration_status_refresher = MigrationStatusRefresher(ws, backend, "inventory_database", table_crawler)
-<<<<<<< HEAD
-    principal_grants = create_autospec(PrincipalACL)
-    table_migrate = TablesMigrate(
-        table_crawler,
-        grant_crawler,
-        ws,
-        backend,
-        table_mapping,
-        group_manager,
-        migration_status_refresher,
-        principal_grants,
-=======
-    table_migrate = TablesMigrator(
-        table_crawler, grant_crawler, ws, backend, table_mapping, group_manager, migration_status_refresher
->>>>>>> 107fc5b6
+    principal_grants = create_autospec(PrincipalACL)
+    table_migrate = TablesMigrator(
+        table_crawler,
+        grant_crawler,
+        ws,
+        backend,
+        table_mapping,
+        group_manager,
+        migration_status_refresher,
+        principal_grants,
     )
     table_migrate.migrate_tables()
     table_migrate.revert_migrated_tables("test_schema1", "test_table1")
@@ -524,21 +479,16 @@
     table_mapping = table_mapping_mock()
     group_manager = GroupManager(backend, ws, "inventory_database")
     migration_status_refresher = MigrationStatusRefresher(ws, backend, "inventory_database", table_crawler)
-<<<<<<< HEAD
-    principal_grants = create_autospec(PrincipalACL)
-    table_migrate = TablesMigrate(
-        table_crawler,
-        grant_crawler,
-        ws,
-        backend,
-        table_mapping,
-        group_manager,
-        migration_status_refresher,
-        principal_grants,
-=======
-    table_migrate = TablesMigrator(
-        table_crawler, grant_crawler, ws, backend, table_mapping, group_manager, migration_status_refresher
->>>>>>> 107fc5b6
+    principal_grants = create_autospec(PrincipalACL)
+    table_migrate = TablesMigrator(
+        table_crawler,
+        grant_crawler,
+        ws,
+        backend,
+        table_mapping,
+        group_manager,
+        migration_status_refresher,
+        principal_grants,
     )
     table_migrate.migrate_tables()
     assert not table_migrate.print_revert_report(delete_managed=False)
@@ -560,21 +510,16 @@
     table_mapping = table_mapping_mock()
     group_manager = GroupManager(backend, ws, "inventory_database")
     migration_status_refresher = MigrationStatusRefresher(ws, backend, "inventory_database", table_crawler)
-<<<<<<< HEAD
-    principal_grants = create_autospec(PrincipalACL)
-    table_migrate = TablesMigrate(
-        table_crawler,
-        grant_crawler,
-        ws,
-        backend,
-        table_mapping,
-        group_manager,
-        migration_status_refresher,
-        principal_grants,
-=======
-    table_migrate = TablesMigrator(
-        table_crawler, grant_crawler, ws, backend, table_mapping, group_manager, migration_status_refresher
->>>>>>> 107fc5b6
+    principal_grants = create_autospec(PrincipalACL)
+    table_migrate = TablesMigrator(
+        table_crawler,
+        grant_crawler,
+        ws,
+        backend,
+        table_mapping,
+        group_manager,
+        migration_status_refresher,
+        principal_grants,
     )
     table_migrate.migrate_tables()
     assert table_migrate.is_migrated("schema1", "table1")
@@ -769,21 +714,16 @@
     table_mapping = table_mapping_mock(["managed_dbfs", "managed_mnt", "managed_other", "view"])
     group_manager = GroupManager(backend, ws, "inventory_database")
     migration_status_refresher = MigrationStatusRefresher(ws, backend, "inventory_database", table_crawler)
-<<<<<<< HEAD
-    principal_grants = create_autospec(PrincipalACL)
-    table_migrate = TablesMigrate(
-        table_crawler,
-        grant_crawler,
-        ws,
-        backend,
-        table_mapping,
-        group_manager,
-        migration_status_refresher,
-        principal_grants,
-=======
-    table_migrate = TablesMigrator(
-        table_crawler, grant_crawler, ws, backend, table_mapping, group_manager, migration_status_refresher
->>>>>>> 107fc5b6
+    principal_grants = create_autospec(PrincipalACL)
+    table_migrate = TablesMigrator(
+        table_crawler,
+        grant_crawler,
+        ws,
+        backend,
+        table_mapping,
+        group_manager,
+        migration_status_refresher,
+        principal_grants,
     )
     table_migrate.migrate_tables(acl_strategy=[AclMigrationWhat.LEGACY_TACL])
 
@@ -818,7 +758,7 @@
         Grant('spn1', "USE", "hive_metastore"),
     ]
     principal_grants.get_interactive_cluster_grants.return_value = expected_grants
-    table_migrate = TablesMigrate(
+    table_migrate = TablesMigrator(
         table_crawler,
         grant_crawler,
         ws,
