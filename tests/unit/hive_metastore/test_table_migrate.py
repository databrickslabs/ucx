--- conflicted
+++ resolved
@@ -16,16 +16,11 @@
 )
 
 from databricks.labs.ucx.framework.crawlers import SqlBackend
-<<<<<<< HEAD
-from databricks.labs.ucx.framework.parallel import ManyError
-from databricks.labs.ucx.hive_metastore.mapping import Rule, TableMapping
-=======
 from databricks.labs.ucx.hive_metastore.mapping import (
     Rule,
     TableMapping,
     TableToMigrate,
 )
->>>>>>> ff97db8c
 from databricks.labs.ucx.hive_metastore.table_migrate import TablesMigrate
 from databricks.labs.ucx.hive_metastore.tables import (
     MigrationCount,
@@ -344,7 +339,7 @@
     table_mapping.load.return_value = []
     client.schemas.get.side_effect = NotFound()
     tm = TablesMigrate(tc, client, MockBackend, table_mapping)
-    with pytest.raises(ManyError):
+    with pytest.raises(NotFound):
         tm.move_migrated_tables("SrcC", "SrcS", "*", "TgtC", "TgtS")
 
 
