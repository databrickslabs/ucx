--- conflicted
+++ resolved
@@ -1,10 +1,7 @@
 import datetime
 import logging
-<<<<<<< HEAD
-=======
 import sys
 from collections.abc import Generator
->>>>>>> 5423f582
 from itertools import cycle
 from unittest.mock import create_autospec
 
