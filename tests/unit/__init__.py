--- conflicted
+++ resolved
@@ -18,17 +18,8 @@
 from databricks.sdk.service.workspace import ExportResponse, GetSecretResponse
 
 from databricks.labs.ucx.hive_metastore.mapping import TableMapping, TableToMigrate
-<<<<<<< HEAD
-from databricks.labs.ucx.source_code.graph import SourceContainer, Dependency
-from databricks.labs.ucx.source_code.files import LocalFile, FileLoader
-from databricks.labs.ucx.source_code.syspath_lookup import SysPathLookup
-from databricks.labs.ucx.source_code.notebooks.sources import Notebook
-from databricks.labs.ucx.source_code.notebooks.base import NOTEBOOK_HEADER
-=======
 from databricks.labs.ucx.source_code.graph import SourceContainer
 from databricks.labs.ucx.source_code.path_lookup import PathLookup
->>>>>>> de479311
-from databricks.labs.ucx.source_code.whitelist import Whitelist
 
 logging.getLogger("tests").setLevel("DEBUG")
 
@@ -161,146 +152,6 @@
     raise NotFound(msg)
 
 
-<<<<<<< HEAD
-# can't remove **kwargs because it receives format=xxx
-# pylint: disable=unused-argument
-def _download_side_effect(sources: dict[str, str], visited: dict[str, bool], *args, **kwargs):
-    filename = args[0]
-    if filename.startswith('./'):
-        filename = filename[2:]
-    visited[filename] = True
-    source = sources.get(filename, None)
-    if filename.find(".py") < 0:
-        filename = filename + ".py"
-    if filename.find(".txt") < 0:
-        filename = filename + ".txt"
-    result = create_autospec(BinaryIO)
-    if source is None:
-        source = sources.get(filename)
-    assert source is not None
-    result.__enter__.return_value.read.return_value = source.encode("utf-8")
-    return result
-
-
-def _load_dependency_side_effect(sources: dict[str, str], visited: dict[str, bool], *args):
-    dependency = args[0]
-    filename = str(dependency.path)
-    is_package_file = os.path.isfile(dependency.path)
-    if is_package_file:
-        with dependency.path.open("r") as f:
-            source = f.read()
-    else:
-        if filename.startswith('./'):
-            filename = filename[2:]
-        visited[filename] = True
-        source = sources.get(filename, None)
-        if filename.find(".py") < 0:
-            filename = filename + ".py"
-        if filename.find(".txt") < 0:
-            filename = filename + ".txt"
-        if source is None:
-            source = sources.get(filename)
-    assert source is not None
-    if NOTEBOOK_HEADER in source:
-        return Notebook.parse(pathlib.Path(filename), source, Language.PYTHON)
-    return LocalFile(pathlib.Path(filename), source, Language.PYTHON)
-
-
-def _is_notebook_side_effect(sources: dict[str, str], *args):
-    dependency = args[0]
-    filename = dependency.path.as_posix()
-    if filename.startswith('./'):
-        filename = filename[2:]
-    source = sources.get(filename, None)
-    if filename.find(".py") < 0:
-        filename = filename + ".py"
-    if filename.find(".txt") < 0:
-        filename = filename + ".txt"
-    if source is None:
-        source = sources.get(filename)
-    assert source is not None
-    return NOTEBOOK_HEADER in source
-
-
-def _full_path_side_effect(sources: dict[str, str], *args):
-    path = args[0]
-    filename = path.as_posix()
-    if filename.startswith('./'):
-        filename = filename[2:]
-    if filename in sources:
-        return pathlib.Path(filename)
-    if filename.find(".py") < 0:
-        filename = filename + ".py"
-    if filename.find(".txt") < 0:
-        filename = filename + ".txt"
-    if filename in sources:
-        return pathlib.Path(filename)
-    return None
-
-
-def _is_file_side_effect(sources: dict[str, str], *args):
-    return _full_path_side_effect(sources, *args) is not None
-
-
-def _local_loader_with_side_effects(cls: type, sources: dict[str, str], visited: dict[str, bool]):
-    file_loader = create_autospec(cls)
-    file_loader.exists.side_effect = lambda *args, **kwargs: _is_file_side_effect(sources, *args)
-    file_loader.is_notebook.return_value = False
-    file_loader.full_path.side_effect = lambda *args: _full_path_side_effect(sources, *args)
-    file_loader.load_dependency.side_effect = lambda *args, **kwargs: _load_dependency_side_effect(
-        sources, visited, *args
-    )
-    return file_loader
-
-
-class TestFileLoader(FileLoader):
-    __test__ = False
-
-    def __init__(self, syspath_lookup: SysPathLookup, sources: dict[str, str]):
-        super().__init__(syspath_lookup)
-        self._sources = sources
-
-    def exists(self, path: pathlib.Path):
-        if super().exists(path):
-            return True
-        filename = path.as_posix()
-        if filename.startswith('./'):
-            filename = filename[2:]
-        if filename in self._sources:
-            return True
-        if filename.find(".py") < 0:
-            filename = filename + ".py"
-        if filename.find(".txt") < 0:
-            filename = filename + ".txt"
-        return filename in self._sources
-
-
-class VisitingFileLoader(FileLoader):
-    __test__ = False
-
-    def __init__(self, syspath_lookup: SysPathLookup, visited: dict[str, bool]):
-        super().__init__(syspath_lookup)
-        self._visited = visited
-
-    def load_dependency(self, dependency: Dependency) -> SourceContainer | None:
-        container = super().load_dependency(dependency)
-        if isinstance(container, LocalFile):
-            self._visited[container.path.as_posix()] = True
-        return container
-
-
-class VisitingNotebookLoader(LocalNotebookLoader):
-
-    def __init__(self, syspath_lookup: SysPathLookup, visited: dict[str, bool]):
-        super().__init__(syspath_lookup)
-        self._visited = visited
-
-    def load_dependency(self, dependency: Dependency) -> SourceContainer | None:
-        container = super().load_dependency(dependency)
-        if isinstance(container, Notebook):
-            self._visited[container.path.as_posix()] = True
-        return container
-=======
 class MockPathLookup(PathLookup):
     def __init__(self, cwd='source_code/samples', sys_paths: list[Path] | None = None):
         super().__init__(pathlib.Path(__file__).parent / cwd, sys_paths or [])
@@ -309,22 +160,18 @@
         return MockPathLookup(new_working_directory, self._sys_paths)
 
     def resolve(self, path: pathlib.Path) -> pathlib.Path | None:
-        if path.is_absolute() and path.exists():
-            return path
-        filename = path.as_posix()
-        candidates = [filename]
-        if not filename.endswith('.txt'):
-            candidates.append(f'{filename}.txt')
+        candidates = [path]
+        if not path.name.endswith('.txt'):
+            candidates.append(Path(f"{path}.txt"))
         for candidate in candidates:
-            some_file = self._cwd / candidate
-            if not some_file.exists():
+            absolute_path = super().resolve(candidate)
+            if not absolute_path:
                 continue
-            return some_file
+            return absolute_path
         return None
 
     def __repr__(self):
         return f"<MockPathLookup {self._cwd}>"
->>>>>>> de479311
 
 
 def workspace_client_mock(
@@ -359,12 +206,6 @@
     return table_mapping
 
 
-def whitelist_mock():
-    wls = create_autospec(Whitelist)
-    wls.compatibility.return_value = None
-    return wls
-
-
 def locate_site_packages() -> pathlib.Path:
     project_path = pathlib.Path(os.path.dirname(__file__)).parent.parent
     python_lib_path = pathlib.Path(project_path, ".venv", "lib")
