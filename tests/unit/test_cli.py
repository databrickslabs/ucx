from unittest.mock import MagicMock, create_autospec, patch

from databricks.sdk import AccountClient, WorkspaceClient
from databricks.sdk.errors import NotFound
from databricks.sdk.service import iam
from databricks.sdk.service.iam import User

<<<<<<< HEAD
from databricks.labs.ucx.cli import move, repair_run, skip, validate_groups_membership
from databricks.labs.ucx.config import WorkspaceConfig
from databricks.labs.ucx.installer import Installation
=======
from databricks.labs.ucx.cli import (
    CANT_FIND_UCX_MSG,
    create_table_mapping,
    ensure_assessment_run,
    installations,
    manual_workspace_info,
    move,
    open_remote_config,
    repair_run,
    revert_migrated_tables,
    save_azure_storage_accounts,
    skip,
    sync_workspace_info,
    validate_external_locations,
    workflows,
)


def test_workflow(caplog):
    w = create_autospec(WorkspaceClient)
    with patch(
        "databricks.labs.ucx.install.WorkspaceInstaller.latest_job_status", return_value=[{"key": "dummy"}]
    ) as latest_job_status:
        workflows(w)
        assert caplog.messages == ["Fetching deployed jobs..."]
        latest_job_status.assert_called_once()


def test_open_remote_config(mocker):
    w = create_autospec(WorkspaceClient)
    w.current_user.me = lambda: iam.User(user_name="foo", groups=[iam.ComplexValue(display="admins")])
    ws_file_url = "https://example.com/#workspace/Users/foo/.ucx/config.yml"
    mocker.patch("databricks.labs.ucx.install.WorkspaceInstaller.notebook_link", return_value=ws_file_url)
    with patch("webbrowser.open") as mock_webbrowser_open:
        open_remote_config(w)
        mock_webbrowser_open.assert_called_with(ws_file_url)


def test_installations(mocker, capsys):
    w = create_autospec(WorkspaceClient)
    w.current_user.me = lambda: iam.User(user_name="foo", groups=[iam.ComplexValue(display="admins")])
    summary = {
        "user_name": "foo",
        "database": "ucx",
        "warehouse_id": "test",
    }
    installation = MagicMock()
    installation.as_summary.return_value = summary
    mocker.patch("databricks.labs.ucx.installer.InstallationManager.user_installations", return_value=[installation])
    installations(w)
    assert '{"user_name": "foo", "database": "ucx", "warehouse_id": "test"}' in capsys.readouterr().out


def test_skip_with_table(mocker):
    w = create_autospec(WorkspaceClient)
    mocker.patch("databricks.labs.ucx.installer.InstallationManager.for_user", return_value=MagicMock())
    with patch("databricks.labs.ucx.hive_metastore.mapping.TableMapping.skip_table", return_value=None) as s:
        skip(w, "schema", "table")
        s.assert_called_once()


def test_skip_with_schema(mocker):
    w = create_autospec(WorkspaceClient)
    mocker.patch("databricks.labs.ucx.installer.InstallationManager.for_user", return_value=MagicMock())
    with patch("databricks.labs.ucx.hive_metastore.mapping.TableMapping.skip_schema", return_value=None) as s:
        skip(w, "schema", None)
        s.assert_called_once()
>>>>>>> af806204


def test_skip_no_schema(caplog):
    ws = create_autospec(WorkspaceClient)
    ws.current_user.me = lambda: iam.User(user_name="me@example.com", groups=[iam.ComplexValue(display="admins")])
    ws.users.list.return_value = [User(user_name="foo")]
    ws.workspace.download.side_effect = NotFound(...)
    skip(ws, schema=None, table="table")
    assert [rec.message for rec in caplog.records if "schema" in rec.message.lower()]


def test_skip_no_ucx(caplog, mocker):
    w = create_autospec(WorkspaceClient)
    w.current_user.me = lambda: iam.User(user_name="foo", groups=[iam.ComplexValue(display="admins")])
    mocker.patch("databricks.labs.ucx.installer.InstallationManager.__init__", return_value=None)
    mocker.patch("databricks.labs.ucx.installer.InstallationManager.for_user", return_value=None)
    skip(w, schema="schema", table="table")
    assert [rec.message for rec in caplog.records if "UCX configuration" in rec.message]


def test_sync_workspace_info():
    with patch("databricks.labs.ucx.account.AccountWorkspaces.sync_workspace_info", return_value=None) as s, patch(
        "databricks.labs.ucx.account.AccountWorkspaces.__init__", return_value=None
    ):
        sync_workspace_info(create_autospec(AccountClient))
        s.assert_called_once()


def test_manual_workspace_info():
    w = create_autospec(WorkspaceClient)
    with patch("databricks.labs.ucx.account.WorkspaceInfo.manual_workspace_info", return_value=None) as m:
        manual_workspace_info(w)
        m.assert_called_once()


def test_create_table_mapping(mocker):
    w = create_autospec(WorkspaceClient)
    mocker.patch("databricks.labs.ucx.installer.InstallationManager.for_user", return_value=MagicMock())
    with patch("databricks.labs.ucx.hive_metastore.mapping.TableMapping.save", return_value=None) as s:
        create_table_mapping(w)
        s.assert_called_once()


def test_validate_external_locations(mocker):
    w = create_autospec(WorkspaceClient)
    mocker.patch("databricks.labs.ucx.installer.InstallationManager.for_user", return_value=MagicMock())
    # test save_as_terraform_definitions_on_workspace is called
    # also test if the saving tf scripts returns None
    with patch(
        "databricks.labs.ucx.hive_metastore.locations.ExternalLocations.save_as_terraform_definitions_on_workspace",
        return_value=None,
    ) as s, patch("webbrowser.open") as w:
        validate_external_locations(w)
        s.assert_called_once()
        w.assert_not_called()
    # test when tf scripts is written and user confirmed to open it over browser
    path = "dummy/external_locations.tf"
    with patch(
        "databricks.labs.ucx.hive_metastore.locations.ExternalLocations.save_as_terraform_definitions_on_workspace",
        return_value=path,
    ) as s, patch("webbrowser.open") as w, patch("databricks.labs.blueprint.tui.Prompts.confirm", return_value=True):
        validate_external_locations(w)
        s.assert_called_once()
        w.assert_called_with(f"{w.config.host}/#workspace{path}")
    # test when tf scripts is written but user did not confirm to open it over browser
    with patch(
        "databricks.labs.ucx.hive_metastore.locations.ExternalLocations.save_as_terraform_definitions_on_workspace",
        return_value=path,
    ) as s, patch("webbrowser.open") as w, patch("databricks.labs.blueprint.tui.Prompts.confirm", return_value=False):
        validate_external_locations(w)
        s.assert_called_once()
        w.assert_not_called()


def test_ensure_assessment_run(mocker, caplog):
    w = create_autospec(WorkspaceClient)
    with patch("databricks.labs.ucx.installer.InstallationManager.for_user", return_value=None):
        assert ensure_assessment_run(w) is None
        assert caplog.messages == [CANT_FIND_UCX_MSG]

    with patch("databricks.labs.ucx.installer.InstallationManager.for_user", return_value=MagicMock()), patch(
        "databricks.labs.ucx.install.WorkspaceInstaller.validate_and_run", return_value=MagicMock()
    ) as v:
        ensure_assessment_run(w)
        v.assert_called_with("assessment")


def test_repair_run(mocker, caplog):
    w = create_autospec(WorkspaceClient)
    mocker.patch("databricks.labs.ucx.install.WorkspaceInstaller.__init__", return_value=None)
    mocker.patch("databricks.labs.ucx.install.WorkspaceInstaller.repair_run", return_value=None)
    repair_run(w, "assessment")
    assert caplog.messages == ["Repair Running assessment Job"]


def test_no_step_in_repair_run(mocker):
    w = create_autospec(WorkspaceClient)
    mocker.patch("databricks.labs.ucx.install.WorkspaceInstaller.__init__", return_value=None)
    mocker.patch("databricks.labs.ucx.install.WorkspaceInstaller.repair_run", return_value=None)
    try:
        repair_run(w, "")
    except KeyError as e:
        assert e.args[0] == "You did not specify --step"


def test_revert_migrated_tables(mocker, caplog):
    w = create_autospec(WorkspaceClient)
    # test with no schema and no table, user confirm to not retry
    with patch("databricks.labs.ucx.installer.InstallationManager.for_user", return_value=MagicMock()), patch(
        "databricks.labs.blueprint.tui.Prompts.confirm", return_value=False
    ):
        assert revert_migrated_tables(w, schema=None, table=None) is None
    # test with no schema and no table, user confirm to retry, but no ucx installation found
    with patch("databricks.labs.ucx.installer.InstallationManager.for_user", return_value=None), patch(
        "databricks.labs.blueprint.tui.Prompts.confirm", return_value=True
    ):
        assert revert_migrated_tables(w, schema=None, table=None) is None
        assert caplog.messages[0] == CANT_FIND_UCX_MSG
    # test with schema or table, but no ucx installation found
    with patch("databricks.labs.ucx.installer.InstallationManager.for_user", return_value=None):
        assert revert_migrated_tables(w, schema="test", table=None) is None
        assert caplog.messages[1] == CANT_FIND_UCX_MSG
        assert revert_migrated_tables(w, schema=None, table="test") is None
        assert caplog.messages[2] == CANT_FIND_UCX_MSG
        assert revert_migrated_tables(w, schema="test", table="test") is None
        assert caplog.messages[3] == CANT_FIND_UCX_MSG
    # test revert_migrated_tables is executed when revert report print successfully and user confirm
    with patch("databricks.labs.ucx.installer.InstallationManager.for_user", return_value=MagicMock()), patch(
        "databricks.labs.ucx.hive_metastore.table_migrate.TablesMigrate.print_revert_report", return_value=True
    ), patch("databricks.labs.blueprint.tui.Prompts.confirm", return_value=True), patch(
        "databricks.labs.ucx.hive_metastore.table_migrate.TablesMigrate.revert_migrated_tables", return_value=None
    ) as r:
        revert_migrated_tables(w, schema="test", table="test")
        r.assert_called_once()
    # test revert_migrated_tables is not executed when revert report print failed
    with patch("databricks.labs.ucx.installer.InstallationManager.for_user", return_value=MagicMock()), patch(
        "databricks.labs.ucx.hive_metastore.table_migrate.TablesMigrate.print_revert_report", return_value=False
    ), patch("databricks.labs.blueprint.tui.Prompts.confirm", return_value=True), patch(
        "databricks.labs.ucx.hive_metastore.table_migrate.TablesMigrate.revert_migrated_tables", return_value=None
    ) as r:
        revert_migrated_tables(w, schema="test", table="test")
        r.assert_not_called()
    # test revert_migrated_tables is not executed when revert report print successfully but user does not confirm
    with patch("databricks.labs.ucx.installer.InstallationManager.for_user", return_value=MagicMock()), patch(
        "databricks.labs.ucx.hive_metastore.table_migrate.TablesMigrate.print_revert_report", return_value=True
    ), patch("databricks.labs.blueprint.tui.Prompts.confirm", return_value=False), patch(
        "databricks.labs.ucx.hive_metastore.table_migrate.TablesMigrate.revert_migrated_tables", return_value=None
    ) as r:
        revert_migrated_tables(w, schema="test", table="test")
        r.assert_not_called()


def test_move_no_ucx(mocker, caplog):
    w = create_autospec(WorkspaceClient)
    w.current_user.me = lambda: iam.User(user_name="foo", groups=[iam.ComplexValue(display="admins")])
    mocker.patch("databricks.labs.ucx.installer.InstallationManager.for_user", return_value=None)
    move(w, "", "", "", "", "")
    assert [rec.message for rec in caplog.records if "UCX configuration" in rec.message]


def test_move_no_catalog(mocker, caplog):
    w = create_autospec(WorkspaceClient)
    w.current_user.me = lambda: iam.User(user_name="foo", groups=[iam.ComplexValue(display="admins")])
    mocker.patch("databricks.labs.ucx.installer.InstallationManager.for_user", return_value=w.current_user)
    move(w, "", "", "", "", "")
    assert (
        len([rec.message for rec in caplog.records if "Please enter from_catalog and to_catalog" in rec.message]) == 1
    )


def test_move_same_schema(mocker, caplog):
    w = create_autospec(WorkspaceClient)
    w.current_user.me = lambda: iam.User(user_name="foo", groups=[iam.ComplexValue(display="admins")])
    mocker.patch("databricks.labs.ucx.installer.InstallationManager.for_user", return_value=w.current_user)
    move(w, "SrcCat", "SrcS", "*", "SrcCat", "SrcS")
    assert len([rec.message for rec in caplog.records if "please select a different schema" in rec.message]) == 1


def test_move_no_schema(mocker, caplog):
    w = create_autospec(WorkspaceClient)
    w.current_user.me = lambda: iam.User(user_name="foo", groups=[iam.ComplexValue(display="admins")])
    mocker.patch("databricks.labs.ucx.installer.InstallationManager.for_user", return_value=w.current_user)
    move(w, "SrcCat", "", "*", "TgtCat", "")
    assert len([rec.message for rec in caplog.records if "Please enter from_schema, to_schema" in rec.message]) == 1


def test_move(mocker, monkeypatch):
    w = create_autospec(WorkspaceClient)
    w.current_user.me = lambda: iam.User(user_name="foo", groups=[iam.ComplexValue(display="admins")])
    mocker.patch("databricks.labs.ucx.installer.InstallationManager.for_user", return_value=w.current_user)
    monkeypatch.setattr("builtins.input", lambda _: "yes")

    with patch("databricks.labs.ucx.hive_metastore.table_migrate.TableMove.move_tables", return_value=None) as m:
        move(w, "SrcC", "SrcS", "*", "TgtC", "ToS")
        m.assert_called_once()


<<<<<<< HEAD
def test_validate_groups_membership(mocker, caplog):
    w = create_autospec(WorkspaceClient)
    inst_data = Installation(
        config=WorkspaceConfig(
            inventory_database="test_database",
            workspace_group_regex=None,
            workspace_group_replace=None,
            account_group_regex=None,
            group_match_by_external_id=False,
            include_group_names=None,
            renamed_group_prefix="db-temp-",
            warehouse_id="test_id",
            database_to_catalog_mapping=None,
            default_catalog="ucx_default",
        ),
        user="test_user",
        path="/Users/test_userd@databricks.com/.ucx",
    )
    w.current_user.me = lambda: iam.User(user_name="me@example.com", groups=[iam.ComplexValue(display="admins")])
    mocker.patch("databricks.labs.ucx.installer.InstallationManager.__init__", return_value=None)
    mocker.patch("databricks.labs.ucx.installer.InstallationManager.for_user", return_value=inst_data)
    mocker.patch("databricks.labs.ucx.workspace_access.groups.GroupManager.__init__", return_value=None)
    mocker.patch(
        "databricks.labs.ucx.workspace_access.groups.GroupManager.validate_group_membership",
        return_value={"wf_group_name": "test_group", "ac_group_name": "test_group"},
    )
    validate_groups_membership(w)
    assert caplog.messages == ["Validating Groups which are having different memberships between account and workspace"]


def test_validate_group_no_ucx(mocker, caplog):
    w = create_autospec(WorkspaceClient)
    w.current_user.me = lambda: iam.User(user_name="test_user", groups=[iam.ComplexValue(display="admins")])
    mocker.patch("databricks.labs.ucx.installer.InstallationManager.for_user", return_value=None)
    validate_groups_membership(w)
    assert "Couldn't find UCX configuration" in caplog.messages[0]
=======
def test_save_azure_storage_accounts_no_ucx(mocker, caplog):
    w = create_autospec(WorkspaceClient)
    w.current_user.me = lambda: iam.User(user_name="foo", groups=[iam.ComplexValue(display="admins")])
    mocker.patch("databricks.labs.ucx.installer.InstallationManager.for_user", return_value=None)
    save_azure_storage_accounts(w, "")
    assert [rec.message for rec in caplog.records if "UCX configuration" in rec.message]


def test_save_azure_storage_accounts_not_azure(mocker, caplog):
    w = create_autospec(WorkspaceClient)
    w.config.is_azure = False
    w.current_user.me = lambda: iam.User(user_name="foo", groups=[iam.ComplexValue(display="admins")])
    mocker.patch("databricks.labs.ucx.installer.InstallationManager.for_user", return_value=w.current_user)
    save_azure_storage_accounts(w, "")
    assert [rec.message for rec in caplog.records if "Workspace is not on azure" in rec.message]


def test_save_azure_storage_accounts_no_azure_cli(mocker, caplog):
    w = create_autospec(WorkspaceClient)
    w.config.auth_type = "azure_clis"
    w.current_user.me = lambda: iam.User(user_name="foo", groups=[iam.ComplexValue(display="admins")])
    mocker.patch("databricks.labs.ucx.installer.InstallationManager.for_user", return_value=w.current_user)
    save_azure_storage_accounts(w, "")
    assert [rec.message for rec in caplog.records if "In order to obtain AAD token" in rec.message]


def test_save_azure_storage_accounts_no_subscription_id(mocker, caplog):
    w = create_autospec(WorkspaceClient)
    w.config.auth_type = "azure_cli"
    w.config.is_azure = True
    w.current_user.me = lambda: iam.User(user_name="foo", groups=[iam.ComplexValue(display="admins")])
    mocker.patch("databricks.labs.ucx.installer.InstallationManager.for_user", return_value=w.current_user)
    save_azure_storage_accounts(w, "")
    assert [
        rec.message
        for rec in caplog.records
        if "Please enter subscription id to scan storage account in." in rec.message
    ]


def test_save_azure_storage_accounts(mocker, caplog):
    w = create_autospec(WorkspaceClient)
    w.config.auth_type = "azure_cli"
    w.config.is_azure = True
    w.current_user.me = lambda: iam.User(user_name="foo", groups=[iam.ComplexValue(display="admins")])
    mocker.patch("databricks.labs.ucx.installer.InstallationManager.for_user", return_value=w.current_user)
    with patch(
        "databricks.labs.ucx.assessment.azure.AzureResourcePermissions.save_spn_permissions", return_value=None
    ) as m:
        save_azure_storage_accounts(w, "test")
        m.assert_called_once()
>>>>>>> af806204
<|MERGE_RESOLUTION|>--- conflicted
+++ resolved
@@ -5,11 +5,9 @@
 from databricks.sdk.service import iam
 from databricks.sdk.service.iam import User
 
-<<<<<<< HEAD
 from databricks.labs.ucx.cli import move, repair_run, skip, validate_groups_membership
 from databricks.labs.ucx.config import WorkspaceConfig
 from databricks.labs.ucx.installer import Installation
-=======
 from databricks.labs.ucx.cli import (
     CANT_FIND_UCX_MSG,
     create_table_mapping,
@@ -77,7 +75,6 @@
     with patch("databricks.labs.ucx.hive_metastore.mapping.TableMapping.skip_schema", return_value=None) as s:
         skip(w, "schema", None)
         s.assert_called_once()
->>>>>>> af806204
 
 
 def test_skip_no_schema(caplog):
@@ -275,7 +272,59 @@
         m.assert_called_once()
 
 
-<<<<<<< HEAD
+def test_save_azure_storage_accounts_no_ucx(mocker, caplog):
+    w = create_autospec(WorkspaceClient)
+    w.current_user.me = lambda: iam.User(user_name="foo", groups=[iam.ComplexValue(display="admins")])
+    mocker.patch("databricks.labs.ucx.installer.InstallationManager.for_user", return_value=None)
+    save_azure_storage_accounts(w, "")
+    assert [rec.message for rec in caplog.records if "UCX configuration" in rec.message]
+
+
+def test_save_azure_storage_accounts_not_azure(mocker, caplog):
+    w = create_autospec(WorkspaceClient)
+    w.config.is_azure = False
+    w.current_user.me = lambda: iam.User(user_name="foo", groups=[iam.ComplexValue(display="admins")])
+    mocker.patch("databricks.labs.ucx.installer.InstallationManager.for_user", return_value=w.current_user)
+    save_azure_storage_accounts(w, "")
+    assert [rec.message for rec in caplog.records if "Workspace is not on azure" in rec.message]
+
+
+def test_save_azure_storage_accounts_no_azure_cli(mocker, caplog):
+    w = create_autospec(WorkspaceClient)
+    w.config.auth_type = "azure_clis"
+    w.current_user.me = lambda: iam.User(user_name="foo", groups=[iam.ComplexValue(display="admins")])
+    mocker.patch("databricks.labs.ucx.installer.InstallationManager.for_user", return_value=w.current_user)
+    save_azure_storage_accounts(w, "")
+    assert [rec.message for rec in caplog.records if "In order to obtain AAD token" in rec.message]
+
+
+def test_save_azure_storage_accounts_no_subscription_id(mocker, caplog):
+    w = create_autospec(WorkspaceClient)
+    w.config.auth_type = "azure_cli"
+    w.config.is_azure = True
+    w.current_user.me = lambda: iam.User(user_name="foo", groups=[iam.ComplexValue(display="admins")])
+    mocker.patch("databricks.labs.ucx.installer.InstallationManager.for_user", return_value=w.current_user)
+    save_azure_storage_accounts(w, "")
+    assert [
+        rec.message
+        for rec in caplog.records
+        if "Please enter subscription id to scan storage account in." in rec.message
+    ]
+
+
+def test_save_azure_storage_accounts(mocker, caplog):
+    w = create_autospec(WorkspaceClient)
+    w.config.auth_type = "azure_cli"
+    w.config.is_azure = True
+    w.current_user.me = lambda: iam.User(user_name="foo", groups=[iam.ComplexValue(display="admins")])
+    mocker.patch("databricks.labs.ucx.installer.InstallationManager.for_user", return_value=w.current_user)
+    with patch(
+        "databricks.labs.ucx.assessment.azure.AzureResourcePermissions.save_spn_permissions", return_value=None
+    ) as m:
+        save_azure_storage_accounts(w, "test")
+        m.assert_called_once()
+
+
 def test_validate_groups_membership(mocker, caplog):
     w = create_autospec(WorkspaceClient)
     inst_data = Installation(
@@ -311,57 +360,4 @@
     w.current_user.me = lambda: iam.User(user_name="test_user", groups=[iam.ComplexValue(display="admins")])
     mocker.patch("databricks.labs.ucx.installer.InstallationManager.for_user", return_value=None)
     validate_groups_membership(w)
-    assert "Couldn't find UCX configuration" in caplog.messages[0]
-=======
-def test_save_azure_storage_accounts_no_ucx(mocker, caplog):
-    w = create_autospec(WorkspaceClient)
-    w.current_user.me = lambda: iam.User(user_name="foo", groups=[iam.ComplexValue(display="admins")])
-    mocker.patch("databricks.labs.ucx.installer.InstallationManager.for_user", return_value=None)
-    save_azure_storage_accounts(w, "")
-    assert [rec.message for rec in caplog.records if "UCX configuration" in rec.message]
-
-
-def test_save_azure_storage_accounts_not_azure(mocker, caplog):
-    w = create_autospec(WorkspaceClient)
-    w.config.is_azure = False
-    w.current_user.me = lambda: iam.User(user_name="foo", groups=[iam.ComplexValue(display="admins")])
-    mocker.patch("databricks.labs.ucx.installer.InstallationManager.for_user", return_value=w.current_user)
-    save_azure_storage_accounts(w, "")
-    assert [rec.message for rec in caplog.records if "Workspace is not on azure" in rec.message]
-
-
-def test_save_azure_storage_accounts_no_azure_cli(mocker, caplog):
-    w = create_autospec(WorkspaceClient)
-    w.config.auth_type = "azure_clis"
-    w.current_user.me = lambda: iam.User(user_name="foo", groups=[iam.ComplexValue(display="admins")])
-    mocker.patch("databricks.labs.ucx.installer.InstallationManager.for_user", return_value=w.current_user)
-    save_azure_storage_accounts(w, "")
-    assert [rec.message for rec in caplog.records if "In order to obtain AAD token" in rec.message]
-
-
-def test_save_azure_storage_accounts_no_subscription_id(mocker, caplog):
-    w = create_autospec(WorkspaceClient)
-    w.config.auth_type = "azure_cli"
-    w.config.is_azure = True
-    w.current_user.me = lambda: iam.User(user_name="foo", groups=[iam.ComplexValue(display="admins")])
-    mocker.patch("databricks.labs.ucx.installer.InstallationManager.for_user", return_value=w.current_user)
-    save_azure_storage_accounts(w, "")
-    assert [
-        rec.message
-        for rec in caplog.records
-        if "Please enter subscription id to scan storage account in." in rec.message
-    ]
-
-
-def test_save_azure_storage_accounts(mocker, caplog):
-    w = create_autospec(WorkspaceClient)
-    w.config.auth_type = "azure_cli"
-    w.config.is_azure = True
-    w.current_user.me = lambda: iam.User(user_name="foo", groups=[iam.ComplexValue(display="admins")])
-    mocker.patch("databricks.labs.ucx.installer.InstallationManager.for_user", return_value=w.current_user)
-    with patch(
-        "databricks.labs.ucx.assessment.azure.AzureResourcePermissions.save_spn_permissions", return_value=None
-    ) as m:
-        save_azure_storage_accounts(w, "test")
-        m.assert_called_once()
->>>>>>> af806204
+    assert "Couldn't find UCX configuration" in caplog.messages[0]