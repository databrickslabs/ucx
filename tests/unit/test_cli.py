--- conflicted
+++ resolved
@@ -11,11 +11,8 @@
 
 from databricks.labs.ucx.cli import (
     alias,
-<<<<<<< HEAD
     create_master_principal,
-=======
     create_account_groups,
->>>>>>> 57733582
     create_table_mapping,
     ensure_assessment_run,
     installations,
