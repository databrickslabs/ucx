import io
import json
import subprocess
from unittest.mock import create_autospec, patch

import pytest
import yaml
from databricks.sdk import AccountClient, WorkspaceClient
from databricks.sdk.errors import NotFound
from databricks.sdk.service import iam, sql

from databricks.labs.ucx.cli import (
    alias,
    create_table_mapping,
    ensure_assessment_run,
    installations,
    manual_workspace_info,
    migrate_credentials,
    move,
    open_remote_config,
    principal_prefix_access,
    repair_run,
    revert_migrated_tables,
    skip,
    sync_workspace_info,
    validate_external_locations,
    validate_groups_membership,
    workflows,
)


@pytest.fixture
def ws():
    state = {
        "/Users/foo/.ucx/config.yml": yaml.dump(
            {
                'version': 2,
                'inventory_database': 'ucx',
                'warehouse_id': 'test',
                'connect': {
                    'host': 'foo',
                    'token': 'bar',
                },
            }
        ),
        '/Users/foo/.ucx/state.json': json.dumps({'resources': {'jobs': {'assessment': '123'}}}),
<<<<<<< HEAD
        "/Users/foo/.ucx/aws_instance_profile_info.csv": "instance_profile_arn,iam_role_arn,ROLE_NAME_REGEX\ntest,test,test",
=======
>>>>>>> 06838c92
        "/Users/foo/.ucx/azure_storage_account_info.csv": "prefix,client_id,principal,privilege,directory_id\ntest,test,test,test,test",
    }

    def download(path: str) -> io.StringIO | io.BytesIO:
        if path not in state:
            raise NotFound(path)
        if ".csv" in path:
            return io.BytesIO(state[path].encode('utf-8'))
        return io.StringIO(state[path])

    workspace_client = create_autospec(WorkspaceClient)
    workspace_client.config.host = 'https://localhost'
    workspace_client.current_user.me().user_name = "foo"
    workspace_client.workspace.download = download
    workspace_client.statement_execution.execute_statement.return_value = sql.ExecuteStatementResponse(
        status=sql.StatementStatus(state=sql.StatementState.SUCCEEDED),
        manifest=sql.ResultManifest(schema=sql.ResultSchema()),
    )
    return workspace_client


def test_workflow(ws, caplog):
    workflows(ws)
    assert "Fetching deployed jobs..." in caplog.messages
    ws.jobs.list_runs.assert_called_once()


def test_open_remote_config(ws):
    with patch("webbrowser.open") as mock_webbrowser_open:
        open_remote_config(ws)
        mock_webbrowser_open.assert_called_with('https://localhost/#workspace/Users/foo/.ucx/config.yml')


def test_installations(ws, capsys):
    ws.users.list.return_value = [iam.User(user_name='foo')]
    installations(ws)
    assert '{"database": "ucx", "path": "/Users/foo/.ucx", "warehouse_id": "test"}' in capsys.readouterr().out


def test_skip_with_table(ws):
    skip(ws, "schema", "table")

    ws.statement_execution.execute_statement.assert_called_with(
        warehouse_id='test',
        statement="ALTER TABLE schema.table SET TBLPROPERTIES('databricks.labs.ucx.skip' = true)",
        byte_limit=None,
        catalog=None,
        schema=None,
        disposition=sql.Disposition.INLINE,
        format=sql.Format.JSON_ARRAY,
        wait_timeout=None,
    )


def test_skip_with_schema(ws):
    skip(ws, "schema", None)

    ws.statement_execution.execute_statement.assert_called_with(
        warehouse_id='test',
        statement="ALTER SCHEMA schema SET DBPROPERTIES('databricks.labs.ucx.skip' = true)",
        byte_limit=None,
        catalog=None,
        schema=None,
        disposition=sql.Disposition.INLINE,
        format=sql.Format.JSON_ARRAY,
        wait_timeout=None,
    )


def test_skip_no_schema(ws, caplog):
    skip(ws, schema=None, table="table")

    assert '--schema is a required parameter.' in caplog.messages


def test_sync_workspace_info():
    with (
        patch("databricks.labs.ucx.account.AccountWorkspaces.sync_workspace_info", return_value=None) as swi,
        patch("databricks.labs.ucx.account.AccountWorkspaces.__init__", return_value=None),
    ):
        # TODO: rewrite with mocks, not patches
        a = create_autospec(AccountClient)
        sync_workspace_info(a)
        swi.assert_called_once()


def test_manual_workspace_info(ws):
    with patch("databricks.labs.ucx.account.WorkspaceInfo.manual_workspace_info", return_value=None) as mwi:
        manual_workspace_info(ws)
        mwi.assert_called_once()


def test_create_table_mapping(ws):
    with (
        patch("databricks.labs.ucx.account.WorkspaceInfo._current_workspace_id", return_value=123),
        pytest.raises(ValueError, match='databricks labs ucx sync-workspace-info'),
    ):
        create_table_mapping(ws)


def test_validate_external_locations(ws):
    validate_external_locations(ws)

    ws.statement_execution.execute_statement.assert_called()


def test_ensure_assessment_run(ws):
    ensure_assessment_run(ws)

    ws.jobs.list_runs.assert_called_once()


def test_repair_run(ws):
    repair_run(ws, "assessment")

    ws.jobs.list_runs.assert_called_once()


def test_no_step_in_repair_run(ws):
    with pytest.raises(KeyError):
        repair_run(ws, "")


def test_revert_migrated_tables(ws, caplog):
    # test with no schema and no table, user confirm to not retry
    with patch("databricks.labs.blueprint.tui.Prompts.confirm", return_value=False):
        assert revert_migrated_tables(ws, schema=None, table=None) is None
    # test with no schema and no table, user confirm to retry, but no ucx installation found
    with patch("databricks.labs.blueprint.tui.Prompts.confirm", return_value=True):
        assert revert_migrated_tables(ws, schema=None, table=None) is None
        assert 'No migrated tables were found.' in caplog.messages


def test_move_no_catalog(ws, caplog):
    move(ws, "", "", "", "", "")

    assert 'Please enter from_catalog and to_catalog details' in caplog.messages


def test_move_same_schema(ws, caplog):
    move(ws, "SrcCat", "SrcS", "*", "SrcCat", "SrcS")

    assert 'please select a different schema or catalog to migrate to' in caplog.messages


def test_move_no_schema(ws, caplog):
    move(ws, "SrcCat", "", "*", "TgtCat", "")

    assert (
        'Please enter from_schema, to_schema and from_table (enter * for migrating all tables) details.'
        in caplog.messages
    )


def test_move(ws):
    with patch("databricks.labs.blueprint.tui.Prompts.confirm", return_value=True):
        move(ws, "SrcC", "SrcS", "*", "TgtC", "ToS")

    ws.tables.list.assert_called_once()


def test_alias_no_catalog(ws, caplog):
    alias(ws, "", "", "", "", "")

    assert "Please enter from_catalog and to_catalog details" in caplog.messages


def test_alias_same_schema(ws, caplog):
    alias(ws, "SrcCat", "SrcS", "*", "SrcCat", "SrcS")

    assert 'please select a different schema or catalog to migrate to' in caplog.messages


def test_alias_no_schema(ws, caplog):
    alias(ws, "SrcCat", "", "*", "TgtCat", "")

    assert (
        'Please enter from_schema, to_schema and from_table (enter * for migrating all tables) details.'
        in caplog.messages
    )


def test_alias(ws):
    with patch("databricks.labs.blueprint.tui.Prompts.confirm", return_value=True):
        alias(ws, "SrcC", "SrcS", "*", "TgtC", "ToS")

    ws.tables.list.assert_called_once()


def test_save_storage_and_principal_azure_no_azure_cli(ws, caplog):
    ws.config.auth_type = "azure_clis"
    ws.config.is_azure = True
    principal_prefix_access(ws, "")

    assert 'Please enter subscription id to scan storage account in.' in caplog.messages


def test_save_storage_and_principal_azure_no_subscription_id(ws, caplog):
    ws.config.auth_type = "azure-cli"
    ws.config.is_azure = True

    principal_prefix_access(ws)

    assert "Please enter subscription id to scan storage account in." in caplog.messages


def test_save_storage_and_principal_azure(ws, caplog, mocker):
    ws.config.auth_type = "azure-cli"
    ws.config.is_azure = True
    azure_resource = mocker.patch("databricks.labs.ucx.azure.access.AzureResourcePermissions.save_spn_permissions")
    principal_prefix_access(ws, "test")
    azure_resource.assert_called_once()


def test_validate_groups_membership(ws):
    validate_groups_membership(ws)
    ws.groups.list.assert_called()


def test_save_storage_and_principal_aws_no_profile(ws, caplog, mocker):
    mocker.patch("shutil.which", return_value="/path/aws")
    ws.config.is_azure = False
    ws.config.is_aws = True
    principal_prefix_access(ws)
    assert any({"AWS Profile is not specified." in message for message in caplog.messages})


def test_save_storage_and_principal_aws_no_connection(ws, mocker):
    mocker.patch("shutil.which", return_value="/path/aws")
    pop = create_autospec(subprocess.Popen)
    ws.config.is_azure = False
    ws.config.is_aws = True
    pop.communicate.return_value = (bytes("message", "utf-8"), bytes("error", "utf-8"))
    pop.returncode = 127
    mocker.patch("subprocess.Popen.__init__", return_value=None)
    mocker.patch("subprocess.Popen.__enter__", return_value=pop)
    mocker.patch("subprocess.Popen.__exit__", return_value=None)

    with pytest.raises(ResourceWarning, match="AWS CLI is not configured properly."):
        principal_prefix_access(ws, aws_profile="profile")


def test_save_storage_and_principal_aws_no_cli(ws, mocker, caplog):
    mocker.patch("shutil.which", return_value=None)
    ws.config.is_azure = False
    ws.config.is_aws = True
    principal_prefix_access(ws, aws_profile="profile")
    assert any({"Couldn't find AWS" in message for message in caplog.messages})


def test_save_storage_and_principal_aws(ws, mocker, caplog):
    mocker.patch("shutil.which", return_value=True)
    ws.config.is_azure = False
    ws.config.is_aws = True
    aws_resource = mocker.patch("databricks.labs.ucx.assessment.aws.AWSResourcePermissions.for_cli")
    principal_prefix_access(ws, aws_profile="profile")
    aws_resource.assert_called_once()


def test_save_storage_and_principal_gcp(ws, caplog):
    ws.config.is_azure = False
    ws.config.is_aws = False
    ws.config.is_gcp = True
    principal_prefix_access(ws)
    assert "This cmd is only supported for azure and aws workspaces" in caplog.messages


def test_migrate_credentials_azure(ws):
    ws.config.is_azure = True
    ws.workspace.upload.return_value = "test"
    with patch("databricks.labs.blueprint.tui.Prompts.confirm", return_value=True):
        migrate_credentials(ws)
<<<<<<< HEAD
        ws.storage_credentials.list.assert_called()


def test_migrate_aws_instance_profiles(ws, mocker):
    mocker.patch("shutil.which", return_value=True)
    ws.config.is_azure = True
    with patch("databricks.labs.blueprint.tui.Prompts.confirm", return_value=True):
        migrate_credentials(ws, aws_profile="profile")
        ws.storage_credentials.list.assert_called()


def test_migrate_aws_instance_profiles_no_profile(ws, caplog, mocker):
    mocker.patch("shutil.which", return_value="/path/aws")
    ws.config.is_azure = False
    ws.config.is_aws = True
    migrate_credentials(ws)
    assert any({"AWS Profile is not specified." in message for message in caplog.messages})
=======
        ws.storage_credentials.list.assert_called()
>>>>>>> 06838c92
<|MERGE_RESOLUTION|>--- conflicted
+++ resolved
@@ -44,10 +44,7 @@
             }
         ),
         '/Users/foo/.ucx/state.json': json.dumps({'resources': {'jobs': {'assessment': '123'}}}),
-<<<<<<< HEAD
         "/Users/foo/.ucx/aws_instance_profile_info.csv": "instance_profile_arn,iam_role_arn,ROLE_NAME_REGEX\ntest,test,test",
-=======
->>>>>>> 06838c92
         "/Users/foo/.ucx/azure_storage_account_info.csv": "prefix,client_id,principal,privilege,directory_id\ntest,test,test,test,test",
     }
 
@@ -320,10 +317,9 @@
     ws.workspace.upload.return_value = "test"
     with patch("databricks.labs.blueprint.tui.Prompts.confirm", return_value=True):
         migrate_credentials(ws)
-<<<<<<< HEAD
         ws.storage_credentials.list.assert_called()
 
-
+        
 def test_migrate_aws_instance_profiles(ws, mocker):
     mocker.patch("shutil.which", return_value=True)
     ws.config.is_azure = True
@@ -337,7 +333,4 @@
     ws.config.is_azure = False
     ws.config.is_aws = True
     migrate_credentials(ws)
-    assert any({"AWS Profile is not specified." in message for message in caplog.messages})
-=======
-        ws.storage_credentials.list.assert_called()
->>>>>>> 06838c92
+    assert any({"AWS Profile is not specified." in message for message in caplog.messages})