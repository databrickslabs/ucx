--- conflicted
+++ resolved
@@ -1,8 +1,4 @@
-<<<<<<< HEAD
-from unittest.mock import MagicMock, patch
-=======
-from unittest.mock import create_autospec
->>>>>>> ff97db8c
+from unittest.mock import create_autospec, patch
 
 from databricks.sdk import WorkspaceClient
 from databricks.sdk.errors import NotFound
@@ -49,49 +45,37 @@
 
 
 def test_uc_to_uc_no_catalog(mocker, caplog):
-    mocker.patch("databricks.sdk.WorkspaceClient.__init__", return_value=None)
-    current_user = MagicMock()
-    current_user.me.return_value = User(user_name="foo", groups=[ComplexValue(display="admins")])
-    mocker.patch("databricks.sdk.WorkspaceClient.current_user", return_value=current_user)
-    mocker.patch("databricks.labs.ucx.installer.InstallationManager.for_user", return_value=current_user)
-    mocker.patch("databricks.labs.ucx.framework.crawlers.StatementExecutionBackend.__init__", return_value=None)
-    migrate_uc_to_uc(from_catalog="", from_schema="", from_table="", to_catalog="", to_schema="")
+    w = create_autospec(WorkspaceClient)
+    w.current_user.me = lambda: iam.User(user_name="foo", groups=[iam.ComplexValue(display="admins")])
+    mocker.patch("databricks.labs.ucx.installer.InstallationManager.for_user", return_value=w.current_user)
+    migrate_uc_to_uc(w, "", "", "", "", "")
     assert (
         len([rec.message for rec in caplog.records if "Please enter from_catalog and to_catalog" in rec.message]) == 1
     )
 
 
 def test_uc_to_uc_same_schema(mocker, caplog):
-    mocker.patch("databricks.sdk.WorkspaceClient.__init__", return_value=None)
-    current_user = MagicMock()
-    current_user.me.return_value = User(user_name="foo", groups=[ComplexValue(display="admins")])
-    mocker.patch("databricks.sdk.WorkspaceClient.current_user", return_value=current_user)
-    mocker.patch("databricks.labs.ucx.installer.InstallationManager.for_user", return_value=current_user)
-    mocker.patch("databricks.labs.ucx.framework.crawlers.StatementExecutionBackend.__init__", return_value=None)
-    migrate_uc_to_uc(from_catalog="SrcCat", from_schema="SrcS", from_table=[], to_catalog="SrcCat", to_schema="SrcS")
+    w = create_autospec(WorkspaceClient)
+    w.current_user.me = lambda: iam.User(user_name="foo", groups=[iam.ComplexValue(display="admins")])
+    mocker.patch("databricks.labs.ucx.installer.InstallationManager.for_user", return_value=w.current_user)
+    migrate_uc_to_uc(w, "SrcCat", "SrcS", "*", "SrcCat", "SrcS")
     assert len([rec.message for rec in caplog.records if "please select a different schema" in rec.message]) == 1
 
 
 def test_uc_to_uc_no_schema(mocker, caplog):
-    mocker.patch("databricks.sdk.WorkspaceClient.__init__", return_value=None)
-    current_user = MagicMock()
-    current_user.me.return_value = User(user_name="foo", groups=[ComplexValue(display="admins")])
-    mocker.patch("databricks.sdk.WorkspaceClient.current_user", return_value=current_user)
-    mocker.patch("databricks.labs.ucx.installer.InstallationManager.for_user", return_value=current_user)
-    mocker.patch("databricks.labs.ucx.framework.crawlers.StatementExecutionBackend.__init__", return_value=None)
-    migrate_uc_to_uc(from_catalog="SrcCat", from_schema="", from_table=[], to_catalog="TgtCat", to_schema="")
+    w = create_autospec(WorkspaceClient)
+    w.current_user.me = lambda: iam.User(user_name="foo", groups=[iam.ComplexValue(display="admins")])
+    mocker.patch("databricks.labs.ucx.installer.InstallationManager.for_user", return_value=w.current_user)
+    migrate_uc_to_uc(w, "SrcCat", "", "*", "TgtCat", "")
     assert len([rec.message for rec in caplog.records if "Please enter from_schema, to_schema" in rec.message]) == 1
 
 
 def test_uc_to_uc(mocker, caplog):
-    mocker.patch("databricks.sdk.WorkspaceClient.__init__", return_value=None)
-    current_user = MagicMock()
-    current_user.me.return_value = User(user_name="foo", groups=[ComplexValue(display="admins")])
-    mocker.patch("databricks.sdk.WorkspaceClient.current_user", return_value=current_user)
-    mocker.patch("databricks.labs.ucx.installer.InstallationManager.for_user", return_value=current_user)
-    mocker.patch("databricks.labs.ucx.framework.crawlers.StatementExecutionBackend.__init__", return_value=None)
+    w = create_autospec(WorkspaceClient)
+    w.current_user.me = lambda: iam.User(user_name="foo", groups=[iam.ComplexValue(display="admins")])
+    mocker.patch("databricks.labs.ucx.installer.InstallationManager.for_user", return_value=w.current_user)
     with patch(
         "databricks.labs.ucx.hive_metastore.table_migrate.TablesMigrate.move_migrated_tables", return_value=None
     ) as m:
-        migrate_uc_to_uc(from_catalog="SrcC", from_schema="SrcS", from_table="*", to_catalog="TgtC", to_schema="ToS")
+        migrate_uc_to_uc(w, "SrcC", "SrcS", "*", "TgtC", "ToS")
         m.assert_called_once()