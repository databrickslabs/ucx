import io
import json
import time
from pathlib import Path
from unittest.mock import create_autospec, patch

import pytest
import yaml
from databricks.labs.blueprint.tui import MockPrompts
from databricks.sdk import AccountClient, WorkspaceClient
from databricks.sdk.errors import NotFound
from databricks.sdk.service import iam, jobs, sql
from databricks.sdk.service.catalog import ExternalLocationInfo
from databricks.sdk.service.compute import ClusterDetails, ClusterSource
from databricks.sdk.service.workspace import ObjectInfo, ObjectType

from databricks.labs.ucx.assessment.aws import AWSResources
from databricks.labs.ucx.aws.access import AWSResourcePermissions
from databricks.labs.ucx.azure.access import AzureResourcePermissions
from databricks.labs.ucx.azure.resources import AzureResources
from databricks.labs.ucx.cli import (
    alias,
    assign_metastore,
    cluster_remap,
    create_account_groups,
    create_catalogs_schemas,
    create_missing_principals,
    create_table_mapping,
    create_uber_principal,
    ensure_assessment_run,
    installations,
    logs,
    manual_workspace_info,
    migrate_credentials,
    migrate_dbsql_dashboards,
    migrate_locations,
    migrate_tables,
    move,
    open_remote_config,
    principal_prefix_access,
    repair_run,
    revert_cluster_remap,
    revert_dbsql_dashboards,
    revert_migrated_tables,
    show_all_metastores,
    skip,
    sync_workspace_info,
    validate_external_locations,
    validate_groups_membership,
    workflows,
    lint_local_code,
)
from databricks.labs.ucx.contexts.account_cli import AccountContext
from databricks.labs.ucx.contexts.workspace_cli import WorkspaceContext
from databricks.labs.ucx.hive_metastore import TablesCrawler
from databricks.labs.ucx.hive_metastore.tables import Table


@pytest.fixture
def ws():
    state = {
        "/Users/foo/.ucx/config.yml": yaml.dump(
            {
                'version': 2,
                'inventory_database': 'ucx',
                'warehouse_id': 'test',
                'connect': {
                    'host': 'foo',
                    'token': 'bar',
                },
            }
        ),
        '/Users/foo/.ucx/state.json': json.dumps(
            {
                'resources': {
                    'jobs': {
                        'assessment': '123',
                        'migrate-tables': '456',
                        'migrate-external-hiveserde-tables-in-place-experimental': '789',
                        'migrate-external-tables-ctas': '987',
                    }
                }
            }
        ),
        "/Users/foo/.ucx/uc_roles_access.csv": "role_arn,resource_type,privilege,resource_path\n"
        "arn:aws:iam::123456789012:role/role_name,s3,READ_FILES,s3://labsawsbucket/",
        "/Users/foo/.ucx/azure_storage_account_info.csv": "prefix,client_id,principal,privilege,type,directory_id\ntest,test,test,test,Application,test",
        "/Users/foo/.ucx/mapping.csv": "workspace_name,catalog_name,src_schema,dst_schema,src_table,dst_table\ntest,test,test,test,test,test",
        "/Users/foo/.ucx/logs/run-123-1/foo.log-123": """18:59:17 INFO [databricks.labs.ucx] {MainThread} Something is logged
18:59:17 DEBUG [databricks.labs.ucx.framework.crawlers] {MainThread} [hive_metastore.ucx_serge.clusters] fetching clusters inventory
18:59:17 DEBUG [databricks.labs.lsql.backends] {MainThread} [spark][fetch] SELECT * FROM ucx_serge.clusters
""",
    }

    def download(path: str) -> io.StringIO | io.BytesIO:
        if path not in state:
            raise NotFound(path)
        if ".csv" in path or ".log" in path:
            return io.BytesIO(state[path].encode('utf-8'))
        return io.StringIO(state[path])

    workspace_client = create_autospec(WorkspaceClient)
    workspace_client.get_workspace_id.return_value = 123
    workspace_client.config.host = 'https://localhost'
    workspace_client.current_user.me().user_name = "foo"
    workspace_client.workspace.download = download
    workspace_client.statement_execution.execute_statement.return_value = sql.ExecuteStatementResponse(
        status=sql.StatementStatus(state=sql.StatementState.SUCCEEDED),
        manifest=sql.ResultManifest(schema=sql.ResultSchema()),
        statement_id='123',
    )
    return workspace_client


def test_workflow(ws, caplog):
    workflows(ws)
    assert "Fetching deployed jobs..." in caplog.messages
    ws.jobs.list_runs.assert_called()


def test_open_remote_config(ws):
    with patch("webbrowser.open") as mock_webbrowser_open:
        open_remote_config(ws)
        mock_webbrowser_open.assert_called_with('https://localhost/#workspace/Users/foo/.ucx/config.yml')


def test_installations(ws, capsys):
    ws.users.list.return_value = [iam.User(user_name='foo')]
    installations(ws)
    assert '{"database": "ucx", "path": "/Users/foo/.ucx", "warehouse_id": "test"}' in capsys.readouterr().out


def test_skip_with_table(ws):
    skip(ws, "schema", "table")

    ws.statement_execution.execute_statement.assert_called_with(
        warehouse_id='test',
        statement="ALTER TABLE schema.table SET TBLPROPERTIES('databricks.labs.ucx.skip' = true)",
        byte_limit=None,
        catalog=None,
        schema=None,
        disposition=None,
        format=sql.Format.JSON_ARRAY,
        wait_timeout=None,
    )


def test_skip_with_schema(ws):
    skip(ws, "schema", None)

    ws.statement_execution.execute_statement.assert_called_with(
        warehouse_id='test',
        statement="ALTER SCHEMA schema SET DBPROPERTIES('databricks.labs.ucx.skip' = true)",
        byte_limit=None,
        catalog=None,
        schema=None,
        disposition=None,
        format=sql.Format.JSON_ARRAY,
        wait_timeout=None,
    )


def test_skip_no_schema(ws, caplog):
    skip(ws, schema=None, table="table")

    assert '--schema is a required parameter.' in caplog.messages


def test_sync_workspace_info():
    a = create_autospec(AccountClient)
    sync_workspace_info(a)
    a.workspaces.list.assert_called()


def test_create_account_groups():
    a = create_autospec(AccountClient)
    w = create_autospec(WorkspaceClient)
    a.get_workspace_client.return_value = w
    w.get_workspace_id.return_value = None
    prompts = MockPrompts({})
    ctx = AccountContext(a).replace()
    create_account_groups(a, prompts, ctx=ctx)
    a.groups.list.assert_called_with(attributes="id")


def test_create_account_groups_with_id():
    a = create_autospec(AccountClient)
    w = create_autospec(WorkspaceClient)
    a.get_workspace_client.return_value = w
    w.get_workspace_id.return_value = None
    prompts = MockPrompts({})
    ctx = AccountContext(a, {"workspace_ids": "123,456"})
    with pytest.raises(ValueError, match="No workspace ids provided in the configuration found in the account"):
        create_account_groups(a, prompts, ctx=ctx)


def test_manual_workspace_info(ws):
    prompts = MockPrompts({'Workspace name for 123': 'abc', 'Next workspace id': ''})
    manual_workspace_info(ws, prompts)


def test_create_table_mapping(ws):
    with pytest.raises(ValueError, match='databricks labs ucx sync-workspace-info'):
        create_table_mapping(ws)


def test_validate_external_locations(ws):
    validate_external_locations(ws, MockPrompts({}))

    ws.statement_execution.execute_statement.assert_called()


def test_ensure_assessment_run(ws):
    ensure_assessment_run(ws)

    ws.jobs.list_runs.assert_called_once()


def test_repair_run(ws):
    repair_run(ws, "assessment")

    ws.jobs.list_runs.assert_called_once()


def test_no_step_in_repair_run(ws):
    with pytest.raises(KeyError):
        repair_run(ws, "")


def test_revert_migrated_tables(ws, caplog):
    # test with no schema and no table, user confirm to not retry
    prompts = MockPrompts({'.*': 'no'})
    ctx = WorkspaceContext(ws).replace(
        is_azure=True, azure_cli_authenticated=True, azure_subscription_id='test', is_gcp=False
    )
    assert revert_migrated_tables(ws, prompts, schema=None, table=None, ctx=ctx) is None

    # test with no schema and no table, user confirm to retry, but no ucx installation found
    prompts = MockPrompts({'.*': 'yes'})
    assert revert_migrated_tables(ws, prompts, schema=None, table=None, ctx=ctx) is None
    assert 'No migrated tables were found.' in caplog.messages


def test_move_no_catalog(ws, caplog):
    prompts = MockPrompts({})
    move(ws, prompts, "", "", "", "", "")

    assert 'Please enter from_catalog and to_catalog details' in caplog.messages


def test_move_same_schema(ws, caplog):
    prompts = MockPrompts({})
    move(ws, prompts, "SrcCat", "SrcS", "*", "SrcCat", "SrcS")

    assert 'please select a different schema or catalog to migrate to' in caplog.messages


def test_move_no_schema(ws, caplog):
    prompts = MockPrompts({})
    move(ws, prompts, "SrcCat", "", "*", "TgtCat", "")

    assert (
        'Please enter from_schema, to_schema and from_table (enter * for migrating all tables) details.'
        in caplog.messages
    )


def test_move(ws):
    prompts = MockPrompts({'.*': 'yes'})
    move(ws, prompts, "SrcC", "SrcS", "*", "TgtC", "ToS")

    ws.tables.list.assert_called_once()


def test_alias_no_catalog(ws, caplog):
    alias(ws, "", "", "", "", "")

    assert "Please enter from_catalog and to_catalog details" in caplog.messages


def test_alias_same_schema(ws, caplog):
    alias(ws, "SrcCat", "SrcS", "*", "SrcCat", "SrcS")

    assert 'please select a different schema or catalog to migrate to' in caplog.messages


def test_alias_no_schema(ws, caplog):
    alias(ws, "SrcCat", "", "*", "TgtCat", "")

    assert (
        'Please enter from_schema, to_schema and from_table (enter * for migrating all tables) details.'
        in caplog.messages
    )


def test_alias(ws):
    alias(ws, "SrcC", "SrcS", "*", "TgtC", "ToS")

    ws.tables.list.assert_called_once()


def test_save_storage_and_principal_azure_no_azure_cli(ws):
    ws.config.is_azure = True
    ctx = WorkspaceContext(ws)
    with pytest.raises(ValueError):
        principal_prefix_access(ws, ctx=ctx)


def test_save_storage_and_principal_azure(ws, caplog):
    azure_resource_permissions = create_autospec(AzureResourcePermissions)
    ctx = WorkspaceContext(ws).replace(is_azure=True, azure_resource_permissions=azure_resource_permissions)
    principal_prefix_access(ws, ctx=ctx)
    azure_resource_permissions.save_spn_permissions.assert_called_once()


def test_validate_groups_membership(ws):
    validate_groups_membership(ws)
    ws.groups.list.assert_called()


def test_save_storage_and_principal_aws(ws):
    aws_resource_permissions = create_autospec(AWSResourcePermissions)
    ctx = WorkspaceContext(ws).replace(is_aws=True, is_azure=False, aws_resource_permissions=aws_resource_permissions)
    principal_prefix_access(ws, ctx=ctx)
    aws_resource_permissions.save_instance_profile_permissions.assert_called_once()


def test_save_storage_and_principal_gcp(ws):
    ctx = WorkspaceContext(ws).replace(is_aws=False, is_azure=False)
    with pytest.raises(ValueError):
        principal_prefix_access(ws, ctx=ctx)


def test_migrate_credentials_azure(ws):
    ws.workspace.upload.return_value = "test"
    prompts = MockPrompts({'.*': 'yes'})
    ctx = WorkspaceContext(ws).replace(is_azure=True, azure_cli_authenticated=True, azure_subscription_id='test')
    migrate_credentials(ws, prompts, ctx=ctx)
    ws.storage_credentials.list.assert_called()


def test_migrate_credentials_aws(ws):
    aws_resources = create_autospec(AWSResources)
    aws_resources.validate_connection.return_value = {"Account": "123456789012"}
    prompts = MockPrompts({'.*': 'yes'})
    ctx = WorkspaceContext(ws).replace(is_aws=True, aws_resources=aws_resources)
    migrate_credentials(ws, prompts, ctx=ctx)
    ws.storage_credentials.list.assert_called()
    aws_resources.update_uc_trust_role.assert_called_once()


def test_create_master_principal_not_azure(ws):
    ws.config.is_azure = False
    ws.config.is_aws = False
    prompts = MockPrompts({})
    ctx = WorkspaceContext(ws)
    with pytest.raises(ValueError):
        create_uber_principal(ws, prompts, ctx=ctx)


def test_create_master_principal_no_subscription(ws):
    ws.config.auth_type = "azure-cli"
    ws.config.is_azure = True
    prompts = MockPrompts({})
    ctx = WorkspaceContext(ws)
    with pytest.raises(ValueError):
        create_uber_principal(ws, prompts, ctx=ctx, subscription_id="")


def test_create_uber_principal(ws):
    ws.config.auth_type = "azure-cli"
    ws.config.is_azure = True
    prompts = MockPrompts({})
    with pytest.raises(ValueError):
        create_uber_principal(ws, prompts, subscription_id="12")


def test_migrate_locations_azure(ws):
    azurerm = create_autospec(AzureResources)
    ctx = WorkspaceContext(ws).replace(
        is_azure=True,
        is_aws=False,
        azure_cli_authenticated=True,
        azure_subscription_id='test',
        azure_resources=azurerm,
    )
    migrate_locations(ws, ctx=ctx)
    ws.external_locations.list.assert_called()
    azurerm.storage_accounts.assert_called()


def test_migrate_locations_aws(ws, caplog):
    successful_return = """
    {
        "UserId": "uu@mail.com",
        "Account": "1234",
        "Arn": "arn:aws:sts::1234:assumed-role/AWSVIEW/uu@mail.com"
    }
    """

    def successful_call(_):
        return 0, successful_return, ""

    ctx = WorkspaceContext(ws).replace(
        is_aws=True,
        is_azure=False,
        aws_profile="profile",
        aws_cli_run_command=successful_call,
    )
    migrate_locations(ws, ctx=ctx)
    ws.external_locations.list.assert_called()


def test_migrate_locations_gcp(ws):
    ctx = WorkspaceContext(ws).replace(is_aws=False, is_azure=False)
    with pytest.raises(ValueError):
        migrate_locations(ws, ctx=ctx)


def test_create_catalogs_schemas(ws):
    prompts = MockPrompts({'.*': 's3://test'})
    ws.external_locations.list.return_value = [ExternalLocationInfo(url="s3://test")]
    create_catalogs_schemas(ws, prompts)
    ws.catalogs.list.assert_called_once()


def test_cluster_remap(ws, caplog):
    prompts = MockPrompts({"Please provide the cluster id's as comma separated value from the above list.*": "1"})
    ws = create_autospec(WorkspaceClient)
    ws.clusters.get.return_value = ClusterDetails(cluster_id="123", cluster_name="test_cluster")
    ws.clusters.list.return_value = [
        ClusterDetails(cluster_id="123", cluster_name="test_cluster", cluster_source=ClusterSource.UI),
        ClusterDetails(cluster_id="1234", cluster_name="test_cluster1", cluster_source=ClusterSource.JOB),
    ]
    cluster_remap(ws, prompts)
    assert "Remapping the Clusters to UC" in caplog.messages


def test_cluster_remap_error(ws, caplog):
    prompts = MockPrompts({"Please provide the cluster id's as comma separated value from the above list.*": "1"})
    ws = create_autospec(WorkspaceClient)
    ws.clusters.list.return_value = []
    cluster_remap(ws, prompts)
    assert "No cluster information present in the workspace" in caplog.messages


def test_revert_cluster_remap(ws, caplog, mocker):
    prompts = MockPrompts({"Please provide the cluster id's as comma separated value from the above list.*": "1"})
    ws = create_autospec(WorkspaceClient)
    ws.workspace.list.return_value = [ObjectInfo(path='/ucx/backup/clusters/123.json')]
    with pytest.raises(TypeError):
        revert_cluster_remap(ws, prompts)


def test_revert_cluster_remap_empty(ws, caplog):
    prompts = MockPrompts({"Please provide the cluster id's as comma separated value from the above list.*": "1"})
    ws = create_autospec(WorkspaceClient)
    revert_cluster_remap(ws, prompts)
    assert "There is no cluster files in the backup folder. Skipping the reverting process" in caplog.messages
    ws.workspace.list.assert_called_once()


def test_relay_logs(ws, caplog):
    ws.jobs.list_runs.return_value = [jobs.BaseRun(run_id=123, start_time=int(time.time()))]
    ws.workspace.list.side_effect = [
        [
            ObjectInfo(path='/Users/foo/.ucx/logs/run-123-0', object_type=ObjectType.DIRECTORY),
            ObjectInfo(path='/Users/foo/.ucx/logs/run-123-1', object_type=ObjectType.DIRECTORY),
        ],
        [ObjectInfo(path='/Users/foo/.ucx/logs/run-123-1/foo.log-123')],
    ]
    logs(ws)
    assert 'Something is logged' in caplog.messages


def test_show_all_metastores(acc_client, caplog):
    show_all_metastores(acc_client)
    assert 'Matching metastores are:' in caplog.messages


def test_assign_metastore(acc_client, caplog):
    with pytest.raises(ValueError):
        assign_metastore(acc_client, "123")


def test_migrate_tables(ws):
    prompts = MockPrompts({})
    migrate_tables(ws, prompts)
    ws.jobs.run_now.assert_called_with(456)


def test_migrate_external_hiveserde_tables_in_place(ws):
    tables_crawler = create_autospec(TablesCrawler)
    table = Table(
        catalog="hive_metastore", database="test", name="hiveserde", object_type="UNKNOWN", table_format="HIVE"
    )
    tables_crawler.snapshot.return_value = [table]
    ctx = WorkspaceContext(ws).replace(tables_crawler=tables_crawler)

    prompt = (
        "Found 1 (.*) hiveserde tables, do you want to run the "
        "migrate-external-hiveserde-tables-in-place-experimental workflow?"
    )
    prompts = MockPrompts({prompt: "Yes"})

    migrate_tables(ws, prompts, ctx=ctx)

    ws.jobs.run_now.assert_called_with(789)


def test_migrate_external_tables_ctas(ws):
    tables_crawler = create_autospec(TablesCrawler)
    table = Table(
        catalog="hive_metastore", database="test", name="externalctas", object_type="UNKNOWN", table_format="EXTERNAL"
    )
    tables_crawler.snapshot.return_value = [table]
    ctx = WorkspaceContext(ws).replace(tables_crawler=tables_crawler)

    prompt = (
        "Found 1 (.*) external tables which cannot be migrated using sync, do you want to run the "
        "migrate-external-tables-ctas workflow?"
    )

    prompts = MockPrompts({prompt: "Yes"})

    migrate_tables(ws, prompts, ctx=ctx)

    ws.jobs.run_now.assert_called_with(987)


def test_create_missing_principal_aws(ws):
    aws_resource_permissions = create_autospec(AWSResourcePermissions)
    ctx = WorkspaceContext(ws).replace(is_aws=True, is_azure=False, aws_resource_permissions=aws_resource_permissions)
    prompts = MockPrompts({'.*': 'yes'})
    create_missing_principals(ws, prompts=prompts, ctx=ctx)
    aws_resource_permissions.create_uc_roles.assert_called_once()


def test_create_missing_principal_aws_not_approved(ws):
    aws_resource_permissions = create_autospec(AWSResourcePermissions)
    ctx = WorkspaceContext(ws).replace(is_aws=True, is_azure=False, aws_resource_permissions=aws_resource_permissions)
    prompts = MockPrompts({'.*': 'No'})
    create_missing_principals(ws, prompts=prompts, ctx=ctx)
    aws_resource_permissions.create_uc_roles.assert_not_called()


def test_create_missing_principal_azure(ws, caplog):
    ctx = WorkspaceContext(ws).replace(is_aws=False, is_azure=True)
    prompts = MockPrompts({'.*': 'yes'})
    with pytest.raises(ValueError) as failure:
        create_missing_principals(ws, prompts=prompts, ctx=ctx)
    assert str(failure.value) == "Unsupported cloud provider"


def test_migrate_dbsql_dashboards(ws, caplog):
    migrate_dbsql_dashboards(ws)
    ws.dashboards.list.assert_called_once()


def test_revert_dbsql_dashboards(ws, caplog):
    revert_dbsql_dashboards(ws)
    ws.dashboards.list.assert_called_once()


<<<<<<< HEAD
def test_lint_local_code(ws):
    path_to_scan = Path(Path(__file__).parent, "source_code", "samples")
    problems = lint_local_code(ws, path=path_to_scan)
    assert len(problems) > 0
=======
def test_cli_missing_awscli(ws, mocker, caplog):
    mocker.patch("shutil.which", side_effect=ValueError("Couldn't find AWS CLI in path"))
    with pytest.raises(ValueError):
        ctx = WorkspaceContext(ws).replace(is_aws=True, is_azure=False, aws_profile="profile")
        migrate_locations(ws, ctx)
>>>>>>> c1ed54dc
<|MERGE_RESOLUTION|>--- conflicted
+++ resolved
@@ -562,15 +562,14 @@
     ws.dashboards.list.assert_called_once()
 
 
-<<<<<<< HEAD
 def test_lint_local_code(ws):
     path_to_scan = Path(Path(__file__).parent, "source_code", "samples")
     problems = lint_local_code(ws, path=path_to_scan)
     assert len(problems) > 0
-=======
+
+
 def test_cli_missing_awscli(ws, mocker, caplog):
     mocker.patch("shutil.which", side_effect=ValueError("Couldn't find AWS CLI in path"))
     with pytest.raises(ValueError):
         ctx = WorkspaceContext(ws).replace(is_aws=True, is_azure=False, aws_profile="profile")
         migrate_locations(ws, ctx)
->>>>>>> c1ed54dc
