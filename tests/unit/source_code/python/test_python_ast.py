--- conflicted
+++ resolved
@@ -1,11 +1,5 @@
-<<<<<<< HEAD
 import logging
 from collections.abc import Iterable
-=======
-import pytest
-import astroid  # type: ignore
-from astroid import Assign, AssignName, Attribute, Call, Const, Expr, Module, Name  # type: ignore
->>>>>>> 22861907
 
 import pytest
 import astroid  # type: ignore
@@ -164,12 +158,7 @@
     assert True
 
 
-<<<<<<< HEAD
-def test_tree_attach_child_tree_allows_to_infer_value() -> None:
-=======
 def test_tree_attach_child_tree_infers_value() -> None:
-    """Attaching trees allows traversing from both parent and child."""
->>>>>>> 22861907
     inferred_string = "Hello John!"
     parent_source, child_source = "a = 'John'", 'b = f"Hello {a}!"'
     parent_maybe_tree = Tree.maybe_normalized_parse(parent_source)
@@ -180,14 +169,6 @@
 
     parent_maybe_tree.tree.attach_child_tree(child_maybe_tree.tree)
 
-<<<<<<< HEAD
-=======
-    nodes = parent_maybe_tree.tree.locate(Assign, [])
-    tree = Tree(nodes[1].value)  # Starting from the parent, we are looking for the last assign
-    strings = [value.as_string() for value in InferredValue.infer_from_node(tree.node)]
-    assert strings == [inferred_string]
-
->>>>>>> 22861907
     nodes = child_maybe_tree.tree.locate(Assign, [])
     tree = Tree(nodes[0].value)  # Starting from child, we are looking for the first assign
     strings = [value.as_string() for value in InferredValue.infer_from_node(tree.node)]
@@ -335,37 +316,16 @@
     assert False  # could not locate call
 
 
-<<<<<<< HEAD
 def test_tree_attach_child_nodes_sets_parent() -> None:
-=======
-def test_tree_attach_nodes_sets_parent() -> None:
->>>>>>> 22861907
     node = astroid.extract_node("b = a + 2")
     maybe_tree = Tree.maybe_normalized_parse("a = 1")
     assert maybe_tree.tree, maybe_tree.failure
 
-<<<<<<< HEAD
     maybe_tree.tree.attach_child_nodes([node])
-=======
-    maybe_tree.tree.attach_nodes([node])
->>>>>>> 22861907
 
     assert node.parent == maybe_tree.tree.node
 
 
-<<<<<<< HEAD
-=======
-def test_tree_attach_nodes_adds_node_to_body() -> None:
-    node = astroid.extract_node("b = a + 2")
-    maybe_tree = Tree.maybe_normalized_parse("a = 1")
-    assert maybe_tree.tree, maybe_tree.failure
-
-    maybe_tree.tree.attach_nodes([node])
-
-    assert maybe_tree.tree.node.body[-1] == node
-
-
->>>>>>> 22861907
 def test_tree_extend_globals_adds_assign_name_to_tree() -> None:
     maybe_tree = Tree.maybe_normalized_parse("a = 1")
     assert maybe_tree.tree, maybe_tree.failure
@@ -407,15 +367,9 @@
         Tree(Const("xyz")).attach_child_tree(Tree(Const("xyz")))
 
 
-<<<<<<< HEAD
 def test_tree_attach_child_nodes_raises_not_implemented_error_for_constant_node() -> None:
     with pytest.raises(NotImplementedError, match="Cannot attach nodes to: .*"):
         Tree(Const("xyz")).attach_child_nodes([])
-=======
-def test_tree_attach_nodes_raises_not_implemented_error_for_constant_node() -> None:
-    with pytest.raises(NotImplementedError, match="Cannot attach nodes to: .*"):
-        Tree(Const("xyz")).attach_nodes([])
->>>>>>> 22861907
 
 
 def test_extend_globals_raises_not_implemented_error_for_constant_node() -> None:
