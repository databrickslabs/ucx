--- conflicted
+++ resolved
@@ -7,11 +7,7 @@
     DependencyProblem,
 )
 from databricks.labs.ucx.source_code.files import FileLoader, LocalFileResolver
-<<<<<<< HEAD
-from databricks.labs.ucx.source_code.syspath_lookup import SysPathLookup
-=======
 from databricks.labs.ucx.source_code.notebooks.loaders import NotebookLoader, NotebookResolver
->>>>>>> de479311
 from databricks.labs.ucx.source_code.whitelist import WhitelistResolver, Whitelist
 from tests.unit import (
     MockPathLookup,
@@ -114,24 +110,6 @@
         ("", []),
     ],
 )
-<<<<<<< HEAD
-def test_detect_s3fs_import(empty_index, source: str, expected: list[DependencyProblem]):
-    datas = _load_sources(SourceContainer, "s3fs-python-compatibility-catalog.yml")
-    whitelist = Whitelist.parse(datas[0])
-    sources = {"path": source}
-    file_loader = _local_loader_with_side_effects(FileLoader, sources, {})
-    lookup = SysPathLookup.from_sys_path(Path.cwd())
-    dependency_resolver = DependencyResolver(
-        [
-            WhitelistResolver(whitelist),
-            LocalFileResolver(file_loader),
-        ],
-        lookup,
-    )
-    dependency_resolver.build_local_file_dependency_graph(Path("path"))
-    problems: list[DependencyProblem] = list(dependency_resolver.problems)
-    assert problems == expected
-=======
 def test_detect_s3fs_import(empty_index, source: str, expected: list[DependencyProblem], tmp_path):
     sample = tmp_path / "test_detect_s3fs_import.py"
     sample.write_text(source)
@@ -141,11 +119,9 @@
     notebook_loader = NotebookLoader()
     file_loader = FileLoader()
     resolvers = [NotebookResolver(notebook_loader), LocalFileResolver(file_loader), WhitelistResolver(whitelist)]
-    dependency_resolver = DependencyResolver(resolvers)
-    builder = DependencyGraphBuilder(dependency_resolver, lookup)
-    maybe = builder.build_local_file_dependency_graph(sample)
+    dependency_resolver = DependencyResolver(resolvers, lookup)
+    maybe = dependency_resolver.build_local_file_dependency_graph(sample)
     assert maybe.problems == [_.replace(source_path=sample) for _ in expected]
->>>>>>> de479311
 
 
 @pytest.mark.parametrize(
@@ -155,7 +131,7 @@
             DependencyProblem(
                 code='dependency-check',
                 message='Use of dependency s3fs is deprecated',
-                source_path=Path('root9.py.txt'),
+                source_path=Path('leaf9.py.txt'),
                 start_line=1,
                 start_col=0,
                 end_line=1,
@@ -165,32 +141,12 @@
     ),
 )
 def test_detect_s3fs_import_in_dependencies(empty_index, expected: list[DependencyProblem]):
-<<<<<<< HEAD
-    paths = ["root9.py.txt", "leaf9.py.txt"]
-    sources: dict[str, str] = dict(zip(paths, _load_sources(SourceContainer, *paths)))
-    datas = _load_sources(SourceContainer, "s3fs-python-compatibility-catalog.yml")
-    whitelist = Whitelist.parse(datas[0])
-    file_loader = _local_loader_with_side_effects(FileLoader, sources, {})
-    lookup = SysPathLookup.from_sys_path(Path.cwd())
-    dependency_resolver = DependencyResolver(
-        [
-            WhitelistResolver(whitelist),
-            LocalFileResolver(file_loader),
-        ],
-        lookup,
-    )
-    dependency_resolver.build_local_file_dependency_graph(Path("root9.py.txt"))
-    problems: list[DependencyProblem] = list(dependency_resolver.problems)
-    assert problems == expected
-=======
     lookup = MockPathLookup()
     yml = lookup.cwd / "s3fs-python-compatibility-catalog.yml"
     file_loader = FileLoader()
     whitelist = Whitelist.parse(yml.read_text())
     resolvers = [LocalFileResolver(file_loader), WhitelistResolver(whitelist)]
-    dependency_resolver = DependencyResolver(resolvers)
-    builder = DependencyGraphBuilder(dependency_resolver, lookup)
+    dependency_resolver = DependencyResolver(resolvers, lookup)
     sample = lookup.cwd / "root9.py.txt"
-    maybe = builder.build_local_file_dependency_graph(sample)
-    assert maybe.problems == [_.replace(source_path=sample) for _ in expected]
->>>>>>> de479311
+    maybe = dependency_resolver.build_local_file_dependency_graph(sample)
+    assert maybe.problems == expected