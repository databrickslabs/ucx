from pathlib import Path
from unittest.mock import create_autospec

from databricks.sdk import WorkspaceClient
from databricks.sdk.service.workspace import ObjectInfo, Language, ObjectType

from databricks.labs.ucx.source_code.dependencies import (
    DependencyGraphBuilder,
    DependencyProblem,
)
from databricks.labs.ucx.source_code.dependency_loaders import (
    SourceContainer,
    LocalFileLoader,
    LocalNotebookLoader,
    WorkspaceNotebookLoader,
)
from databricks.labs.ucx.source_code.dependency_resolvers import DependencyResolver
from databricks.labs.ucx.source_code.site_packages import SitePackages
from databricks.labs.ucx.source_code.syspath_provider import SysPathProvider
from databricks.labs.ucx.source_code.whitelist import Whitelist
from tests.unit import (
    _load_sources,
    _download_side_effect,
    whitelist_mock,
    _load_dependency_side_effect,
    locate_site_packages,
    TestFileLoader,
    _samples_path,
    _local_loader_with_side_effects,
)


def test_dependency_graph_builder_visits_workspace_notebook_dependencies():
    paths = ["root3.run.py.txt", "root1.run.py.txt", "leaf1.py.txt", "leaf2.py.txt"]
    sources: dict[str, str] = dict(zip(paths, _load_sources(SourceContainer, *paths)))
    visited: dict[str, bool] = {}

    def get_status_side_effect(*args):
        path = args[0]
        return ObjectInfo(path=path, language=Language.PYTHON, object_type=ObjectType.NOTEBOOK)

    ws = create_autospec(WorkspaceClient)
    ws.workspace.download.side_effect = lambda *args, **kwargs: _download_side_effect(sources, visited, *args, **kwargs)
    ws.workspace.get_status.side_effect = get_status_side_effect
    whi = whitelist_mock()
    file_loader = create_autospec(LocalFileLoader)
    file_loader.is_notebook.return_value = False
    site_packages = SitePackages.parse(locate_site_packages())
    provider = create_autospec(SysPathProvider)
    builder = DependencyGraphBuilder(
        DependencyResolver.initialize(whi, site_packages, file_loader, WorkspaceNotebookLoader(ws), provider)
    )
    builder.build_notebook_dependency_graph(Path("root3.run.py.txt"))
    assert len(visited) == len(paths)


def test_dependency_graph_builder_visits_local_notebook_dependencies():
    paths = ["root4.py.txt", "leaf3.py.txt"]
    sources: dict[str, str] = dict(zip(paths, _load_sources(SourceContainer, *paths)))
    visited: dict[str, bool] = {}
    whi = whitelist_mock()
    file_loader = create_autospec(LocalFileLoader)
    file_loader.load_dependency.side_effect = lambda *args, **kwargs: _load_dependency_side_effect(
        sources, visited, *args
    )
    file_loader.is_notebook.return_value = True
    file_loader.is_file.return_value = True
    notebook_loader = create_autospec(LocalNotebookLoader)
    notebook_loader.load_dependency.side_effect = lambda *args, **kwargs: _load_dependency_side_effect(
        sources, visited, *args
    )
    notebook_loader.is_notebook.return_value = True
    notebook_loader.is_file.return_value = True
    site_packages = SitePackages.parse(locate_site_packages())
    provider = create_autospec(SysPathProvider)
    builder = DependencyGraphBuilder(
        DependencyResolver.initialize(whi, site_packages, file_loader, notebook_loader, provider)
    )
    builder.build_notebook_dependency_graph(Path("root4.py.txt"))
    assert len(visited) == len(paths)


def test_dependency_graph_builder_visits_workspace_file_dependencies():
    paths = ["root8.py.txt", "leaf1.py.txt", "leaf2.py.txt"]
    sources: dict[str, str] = dict(zip(paths, _load_sources(SourceContainer, *paths)))
    visited: dict[str, bool] = {}
    file_loader = _local_loader_with_side_effects(LocalFileLoader, sources, visited)
    whi = whitelist_mock()
    site_packages = SitePackages.parse(locate_site_packages())
    provider = create_autospec(SysPathProvider)
    builder = DependencyGraphBuilder(
        DependencyResolver.initialize(whi, site_packages, file_loader, LocalNotebookLoader(provider), provider)
    )
    builder.build_local_file_dependency_graph(Path(paths[0]))
    assert len(visited) == len(paths)


def test_dependency_graph_builder_raises_problem_with_unfound_workspace_notebook_dependency():
    paths = ["root1.run.py.txt", "leaf1.py.txt"]
    sources: dict[str, str] = dict(zip(paths, _load_sources(SourceContainer, *paths)))

    def get_status_side_effect(*args):
        path = args[0]
        if "leaf2" in path:
            return None
        return ObjectInfo(object_type=ObjectType.NOTEBOOK, language=Language.PYTHON, path=path)

    ws = create_autospec(WorkspaceClient)
    ws.workspace.is_notebook.return_value = True
    ws.workspace.download.side_effect = lambda *args, **kwargs: _download_side_effect(sources, {}, *args, **kwargs)
    ws.workspace.get_status.side_effect = get_status_side_effect
    whi = whitelist_mock()
    file_loader = create_autospec(LocalFileLoader)
    file_loader.is_notebook.return_value = False
    site_packages = SitePackages.parse(locate_site_packages())
    provider = create_autospec(SysPathProvider)
    builder = DependencyGraphBuilder(
        DependencyResolver.initialize(whi, site_packages, file_loader, WorkspaceNotebookLoader(ws), provider)
    )
    builder.build_notebook_dependency_graph(Path("root1.run.py.txt"))
    assert list(builder.problems) == [
        DependencyProblem(
            'dependency-check', 'Notebook not found: leaf2.py.txt', Path("root1.run.py.txt"), 19, 0, 19, 21
        )
    ]


def test_dependency_graph_builder_raises_problem_with_unfound_local_notebook_dependency():
    paths = ["root4.py.txt"]
    sources: dict[str, str] = dict(zip(paths, _load_sources(SourceContainer, *paths)))
    whi = whitelist_mock()

    def is_file_side_effect(*args):
        path = args[0]
        return path.as_posix() in paths

    file_loader = create_autospec(LocalFileLoader)
    file_loader.is_file.side_effect = is_file_side_effect
    file_loader.is_notebook.side_effect = is_file_side_effect
    file_loader.load_dependency.side_effect = lambda *args: _load_dependency_side_effect(sources, {}, *args)
    notebook_loader = create_autospec(LocalNotebookLoader)
    notebook_loader.is_file.side_effect = is_file_side_effect
    notebook_loader.is_notebook.side_effect = is_file_side_effect
    notebook_loader.load_dependency.side_effect = lambda *args: _load_dependency_side_effect(sources, {}, *args)
    site_packages = SitePackages.parse(locate_site_packages())
    provider = create_autospec(SysPathProvider)
    builder = DependencyGraphBuilder(
        DependencyResolver.initialize(whi, site_packages, file_loader, notebook_loader, provider)
    )
    builder.build_notebook_dependency_graph(Path(paths[0]))
    assert list(builder.problems) == [
        DependencyProblem('dependency-check', 'Notebook not found: leaf3.py.txt', Path(paths[0]), 1, 0, 1, 38)
    ]


def test_dependency_graph_builder_raises_problem_with_non_constant_local_notebook_dependency():
    paths = ["root10.py.txt"]
    sources: dict[str, str] = dict(zip(paths, _load_sources(SourceContainer, *paths)))
    whi = whitelist_mock()

    def is_file_side_effect(*args):
        path = args[0]
        return path.as_posix() in paths

    file_loader = create_autospec(LocalFileLoader)
    file_loader.is_file.side_effect = is_file_side_effect
    file_loader.is_notebook.side_effect = is_file_side_effect
    file_loader.load_dependency.side_effect = lambda *args: _load_dependency_side_effect(sources, {}, *args)
    notebook_loader = create_autospec(LocalNotebookLoader)
    notebook_loader.is_file.side_effect = is_file_side_effect
    notebook_loader.is_notebook.side_effect = is_file_side_effect
    notebook_loader.load_dependency.side_effect = lambda *args: _load_dependency_side_effect(sources, {}, *args)
    site_packages = SitePackages.parse(locate_site_packages())
    provider = create_autospec(SysPathProvider)
    builder = DependencyGraphBuilder(
        DependencyResolver.initialize(whi, site_packages, file_loader, notebook_loader, provider)
    )
    builder.build_notebook_dependency_graph(Path(paths[0]))
    assert list(builder.problems) == [
        DependencyProblem(
            'dependency-check', "Can't check dependency not provided as a constant", Path(paths[0]), 2, 0, 2, 35
        )
    ]


def test_dependency_graph_builder_raises_problem_with_invalid_run_cell():
    paths = ["leaf6.py.txt"]
    sources: dict[str, str] = dict(zip(paths, _load_sources(SourceContainer, *paths)))
    ws = create_autospec(WorkspaceClient)
    ws.workspace.download.side_effect = lambda *args, **kwargs: _download_side_effect(sources, {}, *args, **kwargs)
    ws.workspace.get_status.return_value = ObjectInfo(
        object_type=ObjectType.NOTEBOOK, language=Language.PYTHON, path=paths[0]
    )
    whi = whitelist_mock()
    file_loader = create_autospec(LocalFileLoader)
    file_loader.is_notebook.return_value = False
    site_packages = SitePackages.parse(locate_site_packages())
    provider = create_autospec(SysPathProvider)
    builder = DependencyGraphBuilder(
        DependencyResolver.initialize(whi, site_packages, file_loader, WorkspaceNotebookLoader(ws), provider)
    )
    builder.build_notebook_dependency_graph(Path(paths[0]))
    assert list(builder.problems) == [
        DependencyProblem('dependency-check', 'Missing notebook path in %run command', Path("leaf6.py.txt"), 5, 0, 5, 4)
    ]


def test_dependency_graph_builder_visits_recursive_file_dependencies():
    paths = ["root6.py.txt", "root5.py.txt", "leaf4.py.txt"]
    sources: dict[str, str] = dict(zip(paths, _load_sources(SourceContainer, *paths)))
    visited: dict[str, bool] = {}
    whi = whitelist_mock()
    file_loader = _local_loader_with_side_effects(LocalFileLoader, sources, visited)
    site_packages = SitePackages.parse(locate_site_packages())
    provider = create_autospec(SysPathProvider)
    builder = DependencyGraphBuilder(
        DependencyResolver.initialize(whi, site_packages, file_loader, LocalNotebookLoader(provider), provider)
    )
    builder.build_local_file_dependency_graph(Path("root6.py.txt"))
    assert len(visited) == len(paths)


def test_dependency_graph_builder_raises_problem_with_unresolved_import():
    paths = ["root7.py.txt"]
    sources: dict[str, str] = dict(zip(paths, _load_sources(SourceContainer, *paths)))
    visited: dict[str, bool] = {}
    whi = whitelist_mock()
    file_loader = _local_loader_with_side_effects(LocalFileLoader, sources, visited)
    site_packages = SitePackages.parse(locate_site_packages())
    provider = create_autospec(SysPathProvider)
    builder = DependencyGraphBuilder(
        DependencyResolver.initialize(whi, site_packages, file_loader, LocalNotebookLoader(provider), provider)
    )
    builder.build_local_file_dependency_graph(Path(paths[0]))
    assert list(builder.problems) == [
        DependencyProblem(
            'dependency-check', 'Could not locate import: some_library', Path("root7.py.txt"), 1, 0, 1, 19
        )
    ]


def test_dependency_graph_builder_raises_problem_with_non_constant_notebook_argument():
    paths = ["run_notebooks.py.txt"]
    sources: dict[str, str] = dict(zip(paths, _load_sources(SourceContainer, *paths)))
    visited: dict[str, bool] = {}
    whi = Whitelist()
    file_loader = _local_loader_with_side_effects(LocalFileLoader, sources, visited)
    site_packages = SitePackages.parse(locate_site_packages())
    provider = create_autospec(SysPathProvider)
    builder = DependencyGraphBuilder(
        DependencyResolver.initialize(whi, site_packages, file_loader, LocalNotebookLoader(provider), provider)
    )
    builder.build_local_file_dependency_graph(Path(paths[0]))
    assert list(builder.problems) == [
        DependencyProblem(
            'dependency-check', "Can't check dependency not provided as a constant", Path(paths[0]), 14, 13, 14, 50
        )
    ]


def test_dependency_graph_builder_visits_file_dependencies():
    paths = ["root5.py.txt", "leaf4.py.txt"]
    sources: dict[str, str] = dict(zip(paths, _load_sources(SourceContainer, *paths)))
    visited: dict[str, bool] = {}
    whi = whitelist_mock()
    file_loader = _local_loader_with_side_effects(LocalFileLoader, sources, visited)
    site_packages = SitePackages.parse(locate_site_packages())
    provider = create_autospec(SysPathProvider)
    builder = DependencyGraphBuilder(
        DependencyResolver.initialize(whi, site_packages, file_loader, LocalNotebookLoader(provider), provider)
    )
    builder.build_local_file_dependency_graph(Path("root5.py.txt"))
    assert len(visited) == len(paths)


def test_dependency_graph_builder_skips_builtin_dependencies():
    paths = ["python_builtins.py.txt"]
    sources: dict[str, str] = dict(zip(paths, _load_sources(SourceContainer, *paths)))
    whi = Whitelist()
    file_loader = _local_loader_with_side_effects(LocalFileLoader, sources, {})
    site_packages = SitePackages.parse(locate_site_packages())
    provider = create_autospec(SysPathProvider)
    builder = DependencyGraphBuilder(
        DependencyResolver.initialize(whi, site_packages, file_loader, LocalNotebookLoader(provider), provider)
    )
    graph = builder.build_local_file_dependency_graph(Path("python_builtins.py.txt"))
    child = graph.locate_dependency(Path("os"))
    assert child
    assert len(child.local_dependencies) == 0
    child = graph.locate_dependency(Path("pathlib"))
    assert child
    assert len(child.local_dependencies) == 0


def test_dependency_graph_builder_ignores_known_dependencies():
    paths = ["python_builtins.py.txt"]
    sources: dict[str, str] = dict(zip(paths, _load_sources(SourceContainer, *paths)))
    datas = _load_sources(SourceContainer, "sample-python-compatibility-catalog.yml")
    whitelist = Whitelist.parse(datas[0])
    file_loader = _local_loader_with_side_effects(LocalFileLoader, sources, {})
    site_packages = SitePackages.parse(locate_site_packages())
    provider = create_autospec(SysPathProvider)
    builder = DependencyGraphBuilder(
        DependencyResolver.initialize(whitelist, site_packages, file_loader, LocalNotebookLoader(provider), provider)
    )
    graph = builder.build_local_file_dependency_graph(Path("python_builtins.py.txt"))
    assert not graph.locate_dependency(Path("databricks"))


def test_dependency_graph_builder_visits_site_packages(empty_index):
    datas = _load_sources(SourceContainer, "sample-python-compatibility-catalog.yml")
    whitelist = Whitelist.parse(datas[0])
    paths = ["import-site-package.py.txt"]
    sources: dict[str, str] = dict(zip(paths, _load_sources(SourceContainer, *paths)))
    provider = SysPathProvider.initialize(_samples_path(SourceContainer))
    file_loader = TestFileLoader(provider, sources)
    site_packages_path = locate_site_packages()
    site_packages = SitePackages.parse(site_packages_path)
    builder = DependencyGraphBuilder(
        DependencyResolver.initialize(whitelist, site_packages, file_loader, LocalNotebookLoader(provider), provider)
    )
    graph = builder.build_local_file_dependency_graph(Path("import-site-package.py.txt"))
    assert graph.locate_dependency(Path(site_packages_path, "certifi/core.py"))
    assert not graph.locate_dependency(Path("core.py"))
    assert not graph.locate_dependency(Path("core"))


def test_dependency_graph_builder_raises_problem_with_unfound_root_file(empty_index):
    site_packages = SitePackages.parse(locate_site_packages())
    whi = whitelist_mock()
    file_loader = create_autospec(LocalFileLoader)
    provider = create_autospec(SysPathProvider)
    builder = DependencyGraphBuilder(
        DependencyResolver.initialize(whi, site_packages, file_loader, LocalNotebookLoader(provider), provider)
    )
    builder.build_local_file_dependency_graph(Path("root1.run.py.txt"))
<<<<<<< HEAD
    assert list(builder.problems) == [DependencyProblem('dependency-check', 'File not found: root1.run.py.txt')]
=======
    assert builder.problems == [DependencyProblem('dependency-check', 'File not found: root1.run.py.txt')]
    file_loader.load_dependency.assert_not_called()
>>>>>>> ac40c8d4


def test_dependency_graph_builder_raises_problem_with_unfound_root_notebook(empty_index):
    sources: dict[str, str] = {}
    ws = create_autospec(WorkspaceClient)
    ws.workspace.download.side_effect = lambda *args, **kwargs: _download_side_effect(sources, {}, *args, **kwargs)
    ws.workspace.get_status.return_value = None
    site_packages = SitePackages.parse(locate_site_packages())
    whi = whitelist_mock()
    file_loader = create_autospec(LocalFileLoader)
    notebook_loader = create_autospec(LocalNotebookLoader)
    notebook_loader.is_notebook.return_value = False
    provider = create_autospec(SysPathProvider)
    builder = DependencyGraphBuilder(
        DependencyResolver.initialize(whi, site_packages, file_loader, notebook_loader, provider)
    )
    builder.build_notebook_dependency_graph(Path("root2.run.py.txt"))
<<<<<<< HEAD
    assert list(builder.problems) == [DependencyProblem('dependency-check', 'Notebook not found: root2.run.py.txt')]
=======
    assert builder.problems == [DependencyProblem('dependency-check', 'Notebook not found: root2.run.py.txt')]
    file_loader.load_dependency.assert_not_called()
>>>>>>> ac40c8d4
<|MERGE_RESOLUTION|>--- conflicted
+++ resolved
@@ -334,12 +334,8 @@
         DependencyResolver.initialize(whi, site_packages, file_loader, LocalNotebookLoader(provider), provider)
     )
     builder.build_local_file_dependency_graph(Path("root1.run.py.txt"))
-<<<<<<< HEAD
     assert list(builder.problems) == [DependencyProblem('dependency-check', 'File not found: root1.run.py.txt')]
-=======
-    assert builder.problems == [DependencyProblem('dependency-check', 'File not found: root1.run.py.txt')]
     file_loader.load_dependency.assert_not_called()
->>>>>>> ac40c8d4
 
 
 def test_dependency_graph_builder_raises_problem_with_unfound_root_notebook(empty_index):
@@ -357,9 +353,5 @@
         DependencyResolver.initialize(whi, site_packages, file_loader, notebook_loader, provider)
     )
     builder.build_notebook_dependency_graph(Path("root2.run.py.txt"))
-<<<<<<< HEAD
     assert list(builder.problems) == [DependencyProblem('dependency-check', 'Notebook not found: root2.run.py.txt')]
-=======
-    assert builder.problems == [DependencyProblem('dependency-check', 'Notebook not found: root2.run.py.txt')]
-    file_loader.load_dependency.assert_not_called()
->>>>>>> ac40c8d4
+    file_loader.load_dependency.assert_not_called()