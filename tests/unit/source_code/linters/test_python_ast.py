--- conflicted
+++ resolved
@@ -208,9 +208,6 @@
     nodes = list(tree.node.get_children())
     assert len(nodes) == 2
     assert nodes[0].lineno == -2
-<<<<<<< HEAD
-    assert nodes[1].lineno == -1
-=======
     assert nodes[1].lineno == -1
 
 
@@ -223,5 +220,4 @@
 )
 def test_counts_lines(source: str, line_count: int):
     tree = Tree.normalize_and_parse(source)
-    assert tree.line_count() == line_count
->>>>>>> f985dcbe
+    assert tree.line_count() == line_count