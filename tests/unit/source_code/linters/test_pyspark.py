import pytest

from astroid import Call, Const, Expr  # type: ignore

from databricks.labs.ucx.source_code.base import Deprecation, CurrentSessionState
from databricks.labs.ucx.source_code.linters.python_ast import Tree, TreeHelper
from databricks.labs.ucx.source_code.linters.pyspark import TableNameMatcher, SparkSqlPyLinter
<<<<<<< HEAD
from databricks.labs.ucx.source_code.queries import FromTableSQLLinter
=======
from databricks.labs.ucx.source_code.queries import FromTableSqlLinter
>>>>>>> 6f709107


def test_spark_no_sql(empty_index):
    session_state = CurrentSessionState()
<<<<<<< HEAD
    ftf = FromTableSQLLinter(empty_index, session_state)
=======
    ftf = FromTableSqlLinter(empty_index, session_state)
>>>>>>> 6f709107
    sqf = SparkSqlPyLinter(ftf, empty_index, session_state)

    assert not list(sqf.lint("print(1)"))


def test_spark_dynamic_sql(empty_index):
    source = """
schema="some_schema"
df4.write.saveAsTable(f"{schema}.member_measure")
"""
    session_state = CurrentSessionState()
<<<<<<< HEAD
    ftf = FromTableSQLLinter(empty_index, session_state)
=======
    ftf = FromTableSqlLinter(empty_index, session_state)
>>>>>>> 6f709107
    sqf = SparkSqlPyLinter(ftf, empty_index, session_state)
    assert not list(sqf.lint(source))


def test_spark_sql_no_match(empty_index):
    session_state = CurrentSessionState()
<<<<<<< HEAD
    ftf = FromTableSQLLinter(empty_index, session_state)
=======
    ftf = FromTableSqlLinter(empty_index, session_state)
>>>>>>> 6f709107
    sqf = SparkSqlPyLinter(ftf, empty_index, session_state)

    old_code = """
for i in range(10):
    result = spark.sql("SELECT * FROM old.things").collect()
    print(len(result))
"""

    assert not list(sqf.lint(old_code))


def test_spark_sql_match(migration_index):
    session_state = CurrentSessionState()
<<<<<<< HEAD
    ftf = FromTableSQLLinter(migration_index, session_state)
=======
    ftf = FromTableSqlLinter(migration_index, session_state)
>>>>>>> 6f709107
    sqf = SparkSqlPyLinter(ftf, migration_index, session_state)

    old_code = """
spark.read.csv("s3://bucket/path")
for i in range(10):
    result = spark.sql("SELECT * FROM old.things").collect()
    print(len(result))
"""
    assert list(sqf.lint(old_code)) == [
        Deprecation(
            code='direct-file-system-access',
            message='The use of direct file system access is deprecated: s3://bucket/path',
            start_line=1,
            start_col=0,
            end_line=1,
            end_col=34,
        ),
        Deprecation(
            code='table-migrated-to-uc',
            message='Table old.things is migrated to brand.new.stuff in Unity Catalog',
            start_line=3,
            start_col=13,
            end_line=3,
            end_col=50,
        ),
    ]


def test_spark_sql_match_named(migration_index):
    session_state = CurrentSessionState()
<<<<<<< HEAD
    ftf = FromTableSQLLinter(migration_index, session_state)
=======
    ftf = FromTableSqlLinter(migration_index, session_state)
>>>>>>> 6f709107
    sqf = SparkSqlPyLinter(ftf, migration_index, session_state)

    old_code = """
spark.read.csv("s3://bucket/path")
for i in range(10):
    result = spark.sql(args=[1], sqlQuery = "SELECT * FROM old.things").collect()
    print(len(result))
"""
    assert list(sqf.lint(old_code)) == [
        Deprecation(
            code='direct-file-system-access',
            message='The use of direct file system access is deprecated: ' 's3://bucket/path',
            start_line=1,
            start_col=0,
            end_line=1,
            end_col=34,
        ),
        Deprecation(
            code='table-migrated-to-uc',
            message='Table old.things is migrated to brand.new.stuff in Unity Catalog',
            start_line=3,
            start_col=13,
            end_line=3,
            end_col=71,
        ),
    ]


def test_spark_table_return_value_apply(migration_index):
    session_state = CurrentSessionState()
<<<<<<< HEAD
    ftf = FromTableSQLLinter(migration_index, session_state)
=======
    ftf = FromTableSqlLinter(migration_index, session_state)
>>>>>>> 6f709107
    sqf = SparkSqlPyLinter(ftf, migration_index, session_state)
    old_code = """spark.read.csv('s3://bucket/path')
for table in spark.catalog.listTables():
    do_stuff_with_table(table)"""
    fixed_code = sqf.apply(old_code)
    # no transformations to apply, only lint messages
    assert fixed_code.rstrip() == old_code.rstrip()


def test_spark_sql_fix(migration_index):
    session_state = CurrentSessionState()
<<<<<<< HEAD
    ftf = FromTableSQLLinter(migration_index, session_state)
=======
    ftf = FromTableSqlLinter(migration_index, session_state)
>>>>>>> 6f709107
    sqf = SparkSqlPyLinter(ftf, migration_index, session_state)

    old_code = """spark.read.csv("s3://bucket/path")
for i in range(10):
    result = spark.sql("SELECT * FROM old.things").collect()
    print(len(result))
"""
    fixed_code = sqf.apply(old_code)
    assert (
        fixed_code.rstrip()
        == """spark.read.csv('s3://bucket/path')
for i in range(10):
    result = spark.sql('SELECT * FROM brand.new.stuff').collect()
    print(len(result))"""
    )


@pytest.mark.parametrize(
    "code, expected",
    [
        # Test for 'ls' function
        (
            """dbutils.fs.ls("s3a://bucket/path")""",
            [
                Deprecation(
                    code='direct-file-system-access',
                    message="The use of direct file system access is deprecated: s3a://bucket/path",
                    start_line=0,
                    start_col=0,
                    end_line=0,
                    end_col=34,
                )
            ],
        ),
        # Test for 'cp' function. Note that the current code will stop at the first deprecation found.
        (
            """dbutils.fs.cp("s3n://bucket/path", "s3n://another_bucket/another_path")""",
            [
                Deprecation(
                    code='direct-file-system-access',
                    message="The use of direct file system access is deprecated: s3n://bucket/path",
                    start_line=0,
                    start_col=0,
                    end_line=0,
                    end_col=71,
                )
            ],
        ),
        # Test for 'rm' function
        (
            """dbutils.fs.rm("s3://bucket/path")""",
            [
                Deprecation(
                    code='direct-file-system-access',
                    message="The use of direct file system access is deprecated: s3://bucket/path",
                    start_line=0,
                    start_col=0,
                    end_line=0,
                    end_col=33,
                )
            ],
        ),
        # Test for 'head' function
        (
            """dbutils.fs.head("wasb://bucket/path")""",
            [
                Deprecation(
                    code='direct-file-system-access',
                    message="The use of direct file system access is deprecated: wasb://bucket/path",
                    start_line=0,
                    start_col=0,
                    end_line=0,
                    end_col=37,
                )
            ],
        ),
        # Test for 'put' function
        (
            """dbutils.fs.put("wasbs://bucket/path", "data")""",
            [
                Deprecation(
                    code='direct-file-system-access',
                    message="The use of direct file system access is deprecated: wasbs://bucket/path",
                    start_line=0,
                    start_col=0,
                    end_line=0,
                    end_col=45,
                )
            ],
        ),
        # Test for 'mkdirs' function
        (
            """dbutils.fs.mkdirs("abfs://bucket/path")""",
            [
                Deprecation(
                    code='direct-file-system-access',
                    message="The use of direct file system access is deprecated: abfs://bucket/path",
                    start_line=0,
                    start_col=0,
                    end_line=0,
                    end_col=39,
                )
            ],
        ),
        # Test for 'move' function
        (
            """dbutils.fs.mv("wasb://bucket/path", "wasb://another_bucket/another_path")""",
            [
                Deprecation(
                    code='direct-file-system-access',
                    message="The use of direct file system access is deprecated: wasb://bucket/path",
                    start_line=0,
                    start_col=0,
                    end_line=0,
                    end_col=73,
                )
            ],
        ),
        # Test for 'text' function
        (
            """spark.read.text("wasbs://bucket/path")""",
            [
                Deprecation(
                    code='direct-file-system-access',
                    message="The use of direct file system access is deprecated: wasbs://bucket/path",
                    start_line=0,
                    start_col=0,
                    end_line=0,
                    end_col=38,
                )
            ],
        ),
        # Test for 'csv' function
        (
            """spark.read.csv("abfs://bucket/path")""",
            [
                Deprecation(
                    code='direct-file-system-access',
                    message="The use of direct file system access is deprecated: abfs://bucket/path",
                    start_line=0,
                    start_col=0,
                    end_line=0,
                    end_col=36,
                )
            ],
        ),
        # Test for option function
        (
            """df=spark.sql('SELECT * FROm dual')
(df.write
  .format("parquet")
  .option("path", "s3a://your_bucket_name/your_directory/")
  .option("spark.hadoop.fs.s3a.access.key", "your_access_key")
  .option("spark.hadoop.fs.s3a.secret.key", "your_secret_key")
  .save())""",
            [
                Deprecation(
                    code='direct-file-system-access',
                    message='The use of direct file system access is deprecated: '
                    "s3a://your_bucket_name/your_directory/",
                    start_line=1,
                    start_col=1,
                    end_line=3,
                    end_col=59,
                )
            ],
        ),
        # Test for 'json' function
        (
            """spark.read.json("abfss://bucket/path")""",
            [
                Deprecation(
                    code='direct-file-system-access',
                    message="The use of direct file system access is deprecated: abfss://bucket/path",
                    start_line=0,
                    start_col=0,
                    end_line=0,
                    end_col=38,
                )
            ],
        ),
        # Test for 'orc' function
        (
            """spark.read.orc("dbfs://bucket/path")""",
            [
                Deprecation(
                    code='direct-file-system-access',
                    message="The use of direct file system access is deprecated: dbfs://bucket/path",
                    start_line=0,
                    start_col=0,
                    end_line=0,
                    end_col=36,
                )
            ],
        ),
        # Test for 'parquet' function
        (
            """spark.read.parquet("hdfs://bucket/path")""",
            [
                Deprecation(
                    code='direct-file-system-access',
                    message="The use of direct file system access is deprecated: hdfs://bucket/path",
                    start_line=0,
                    start_col=0,
                    end_line=0,
                    end_col=40,
                )
            ],
        ),
        # Test for 'save' function
        (
            """spark.write.save("file://bucket/path")""",
            [
                Deprecation(
                    code='direct-file-system-access',
                    message="The use of direct file system access is deprecated: file://bucket/path",
                    start_line=0,
                    start_col=0,
                    end_line=0,
                    end_col=38,
                )
            ],
        ),
        # Test for 'load' function with default to dbfs
        (
            """spark.read.load("/bucket/path")""",
            [
                Deprecation(
                    code='direct-file-system-access',
                    message="The use of direct file system access is deprecated: /bucket/path",
                    start_line=0,
                    start_col=0,
                    end_line=0,
                    end_col=31,
                )
            ],
        ),
        # Test for 'addFile' function
        (
            """spark.addFile("s3a://bucket/path")""",
            [
                Deprecation(
                    code='direct-file-system-access',
                    message="The use of direct file system access is deprecated: s3a://bucket/path",
                    start_line=0,
                    start_col=0,
                    end_line=0,
                    end_col=34,
                )
            ],
        ),
        # Test for 'binaryFiles' function
        (
            """spark.binaryFiles("s3a://bucket/path")""",
            [
                Deprecation(
                    code='direct-file-system-access',
                    message="The use of direct file system access is deprecated: s3a://bucket/path",
                    start_line=0,
                    start_col=0,
                    end_line=0,
                    end_col=38,
                )
            ],
        ),
        # Test for 'binaryRecords' function
        (
            """spark.binaryRecords("s3a://bucket/path")""",
            [
                Deprecation(
                    code='direct-file-system-access',
                    message="The use of direct file system access is deprecated: s3a://bucket/path",
                    start_line=0,
                    start_col=0,
                    end_line=0,
                    end_col=40,
                )
            ],
        ),
        # Test for 'dump_profiles' function
        (
            """spark.dump_profiles("s3a://bucket/path")""",
            [
                Deprecation(
                    code='direct-file-system-access',
                    message="The use of direct file system access is deprecated: s3a://bucket/path",
                    start_line=0,
                    start_col=0,
                    end_line=0,
                    end_col=40,
                )
            ],
        ),
        # Test for 'hadoopFile' function
        (
            """spark.hadoopFile("s3a://bucket/path")""",
            [
                Deprecation(
                    code='direct-file-system-access',
                    message="The use of direct file system access is deprecated: s3a://bucket/path",
                    start_line=0,
                    start_col=0,
                    end_line=0,
                    end_col=37,
                )
            ],
        ),
        # Test for 'newAPIHadoopFile' function
        (
            """spark.newAPIHadoopFile("s3a://bucket/path")""",
            [
                Deprecation(
                    code='direct-file-system-access',
                    message="The use of direct file system access is deprecated: s3a://bucket/path",
                    start_line=0,
                    start_col=0,
                    end_line=0,
                    end_col=43,
                )
            ],
        ),
        # Test for 'pickleFile' function
        (
            """spark.pickleFile("s3a://bucket/path")""",
            [
                Deprecation(
                    code='direct-file-system-access',
                    message="The use of direct file system access is deprecated: s3a://bucket/path",
                    start_line=0,
                    start_col=0,
                    end_line=0,
                    end_col=37,
                )
            ],
        ),
        # Test for 'saveAsHadoopFile' function
        (
            """spark.saveAsHadoopFile("s3a://bucket/path")""",
            [
                Deprecation(
                    code='direct-file-system-access',
                    message="The use of direct file system access is deprecated: s3a://bucket/path",
                    start_line=0,
                    start_col=0,
                    end_line=0,
                    end_col=43,
                )
            ],
        ),
        # Test for 'saveAsNewAPIHadoopFile' function
        (
            """spark.saveAsNewAPIHadoopFile("s3a://bucket/path")""",
            [
                Deprecation(
                    code='direct-file-system-access',
                    message="The use of direct file system access is deprecated: s3a://bucket/path",
                    start_line=0,
                    start_col=0,
                    end_line=0,
                    end_col=49,
                )
            ],
        ),
        # Test for 'saveAsPickleFile' function
        (
            """spark.saveAsPickleFile("s3a://bucket/path")""",
            [
                Deprecation(
                    code='direct-file-system-access',
                    message="The use of direct file system access is deprecated: s3a://bucket/path",
                    start_line=0,
                    start_col=0,
                    end_line=0,
                    end_col=43,
                )
            ],
        ),
        # Test for 'saveAsSequenceFile' function
        (
            """spark.saveAsSequenceFile("s3a://bucket/path")""",
            [
                Deprecation(
                    code='direct-file-system-access',
                    message="The use of direct file system access is deprecated: s3a://bucket/path",
                    start_line=0,
                    start_col=0,
                    end_line=0,
                    end_col=45,
                )
            ],
        ),
        # Test for 'saveAsTextFile' function
        (
            """spark.saveAsTextFile("s3a://bucket/path")""",
            [
                Deprecation(
                    code='direct-file-system-access',
                    message="The use of direct file system access is deprecated: s3a://bucket/path",
                    start_line=0,
                    start_col=0,
                    end_line=0,
                    end_col=41,
                )
            ],
        ),
        # Test for 'load_from_path' function
        (
            """spark.load_from_path("s3a://bucket/path")""",
            [
                Deprecation(
                    code='direct-file-system-access',
                    message="The use of direct file system access is deprecated: s3a://bucket/path",
                    start_line=0,
                    start_col=0,
                    end_line=0,
                    end_col=41,
                )
            ],
        ),
    ],
)
def test_spark_cloud_direct_access(empty_index, code, expected):
    session_state = CurrentSessionState()
<<<<<<< HEAD
    ftf = FromTableSQLLinter(empty_index, session_state)
=======
    ftf = FromTableSqlLinter(empty_index, session_state)
>>>>>>> 6f709107
    sqf = SparkSqlPyLinter(ftf, empty_index, session_state)
    advisories = list(sqf.lint(code))
    assert advisories == expected


FS_FUNCTIONS = [
    "ls",
    "cp",
    "rm",
    "mv",
    "head",
    "put",
    "mkdirs",
]


@pytest.mark.parametrize("fs_function", FS_FUNCTIONS)
def test_direct_cloud_access_to_tmp_reports_nothing(empty_index, fs_function):
    session_state = CurrentSessionState()
<<<<<<< HEAD
    ftf = FromTableSQLLinter(empty_index, session_state)
=======
    ftf = FromTableSqlLinter(empty_index, session_state)
>>>>>>> 6f709107
    sqf = SparkSqlPyLinter(ftf, empty_index, session_state)
    # ls function calls have to be from dbutils.fs, or we ignore them
    code = f"""spark.{fs_function}("/tmp/bucket/path")"""
    advisories = list(sqf.lint(code))
    assert not advisories


def test_get_full_function_name_for_member_function():
    tree = Tree.parse("value.attr()")
    node = tree.first_statement()
    assert isinstance(node, Expr)
    assert isinstance(node.value, Call)
    assert TreeHelper.get_full_function_name(node.value) == 'value.attr'


def test_get_full_function_name_for_member_member_function():
    tree = Tree.parse("value1.value2.attr()")
    node = tree.first_statement()
    assert isinstance(node, Expr)
    assert isinstance(node.value, Call)
    assert TreeHelper.get_full_function_name(node.value) == 'value1.value2.attr'


def test_get_full_function_name_for_chained_function():
    tree = Tree.parse("value.attr1().attr2()")
    node = tree.first_statement()
    assert isinstance(node, Expr)
    assert isinstance(node.value, Call)
    assert TreeHelper.get_full_function_name(node.value) == 'value.attr1.attr2'


def test_get_full_function_name_for_global_function():
    tree = Tree.parse("name()")
    node = tree.first_statement()
    assert isinstance(node, Expr)
    assert isinstance(node.value, Call)
    assert TreeHelper.get_full_function_name(node.value) == 'name'


def test_get_full_function_name_for_non_method():
    tree = Tree.parse("not_a_function")
    node = tree.first_statement()
    assert isinstance(node, Expr)
    assert TreeHelper.get_full_function_name(node.value) is None


def test_apply_table_name_matcher_with_missing_constant(migration_index):
<<<<<<< HEAD
    from_table = FromTableSQLLinter(migration_index, CurrentSessionState('old'))
=======
    from_table = FromTableSqlLinter(migration_index, CurrentSessionState('old'))
>>>>>>> 6f709107
    matcher = TableNameMatcher('things', 1, 1, 0)
    tree = Tree.parse("call('some.things')")
    node = tree.first_statement()
    assert isinstance(node, Expr)
    assert isinstance(node.value, Call)
    matcher.apply(from_table, migration_index, node.value)
    table_constant = node.value.args[0]
    assert isinstance(table_constant, Const)
    assert table_constant.value == 'some.things'


def test_apply_table_name_matcher_with_existing_constant(migration_index):
<<<<<<< HEAD
    from_table = FromTableSQLLinter(migration_index, CurrentSessionState('old'))
=======
    from_table = FromTableSqlLinter(migration_index, CurrentSessionState('old'))
>>>>>>> 6f709107
    matcher = TableNameMatcher('things', 1, 1, 0)
    tree = Tree.parse("call('old.things')")
    node = tree.first_statement()
    assert isinstance(node, Expr)
    assert isinstance(node.value, Call)
    matcher.apply(from_table, migration_index, node.value)
    table_constant = node.value.args[0]
    assert isinstance(table_constant, Const)
    assert table_constant.value == 'brand.new.stuff'<|MERGE_RESOLUTION|>--- conflicted
+++ resolved
@@ -5,20 +5,12 @@
 from databricks.labs.ucx.source_code.base import Deprecation, CurrentSessionState
 from databricks.labs.ucx.source_code.linters.python_ast import Tree, TreeHelper
 from databricks.labs.ucx.source_code.linters.pyspark import TableNameMatcher, SparkSqlPyLinter
-<<<<<<< HEAD
-from databricks.labs.ucx.source_code.queries import FromTableSQLLinter
-=======
 from databricks.labs.ucx.source_code.queries import FromTableSqlLinter
->>>>>>> 6f709107
 
 
 def test_spark_no_sql(empty_index):
     session_state = CurrentSessionState()
-<<<<<<< HEAD
-    ftf = FromTableSQLLinter(empty_index, session_state)
-=======
     ftf = FromTableSqlLinter(empty_index, session_state)
->>>>>>> 6f709107
     sqf = SparkSqlPyLinter(ftf, empty_index, session_state)
 
     assert not list(sqf.lint("print(1)"))
@@ -30,22 +22,14 @@
 df4.write.saveAsTable(f"{schema}.member_measure")
 """
     session_state = CurrentSessionState()
-<<<<<<< HEAD
-    ftf = FromTableSQLLinter(empty_index, session_state)
-=======
     ftf = FromTableSqlLinter(empty_index, session_state)
->>>>>>> 6f709107
     sqf = SparkSqlPyLinter(ftf, empty_index, session_state)
     assert not list(sqf.lint(source))
 
 
 def test_spark_sql_no_match(empty_index):
     session_state = CurrentSessionState()
-<<<<<<< HEAD
-    ftf = FromTableSQLLinter(empty_index, session_state)
-=======
     ftf = FromTableSqlLinter(empty_index, session_state)
->>>>>>> 6f709107
     sqf = SparkSqlPyLinter(ftf, empty_index, session_state)
 
     old_code = """
@@ -59,11 +43,7 @@
 
 def test_spark_sql_match(migration_index):
     session_state = CurrentSessionState()
-<<<<<<< HEAD
-    ftf = FromTableSQLLinter(migration_index, session_state)
-=======
     ftf = FromTableSqlLinter(migration_index, session_state)
->>>>>>> 6f709107
     sqf = SparkSqlPyLinter(ftf, migration_index, session_state)
 
     old_code = """
@@ -94,11 +74,7 @@
 
 def test_spark_sql_match_named(migration_index):
     session_state = CurrentSessionState()
-<<<<<<< HEAD
-    ftf = FromTableSQLLinter(migration_index, session_state)
-=======
     ftf = FromTableSqlLinter(migration_index, session_state)
->>>>>>> 6f709107
     sqf = SparkSqlPyLinter(ftf, migration_index, session_state)
 
     old_code = """
@@ -129,11 +105,7 @@
 
 def test_spark_table_return_value_apply(migration_index):
     session_state = CurrentSessionState()
-<<<<<<< HEAD
-    ftf = FromTableSQLLinter(migration_index, session_state)
-=======
     ftf = FromTableSqlLinter(migration_index, session_state)
->>>>>>> 6f709107
     sqf = SparkSqlPyLinter(ftf, migration_index, session_state)
     old_code = """spark.read.csv('s3://bucket/path')
 for table in spark.catalog.listTables():
@@ -145,11 +117,7 @@
 
 def test_spark_sql_fix(migration_index):
     session_state = CurrentSessionState()
-<<<<<<< HEAD
-    ftf = FromTableSQLLinter(migration_index, session_state)
-=======
     ftf = FromTableSqlLinter(migration_index, session_state)
->>>>>>> 6f709107
     sqf = SparkSqlPyLinter(ftf, migration_index, session_state)
 
     old_code = """spark.read.csv("s3://bucket/path")
@@ -573,11 +541,7 @@
 )
 def test_spark_cloud_direct_access(empty_index, code, expected):
     session_state = CurrentSessionState()
-<<<<<<< HEAD
-    ftf = FromTableSQLLinter(empty_index, session_state)
-=======
     ftf = FromTableSqlLinter(empty_index, session_state)
->>>>>>> 6f709107
     sqf = SparkSqlPyLinter(ftf, empty_index, session_state)
     advisories = list(sqf.lint(code))
     assert advisories == expected
@@ -597,11 +561,7 @@
 @pytest.mark.parametrize("fs_function", FS_FUNCTIONS)
 def test_direct_cloud_access_to_tmp_reports_nothing(empty_index, fs_function):
     session_state = CurrentSessionState()
-<<<<<<< HEAD
-    ftf = FromTableSQLLinter(empty_index, session_state)
-=======
     ftf = FromTableSqlLinter(empty_index, session_state)
->>>>>>> 6f709107
     sqf = SparkSqlPyLinter(ftf, empty_index, session_state)
     # ls function calls have to be from dbutils.fs, or we ignore them
     code = f"""spark.{fs_function}("/tmp/bucket/path")"""
@@ -649,11 +609,7 @@
 
 
 def test_apply_table_name_matcher_with_missing_constant(migration_index):
-<<<<<<< HEAD
-    from_table = FromTableSQLLinter(migration_index, CurrentSessionState('old'))
-=======
     from_table = FromTableSqlLinter(migration_index, CurrentSessionState('old'))
->>>>>>> 6f709107
     matcher = TableNameMatcher('things', 1, 1, 0)
     tree = Tree.parse("call('some.things')")
     node = tree.first_statement()
@@ -666,11 +622,7 @@
 
 
 def test_apply_table_name_matcher_with_existing_constant(migration_index):
-<<<<<<< HEAD
-    from_table = FromTableSQLLinter(migration_index, CurrentSessionState('old'))
-=======
     from_table = FromTableSqlLinter(migration_index, CurrentSessionState('old'))
->>>>>>> 6f709107
     matcher = TableNameMatcher('things', 1, 1, 0)
     tree = Tree.parse("call('old.things')")
     node = tree.first_statement()
