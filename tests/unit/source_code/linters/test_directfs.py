import pytest

from databricks.labs.ucx.source_code.base import Deprecation, Advice, CurrentSessionState, Failure
from databricks.labs.ucx.source_code.linters.directfs import (
    DIRECT_FS_ACCESS_PATTERNS,
    DirectFsAccessPyLinter,
    DirectFsAccessSqlLinter,
)


@pytest.mark.parametrize(
    "path, matches",
    [
        ("/mnt/foo/bar", True),
        ("dbfs:/mnt/foo/bar", True),
        ("s3a://bucket1/folder1", True),
        ("/dbfs/mnt/foo/bar", True),
        ("/tmp/foo", True),
        ("table.we.know.nothing.about", False),
    ],
)
def test_matches_dfsa_pattern(path, matches):
    """see https://github.com/databrickslabs/ucx/issues/2350"""
    matched = any(pattern.matches(path) for pattern in DIRECT_FS_ACCESS_PATTERNS)
    assert matches == matched


@pytest.mark.parametrize(
    "code, expected",
    [
        ('SOME_CONSTANT = "not a file system path"', 0),
        ('SOME_CONSTANT = ("/dbfs/mnt", "dbfs:/", "/mnt/")', 3),
        ('# "/dbfs/mnt"', 0),
        ('SOME_CONSTANT = "/dbfs/mnt"', 1),
        ('SOME_CONSTANT = "/dbfs/mnt"; load_data(SOME_CONSTANT)', 1),
        ('SOME_CONSTANT = 42; load_data(SOME_CONSTANT)', 0),
    ],
)
def test_detects_dfsa_paths(code, expected):
    linter = DirectFsAccessPyLinter(CurrentSessionState(), prevent_spark_duplicates=False)
    advices = list(linter.lint(code))
    for advice in advices:
        assert isinstance(advice, Advice)
    assert len(advices) == expected


@pytest.mark.parametrize(
    "code, expected",
    [
        ("load_data('/dbfs/mnt/data')", 1),
        ("load_data('/data')", 1),
        ("load_data('/dbfs/mnt/data', '/data')", 2),
        ("# load_data('/dbfs/mnt/data', '/data')", 0),
        ('spark.read.parquet("/mnt/foo/bar")', 1),
        ('spark.read.parquet("dbfs:/mnt/foo/bar")', 1),
        ('spark.read.parquet("dbfs://mnt/foo/bar")', 1),
        ('DBFS="dbfs:/mnt/foo/bar"; spark.read.parquet(DBFS)', 1),
<<<<<<< HEAD
        (
            """from databricks.sdk import WorkspaceClient
ws = WorkspaceClient()
ws.api_client.do("DELETE", "/api/2.0/feature-store/feature-tables/delete", body={"name": table["name"]})
""",
            0,
        ),
=======
        ('a=f"/Repos/{thing1}/sdk-{thing2}-{thing3}"', 0),
>>>>>>> bc9c366f
    ],
)
def test_directfs_linter(code, expected):
    linter = DirectFsAccessPyLinter(CurrentSessionState(), prevent_spark_duplicates=False)
    advices = linter.lint(code)
    count = 0
    for advice in advices:
        if isinstance(advice, Deprecation):
            count += 1
    assert count == expected


@pytest.mark.parametrize(
    "query",
    [
        "SELECT * FROM old.things LEFT JOIN hive_metastore.other.matters USING (x) WHERE state > 1 LIMIT 10",
        # Make sure non-sql doesn't just fail
        "print('hello')",
        "",
    ],
)
def test_non_dfsa_triggers_nothing(query):
    ftf = DirectFsAccessSqlLinter()
    assert not list(ftf.lint(query))


@pytest.mark.parametrize(
    "query, table",
    [
        ('SELECT * FROM parquet.`dbfs:/...` LIMIT 10', "dbfs:/..."),
        ("SELECT * FROM delta.`/mnt/...` WHERE foo > 6", "/mnt/..."),
        ("SELECT * FROM json.`/a/b/c` WHERE foo > 6", "/a/b/c"),
        ("DELETE FROM json.`/...` WHERE foo = 'bar'", "/..."),
        ("MERGE INTO delta.`/dbfs/...` t USING src ON t.key = src.key WHEN MATCHED THEN DELETE", "/dbfs/..."),
        ("SELECT * FROM json.`s3a://abc/d/e/f`", "s3a://abc/d/e/f"),
        ("SELECT * FROM delta.`s3a://abc/d/e/f` WHERE foo > 6", "s3a://abc/d/e/f"),
        ("SELECT * FROM delta.`s3a://foo/bar`", "s3a://foo/bar"),
        ("SELECT * FROM csv.`dbfs:/mnt/foo`", "dbfs:/mnt/foo"),
    ],
)
def test_dfsa_tables_trigger_messages_param(query: str, table: str):
    ftf = DirectFsAccessSqlLinter()
    actual = list(ftf.lint(query))
    assert actual == [
        Deprecation(
            code='direct-filesystem-access-in-sql-query',
            message=f'The use of direct filesystem references is deprecated: {table}',
            start_line=0,
            start_col=0,
            end_line=0,
            end_col=1024,
        ),
    ]


@pytest.mark.parametrize(
    "query",
    [
        'SELECT * FROM {{some_db.some_table}}',
    ],
)
def test_dfsa_queries_failure(query: str):
    ftf = DirectFsAccessSqlLinter()
    actual = list(ftf.lint(query))
    assert actual == [
        Failure(
            code='sql-parse-error',
            message=f'SQL expression is not supported yet: {query}',
            start_line=0,
            start_col=0,
            end_line=0,
            end_col=1024,
        ),
    ]<|MERGE_RESOLUTION|>--- conflicted
+++ resolved
@@ -55,7 +55,7 @@
         ('spark.read.parquet("dbfs:/mnt/foo/bar")', 1),
         ('spark.read.parquet("dbfs://mnt/foo/bar")', 1),
         ('DBFS="dbfs:/mnt/foo/bar"; spark.read.parquet(DBFS)', 1),
-<<<<<<< HEAD
+        ('a=f"/Repos/{thing1}/sdk-{thing2}-{thing3}"', 0),
         (
             """from databricks.sdk import WorkspaceClient
 ws = WorkspaceClient()
@@ -63,9 +63,6 @@
 """,
             0,
         ),
-=======
-        ('a=f"/Repos/{thing1}/sdk-{thing2}-{thing3}"', 0),
->>>>>>> bc9c366f
     ],
 )
 def test_directfs_linter(code, expected):
