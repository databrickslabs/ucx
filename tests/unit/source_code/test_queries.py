--- conflicted
+++ resolved
@@ -1,17 +1,9 @@
 from databricks.labs.ucx.source_code.base import Deprecation, CurrentSessionState, Failure
-<<<<<<< HEAD
-from databricks.labs.ucx.source_code.queries import FromTableSQLLinter
-
-
-def test_not_migrated_tables_trigger_nothing(empty_index):
-    ftf = FromTableSQLLinter(empty_index, CurrentSessionState())
-=======
 from databricks.labs.ucx.source_code.queries import FromTableSqlLinter
 
 
 def test_not_migrated_tables_trigger_nothing(empty_index):
     ftf = FromTableSqlLinter(empty_index, CurrentSessionState())
->>>>>>> 6f709107
 
     old_query = "SELECT * FROM old.things LEFT JOIN hive_metastore.other.matters USING (x) WHERE state > 1 LIMIT 10"
     actual = list(ftf.lint(old_query))
@@ -19,11 +11,7 @@
 
 
 def test_migrated_tables_trigger_messages(migration_index):
-<<<<<<< HEAD
-    ftf = FromTableSQLLinter(migration_index, CurrentSessionState())
-=======
     ftf = FromTableSqlLinter(migration_index, CurrentSessionState())
->>>>>>> 6f709107
 
     old_query = "SELECT * FROM old.things LEFT JOIN hive_metastore.other.matters USING (x) WHERE state > 1 LIMIT 10"
 
@@ -48,11 +36,7 @@
 
 
 def test_fully_migrated_queries_match(migration_index):
-<<<<<<< HEAD
-    ftf = FromTableSQLLinter(migration_index, CurrentSessionState())
-=======
     ftf = FromTableSqlLinter(migration_index, CurrentSessionState())
->>>>>>> 6f709107
 
     old_query = "SELECT * FROM old.things LEFT JOIN hive_metastore.other.matters USING (x) WHERE state > 1 LIMIT 10"
     new_query = "SELECT * FROM brand.new.stuff LEFT JOIN some.certain.issues USING (x) WHERE state > 1 LIMIT 10"
@@ -62,11 +46,7 @@
 
 def test_fully_migrated_queries_match_no_db(migration_index):
     session_state = CurrentSessionState(schema="old")
-<<<<<<< HEAD
-    ftf = FromTableSQLLinter(migration_index, session_state=session_state)
-=======
     ftf = FromTableSqlLinter(migration_index, session_state=session_state)
->>>>>>> 6f709107
 
     old_query = "SELECT * FROM things LEFT JOIN hive_metastore.other.matters USING (x) WHERE state > 1 LIMIT 10"
     new_query = "SELECT * FROM brand.new.stuff LEFT JOIN some.certain.issues USING (x) WHERE state > 1 LIMIT 10"
@@ -76,11 +56,7 @@
 
 def test_use_database_change(migration_index):
     session_state = CurrentSessionState(schema="old")
-<<<<<<< HEAD
-    ftf = FromTableSQLLinter(migration_index, session_state=session_state)
-=======
     ftf = FromTableSqlLinter(migration_index, session_state=session_state)
->>>>>>> 6f709107
     query = """
     USE newcatalog;
     SELECT * FROM things LEFT JOIN hive_metastore.other.matters USING (x) WHERE state > 1
@@ -91,11 +67,7 @@
 
 def test_use_database_stops_migration(migration_index):
     session_state = CurrentSessionState(schema="old")
-<<<<<<< HEAD
-    ftf = FromTableSQLLinter(migration_index, session_state=session_state)
-=======
     ftf = FromTableSqlLinter(migration_index, session_state=session_state)
->>>>>>> 6f709107
     query = "SELECT * FROM things LEFT JOIN hive_metastore.other.matters USING (x) WHERE state > 1 LIMIT 10"
     old_query = f"{query}; USE newcatalog; {query}"
     new_query = (
@@ -110,11 +82,7 @@
 def test_parses_create_schema(migration_index):
     query = "CREATE SCHEMA xyz"
     session_state = CurrentSessionState(schema="old")
-<<<<<<< HEAD
-    ftf = FromTableSQLLinter(migration_index, session_state=session_state)
-=======
     ftf = FromTableSqlLinter(migration_index, session_state=session_state)
->>>>>>> 6f709107
     advices = ftf.lint(query)
     assert not list(advices)
 
@@ -122,11 +90,7 @@
 def test_raises_advice_when_parsing_unsupported_sql(migration_index):
     query = "XDESCRIBE DETAILS xyz"  # not a valid query
     session_state = CurrentSessionState(schema="old")
-<<<<<<< HEAD
-    ftf = FromTableSQLLinter(migration_index, session_state=session_state)
-=======
     ftf = FromTableSqlLinter(migration_index, session_state=session_state)
->>>>>>> 6f709107
     advices = list(ftf.lint(query))
     assert isinstance(advices[0], Failure)
     assert 'not supported' in advices[0].message