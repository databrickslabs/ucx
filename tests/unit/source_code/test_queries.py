--- conflicted
+++ resolved
@@ -26,13 +26,8 @@
     ws = create_autospec(WorkspaceClient)
     crawlers = create_autospec(DirectFsAccessCrawler)
     query = LegacyQuery.from_dict({"parent": "workspace", "name": name, "query": query})
-<<<<<<< HEAD
-    linter = QueryLinter(ws, migration_index, crawlers)
+    linter = QueryLinter(ws, migration_index, crawlers, None)
     dfsas = linter.collect_dfsas_from_query("no-dashboard-id", query)
-=======
-    linter = QueryLinter(ws, migration_index, crawlers, None)
-    dfsas = linter.collect_dfsas_from_query(query)
->>>>>>> 2b9f9645
     ws.assert_not_called()
     crawlers.assert_not_called()
     assert set(dfsa.path for dfsa in dfsas) == set(dfsa_paths)
