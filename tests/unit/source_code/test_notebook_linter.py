--- conflicted
+++ resolved
@@ -4,10 +4,6 @@
 from databricks.labs.ucx.source_code import languages
 from databricks.labs.ucx.source_code.base import Deprecation, Advisory
 from databricks.labs.ucx.source_code.languages import Languages
-<<<<<<< HEAD
-from databricks.labs.ucx.source_code.notebook import WorkspaceNotebook
-=======
->>>>>>> 38e84e57
 from databricks.labs.ucx.source_code.notebook_linter import NotebookLinter
 
 index = MigrationIndex([])
@@ -157,19 +153,6 @@
 -- DBTITLE 1,A SQL cell that references DBFS
 
 MERGE INTO delta.`/dbfs/...` t USING source ON t.key = source.key WHEN MATCHED THEN DELETE
-<<<<<<< HEAD
-    """
-
-    notebook = WorkspaceNotebook.parse("", notebook_code, languages.Language.SQL)
-    assert notebook is not None
-    # Note that this is a place holder test, the actual implementation is not yet done
-    # will obviously lint each cell in the notebook and raise an advisory if any reference
-    # to DBFS is found
-    for cell in notebook.cells:
-        print(cell)
-        print(cell.original_code)
-        print(cell.language)
-=======
     """,
             [
                 Advisory(
@@ -298,7 +281,6 @@
     assert linter is not None
     gathered = list(linter.lint())
     assert gathered == expected
->>>>>>> 38e84e57
 
 
 def test_notebook_linter_name():
