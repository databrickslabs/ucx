from pathlib import Path
from tempfile import TemporaryDirectory

import pytest
from databricks.labs.ucx.source_code.files import LocalFileResolver, FileLoader, SitePackageResolver
from databricks.labs.ucx.source_code.path_lookup import PathLookup
from databricks.labs.ucx.source_code.graph import SourceContainer, DependencyResolver
from databricks.labs.ucx.source_code.notebooks.loaders import NotebookResolver, NotebookLoader
from databricks.labs.ucx.source_code.whitelist import WhitelistResolver, Whitelist
from tests.unit import (
    _samples_path,
    MockPathLookup,
)


@pytest.mark.parametrize(
    "source, expected",
    [
        (["simulate-sys-path", "siblings", "sibling1_notebook.py"], 2),
        (["simulate-sys-path", "parent-child", "in_parent_folder_notebook.py"], 3),
        (["simulate-sys-path", "child-parent", "child-folder", "in_child_folder_notebook.py"], 3),
        (["simulate-sys-path", "parent-grand-child", "in_parent_folder_notebook.py"], 3),
        (
            [
                "simulate-sys-path",
                "child-grand-parent",
                "child-folder",
                "child-folder",
                "in_grand_child_folder_notebook",
            ],
            3,
        ),
        (["simulate-sys-path", "via-sys-path", "run_notebook_1.py"], 1),
        (["simulate-sys-path", "via-sys-path", "run_notebook_2.py"], 1),
        (["simulate-sys-path", "via-sys-path", "run_notebook_4.py"], 2),
    ],
)
def test_locates_notebooks(source: list[str], expected: int):
    elems = [_samples_path(SourceContainer)]
    elems.extend(source)
    notebook_path = Path(*elems)
    lookup = MockPathLookup()
    file_loader = FileLoader()
    notebook_loader = NotebookLoader()
<<<<<<< HEAD
    site_packages_path = locate_site_packages()
    notebook_resolver = NotebookResolver(notebook_loader)
    import_resolvers = [
        SitePackageResolver(file_loader, site_packages_path),
=======
    resolvers = [
        NotebookResolver(notebook_loader),
>>>>>>> 953c4837
        WhitelistResolver(Whitelist()),
        LocalFileResolver(file_loader),
    ]
    dependency_resolver = DependencyResolver(notebook_resolver, import_resolvers, lookup)
    maybe = dependency_resolver.build_notebook_dependency_graph(notebook_path)
    assert not maybe.problems
    assert maybe.graph is not None
    assert len(maybe.graph.all_paths) == expected


@pytest.mark.parametrize(
    "source, expected",
    [
        (["simulate-sys-path", "siblings", "sibling1_file.py"], 2),
        (["simulate-sys-path", "via-sys-path", "import_file_1.py"], 2),
        (["simulate-sys-path", "via-sys-path", "import_file_2.py"], 2),
    ],
)
def test_locates_files(source: list[str], expected: int):
    elems = [_samples_path(SourceContainer)]
    elems.extend(source)
    file_path = Path(*elems)
    whitelist = Whitelist()
    lookup = PathLookup.from_sys_path(Path.cwd())
    file_loader = FileLoader()
    notebook_loader = NotebookLoader()
<<<<<<< HEAD
    site_packages_path = locate_site_packages()
    notebook_resolver = NotebookResolver(notebook_loader)
    import_resolvers = [
        SitePackageResolver(file_loader, site_packages_path),
=======
    resolvers = [
        NotebookResolver(notebook_loader),
>>>>>>> 953c4837
        WhitelistResolver(whitelist),
        LocalFileResolver(file_loader),
    ]
    resolver = DependencyResolver(notebook_resolver, import_resolvers, lookup)
    maybe = resolver.build_local_file_dependency_graph(file_path)
    assert not maybe.problems
    assert maybe.graph is not None
    assert len(maybe.graph.all_dependencies) == expected


def test_locates_notebooks_with_absolute_path():
    with TemporaryDirectory() as parent_dir:
        parent_dir_path = Path(parent_dir)
        child_dir_path = Path(parent_dir_path, "some_folder")
        child_dir_path.mkdir()
        child_file_path = Path(child_dir_path, "some_notebook.py")
        child_file_path.write_text(
            """# Databricks notebook source_code
whatever = 12
""",
            "utf-8",
        )
        parent_file_path = Path(child_dir_path, "run_notebook.py")
        parent_file_path.write_text(
            f"""# Databricks notebook source_code
import sys

sys.path.append('{child_dir_path.as_posix()}')

# COMMAND ----------

# MAGIC %run some_notebook
""",
            "utf-8",
        )
        whitelist = Whitelist()
        lookup = PathLookup.from_sys_path(Path.cwd())
        file_loader = FileLoader()
        notebook_loader = NotebookLoader()
<<<<<<< HEAD
        notebook_resolver = NotebookResolver(notebook_loader)
        site_packages_path = locate_site_packages()
        import_resolvers = [
            SitePackageResolver(file_loader, site_packages_path, lookup),
            WhitelistResolver(whitelist),
            LocalFileResolver(file_loader),
        ]
        resolver = DependencyResolver(notebook_resolver, import_resolvers, lookup)
=======
        resolvers = [
            NotebookResolver(notebook_loader),
            WhitelistResolver(whitelist),
            LocalFileResolver(file_loader),
        ]
        resolver = DependencyResolver(resolvers, lookup)
>>>>>>> 953c4837
        maybe = resolver.build_notebook_dependency_graph(parent_file_path)
        assert not maybe.problems
        assert maybe.graph is not None
        assert len(maybe.graph.all_paths) == 2


def test_locates_files_with_absolute_path():
    with TemporaryDirectory() as parent_dir:
        parent_dir_path = Path(parent_dir)
        child_dir_path = Path(parent_dir_path, "some_folder")
        child_dir_path.mkdir()
        child_file_path = Path(child_dir_path, "some_file.py")
        child_file_path.write_text(
            """def stuff():
    pass
""",
            "utf-8",
        )
        parent_file_path = Path(child_dir_path, "import_file.py")
        parent_file_path.write_text(
            f"""# Databricks notebook source

import sys

def func():
    sys.path.append("{child_file_path.as_posix()}")
    from some_file import stuff
    stuff()
""",
            "utf-8",
        )
        whitelist = Whitelist()
        lookup = PathLookup.from_sys_path(Path.cwd())
        file_loader = FileLoader()
        notebook_loader = NotebookLoader()
<<<<<<< HEAD
        notebook_resolver = NotebookResolver(notebook_loader)
        site_packages_path = locate_site_packages()
        import_resolvers = [
            SitePackageResolver(file_loader, site_packages_path, provider),
            WhitelistResolver(whitelist),
            LocalFileResolver(file_loader),
        ]
        resolver = DependencyResolver(notebook_resolver, import_resolvers, provider)
=======
        resolvers = [
            NotebookResolver(notebook_loader),
            WhitelistResolver(whitelist),
            LocalFileResolver(file_loader),
        ]
        resolver = DependencyResolver(resolvers, lookup)
>>>>>>> 953c4837
        maybe = resolver.build_notebook_dependency_graph(parent_file_path)
        assert not maybe.problems
        assert maybe.graph is not None
        assert maybe.graph.all_relative_names() == {"some_file.py", "import_file.py"}<|MERGE_RESOLUTION|>--- conflicted
+++ resolved
@@ -42,15 +42,10 @@
     lookup = MockPathLookup()
     file_loader = FileLoader()
     notebook_loader = NotebookLoader()
-<<<<<<< HEAD
     site_packages_path = locate_site_packages()
     notebook_resolver = NotebookResolver(notebook_loader)
     import_resolvers = [
         SitePackageResolver(file_loader, site_packages_path),
-=======
-    resolvers = [
-        NotebookResolver(notebook_loader),
->>>>>>> 953c4837
         WhitelistResolver(Whitelist()),
         LocalFileResolver(file_loader),
     ]
@@ -77,15 +72,10 @@
     lookup = PathLookup.from_sys_path(Path.cwd())
     file_loader = FileLoader()
     notebook_loader = NotebookLoader()
-<<<<<<< HEAD
     site_packages_path = locate_site_packages()
     notebook_resolver = NotebookResolver(notebook_loader)
     import_resolvers = [
         SitePackageResolver(file_loader, site_packages_path),
-=======
-    resolvers = [
-        NotebookResolver(notebook_loader),
->>>>>>> 953c4837
         WhitelistResolver(whitelist),
         LocalFileResolver(file_loader),
     ]
@@ -125,7 +115,6 @@
         lookup = PathLookup.from_sys_path(Path.cwd())
         file_loader = FileLoader()
         notebook_loader = NotebookLoader()
-<<<<<<< HEAD
         notebook_resolver = NotebookResolver(notebook_loader)
         site_packages_path = locate_site_packages()
         import_resolvers = [
@@ -134,14 +123,6 @@
             LocalFileResolver(file_loader),
         ]
         resolver = DependencyResolver(notebook_resolver, import_resolvers, lookup)
-=======
-        resolvers = [
-            NotebookResolver(notebook_loader),
-            WhitelistResolver(whitelist),
-            LocalFileResolver(file_loader),
-        ]
-        resolver = DependencyResolver(resolvers, lookup)
->>>>>>> 953c4837
         maybe = resolver.build_notebook_dependency_graph(parent_file_path)
         assert not maybe.problems
         assert maybe.graph is not None
@@ -177,7 +158,6 @@
         lookup = PathLookup.from_sys_path(Path.cwd())
         file_loader = FileLoader()
         notebook_loader = NotebookLoader()
-<<<<<<< HEAD
         notebook_resolver = NotebookResolver(notebook_loader)
         site_packages_path = locate_site_packages()
         import_resolvers = [
@@ -186,14 +166,6 @@
             LocalFileResolver(file_loader),
         ]
         resolver = DependencyResolver(notebook_resolver, import_resolvers, provider)
-=======
-        resolvers = [
-            NotebookResolver(notebook_loader),
-            WhitelistResolver(whitelist),
-            LocalFileResolver(file_loader),
-        ]
-        resolver = DependencyResolver(resolvers, lookup)
->>>>>>> 953c4837
         maybe = resolver.build_notebook_dependency_graph(parent_file_path)
         assert not maybe.problems
         assert maybe.graph is not None
