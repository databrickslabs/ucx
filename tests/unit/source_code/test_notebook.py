--- conflicted
+++ resolved
@@ -2,10 +2,6 @@
 import re
 
 import pytest
-<<<<<<< HEAD
-from databricks.labs.ucx.source_code.syspath_lookup import SysPathLookup
-=======
->>>>>>> de479311
 from databricks.sdk.service.workspace import Language, ObjectType, ObjectInfo
 
 from databricks.labs.ucx.source_code.base import Advisory
@@ -130,38 +126,15 @@
 
 
 def test_notebook_builds_leaf_dependency_graph():
-<<<<<<< HEAD
-    paths = ["leaf1.py.txt"]
-    sources: dict[str, str] = dict(zip(paths, _load_sources(SourceContainer, *paths)))
-    ws = create_autospec(WorkspaceClient)
-    ws.workspace.download.side_effect = lambda *args, **kwargs: _download_side_effect(sources, {}, *args, **kwargs)
-    ws.workspace.get_status.return_value = ObjectInfo(
-        object_type=ObjectType.NOTEBOOK, path="leaf1.py.txt", language=Language.PYTHON
-    )
-    notebook_loader = WorkspaceNotebookLoader(ws)
-    lookup = SysPathLookup.from_sys_path(Path.cwd())
-    dependency_resolver = DependencyResolver(
-        [
-            NotebookResolver(notebook_loader),
-        ],
-        lookup,
-    )
-    dependency = dependency_resolver.resolve_notebook(Path(paths[0]))
-    graph = DependencyGraph(dependency, None, dependency_resolver, lookup)
-    container = dependency.load()
-    container.build_dependency_graph(graph, lookup)
-    assert {str(path) for path in graph.all_paths} == {"leaf1.py.txt"}
-=======
-    lookup = MockPathLookup()
-    notebook_loader = NotebookLoader()
-    dependency_resolver = DependencyResolver([NotebookResolver(notebook_loader)])
+    lookup = MockPathLookup()
+    notebook_loader = NotebookLoader()
+    dependency_resolver = DependencyResolver([NotebookResolver(notebook_loader)], lookup)
     maybe = dependency_resolver.resolve_notebook(lookup, Path("leaf1.py.txt"))
     graph = DependencyGraph(maybe.dependency, None, dependency_resolver, lookup)
     container = maybe.dependency.load(lookup)
     problems = container.build_dependency_graph(graph)
     assert not problems
     assert graph.all_paths == {lookup.cwd / "leaf1.py.txt"}
->>>>>>> de479311
 
 
 def get_status_side_effect(*args):
@@ -171,173 +144,68 @@
 
 def test_notebook_builds_depth1_dependency_graph():
     paths = ["root1.run.py.txt", "leaf1.py.txt", "leaf2.py.txt"]
-<<<<<<< HEAD
-    sources: dict[str, str] = dict(zip(paths, _load_sources(SourceContainer, *paths)))
-    ws = create_autospec(WorkspaceClient)
-    ws.workspace.download.side_effect = lambda *args, **kwargs: _download_side_effect(sources, {}, *args, **kwargs)
-    ws.workspace.get_status.side_effect = get_status_side_effect
-    notebook_loader = WorkspaceNotebookLoader(ws)
-    lookup = SysPathLookup.from_sys_path(Path.cwd())
-    dependency_resolver = DependencyResolver(
-        [
-            NotebookResolver(notebook_loader),
-        ],
-        lookup,
-    )
-    dependency = dependency_resolver.resolve_notebook(Path(paths[0]))
-    graph = DependencyGraph(dependency, None, dependency_resolver, lookup)
-    container = dependency.load()
-    container.build_dependency_graph(graph, lookup)
-    actual = {path[2:] if path.startswith('./') else path for path in (str(path) for path in graph.all_paths)}
-    assert actual == set(paths)
-=======
-    lookup = MockPathLookup()
-    notebook_loader = NotebookLoader()
-    dependency_resolver = DependencyResolver([NotebookResolver(notebook_loader)])
-    maybe = dependency_resolver.resolve_notebook(lookup, Path(paths[0]))
-    graph = DependencyGraph(maybe.dependency, None, dependency_resolver, lookup)
-    container = maybe.dependency.load(lookup)
-    problems = container.build_dependency_graph(graph)
-    assert not problems
-    assert graph.all_paths == {lookup.cwd / path for path in paths}
->>>>>>> de479311
+    lookup = MockPathLookup()
+    notebook_loader = NotebookLoader()
+    dependency_resolver = DependencyResolver([NotebookResolver(notebook_loader)], lookup)
+    maybe = dependency_resolver.resolve_notebook(lookup, Path(paths[0]))
+    graph = DependencyGraph(maybe.dependency, None, dependency_resolver, lookup)
+    container = maybe.dependency.load(lookup)
+    problems = container.build_dependency_graph(graph)
+    assert not problems
+    assert graph.all_paths == {lookup.cwd / path for path in paths}
 
 
 def test_notebook_builds_depth2_dependency_graph():
     paths = ["root2.run.py.txt", "root1.run.py.txt", "leaf1.py.txt", "leaf2.py.txt"]
-<<<<<<< HEAD
-    sources: dict[str, str] = dict(zip(paths, _load_sources(SourceContainer, *paths)))
-    ws = create_autospec(WorkspaceClient)
-    ws.workspace.download.side_effect = lambda *args, **kwargs: _download_side_effect(sources, {}, *args, **kwargs)
-    ws.workspace.get_status.side_effect = get_status_side_effect
-    notebook_loader = WorkspaceNotebookLoader(ws)
-    lookup = SysPathLookup.from_sys_path(Path.cwd())
-    dependency_resolver = DependencyResolver(
-        [
-            NotebookResolver(notebook_loader),
-        ],
-        lookup,
-    )
-    dependency = dependency_resolver.resolve_notebook(Path(paths[0]))
-    graph = DependencyGraph(dependency, None, dependency_resolver, lookup)
-    container = dependency.load()
-    container.build_dependency_graph(graph, lookup)
-    actual = {path[2:] if path.startswith('./') else path for path in (str(path) for path in graph.all_paths)}
-    assert actual == set(paths)
-=======
-    lookup = MockPathLookup()
-    notebook_loader = NotebookLoader()
-    dependency_resolver = DependencyResolver([NotebookResolver(notebook_loader)])
-    maybe = dependency_resolver.resolve_notebook(lookup, Path(paths[0]))
-    graph = DependencyGraph(maybe.dependency, None, dependency_resolver, lookup)
-    container = maybe.dependency.load(lookup)
-    problems = container.build_dependency_graph(graph)
-    assert not problems
-    assert graph.all_paths == {lookup.cwd / path for path in paths}
->>>>>>> de479311
+    lookup = MockPathLookup()
+    notebook_loader = NotebookLoader()
+    dependency_resolver = DependencyResolver([NotebookResolver(notebook_loader)], lookup)
+    maybe = dependency_resolver.resolve_notebook(lookup, Path(paths[0]))
+    graph = DependencyGraph(maybe.dependency, None, dependency_resolver, lookup)
+    container = maybe.dependency.load(lookup)
+    problems = container.build_dependency_graph(graph)
+    assert not problems
+    assert graph.all_paths == {lookup.cwd / path for path in paths}
 
 
 def test_notebook_builds_dependency_graph_avoiding_duplicates():
     paths = ["root3.run.py.txt", "root1.run.py.txt", "leaf1.py.txt", "leaf2.py.txt"]
-<<<<<<< HEAD
-    sources: dict[str, str] = dict(zip(paths, _load_sources(SourceContainer, *paths)))
-    visited = {}
-    ws = create_autospec(WorkspaceClient)
-    ws.workspace.download.side_effect = lambda *args, **kwargs: _download_side_effect(sources, visited, *args, **kwargs)
-    ws.workspace.get_status.side_effect = get_status_side_effect
-    notebook_loader = WorkspaceNotebookLoader(ws)
-    lookup = SysPathLookup.from_sys_path(Path.cwd())
-    dependency_resolver = DependencyResolver(
-        [
-            NotebookResolver(notebook_loader),
-        ],
-        lookup,
-    )
-    dependency = dependency_resolver.resolve_notebook(Path(paths[0]))
-    graph = DependencyGraph(dependency, None, dependency_resolver, lookup)
-    container = dependency.load()
-    container.build_dependency_graph(graph, lookup)
-=======
-    lookup = MockPathLookup()
-    notebook_loader = NotebookLoader()
-    dependency_resolver = DependencyResolver([NotebookResolver(notebook_loader)])
-    maybe = dependency_resolver.resolve_notebook(lookup, Path(paths[0]))
-    graph = DependencyGraph(maybe.dependency, None, dependency_resolver, lookup)
-    container = maybe.dependency.load(lookup)
-    problems = container.build_dependency_graph(graph)
-    assert not problems
->>>>>>> de479311
+    lookup = MockPathLookup()
+    notebook_loader = NotebookLoader()
+    dependency_resolver = DependencyResolver([NotebookResolver(notebook_loader)], lookup)
+    maybe = dependency_resolver.resolve_notebook(lookup, Path(paths[0]))
+    graph = DependencyGraph(maybe.dependency, None, dependency_resolver, lookup)
+    container = maybe.dependency.load(lookup)
+    problems = container.build_dependency_graph(graph)
+    assert not problems
     # if visited once only, set and list will have same len
     assert graph.all_paths == {lookup.cwd / path for path in paths}
 
 
 def test_notebook_builds_cyclical_dependency_graph():
     paths = ["cyclical1.run.py.txt", "cyclical2.run.py.txt"]
-<<<<<<< HEAD
-    sources: list[str] = _load_sources(SourceContainer, *paths)
-    sources: dict[str, str] = dict(zip(paths, _load_sources(SourceContainer, *paths)))
-    ws = create_autospec(WorkspaceClient)
-    ws.workspace.download.side_effect = lambda *args, **kwargs: _download_side_effect(sources, {}, *args, **kwargs)
-    ws.workspace.get_status.side_effect = get_status_side_effect
-    notebook_loader = WorkspaceNotebookLoader(ws)
-    lookup = SysPathLookup.from_sys_path(Path.cwd())
-    dependency_resolver = DependencyResolver(
-        [
-            NotebookResolver(notebook_loader),
-        ],
-        lookup,
-    )
-    dependency = dependency_resolver.resolve_notebook(Path(paths[0]))
-    graph = DependencyGraph(dependency, None, dependency_resolver, lookup)
-    container = dependency.load()
-    container.build_dependency_graph(graph, lookup)
-    actual = {path[2:] if path.startswith('./') else path for path in (str(path) for path in graph.all_paths)}
-    assert actual == set(paths)
-=======
-    lookup = MockPathLookup()
-    notebook_loader = NotebookLoader()
-    dependency_resolver = DependencyResolver([NotebookResolver(notebook_loader)])
-    maybe = dependency_resolver.resolve_notebook(lookup, Path(paths[0]))
-    graph = DependencyGraph(maybe.dependency, None, dependency_resolver, lookup)
-    container = maybe.dependency.load(lookup)
-    problems = container.build_dependency_graph(graph)
-    assert not problems
-    assert graph.all_paths == {lookup.cwd / path for path in paths}
->>>>>>> de479311
+    lookup = MockPathLookup()
+    notebook_loader = NotebookLoader()
+    dependency_resolver = DependencyResolver([NotebookResolver(notebook_loader)], lookup)
+    maybe = dependency_resolver.resolve_notebook(lookup, Path(paths[0]))
+    graph = DependencyGraph(maybe.dependency, None, dependency_resolver, lookup)
+    container = maybe.dependency.load(lookup)
+    problems = container.build_dependency_graph(graph)
+    assert not problems
+    assert graph.all_paths == {lookup.cwd / path for path in paths}
 
 
 def test_notebook_builds_python_dependency_graph():
     paths = ["root4.py.txt", "leaf3.py.txt"]
-<<<<<<< HEAD
-    sources: dict[str, str] = dict(zip(paths, _load_sources(SourceContainer, *paths)))
-    ws = create_autospec(WorkspaceClient)
-    ws.workspace.download.side_effect = lambda *args, **kwargs: _download_side_effect(sources, {}, *args, **kwargs)
-    ws.workspace.get_status.side_effect = get_status_side_effect
-    notebook_loader = WorkspaceNotebookLoader(ws)
-    lookup = SysPathLookup.from_sys_path(Path.cwd())
-    dependency_resolver = DependencyResolver(
-        [
-            NotebookResolver(notebook_loader),
-        ],
-        lookup,
-    )
-    dependency = dependency_resolver.resolve_notebook(Path(paths[0]))
-    graph = DependencyGraph(dependency, None, dependency_resolver, lookup)
-    container = dependency.load()
-    container.build_dependency_graph(graph, lookup)
-    actual = {path[2:] if path.startswith('./') else path for path in (str(path) for path in graph.all_paths)}
-    assert actual == set(paths)
-=======
-    lookup = MockPathLookup()
-    notebook_loader = NotebookLoader()
-    dependency_resolver = DependencyResolver([NotebookResolver(notebook_loader)])
-    maybe = dependency_resolver.resolve_notebook(lookup, Path(paths[0]))
-    graph = DependencyGraph(maybe.dependency, None, dependency_resolver, lookup)
-    container = maybe.dependency.load(lookup)
-    problems = container.build_dependency_graph(graph)
-    assert not problems
-    assert graph.all_paths == {lookup.cwd / path for path in paths}
->>>>>>> de479311
+    lookup = MockPathLookup()
+    notebook_loader = NotebookLoader()
+    dependency_resolver = DependencyResolver([NotebookResolver(notebook_loader)], lookup)
+    maybe = dependency_resolver.resolve_notebook(lookup, Path(paths[0]))
+    graph = DependencyGraph(maybe.dependency, None, dependency_resolver, lookup)
+    container = maybe.dependency.load(lookup)
+    problems = container.build_dependency_graph(graph)
+    assert not problems
+    assert graph.all_paths == {lookup.cwd / path for path in paths}
 
 
 def test_detects_manual_migration_in_dbutils_notebook_run_in_python_code_():
