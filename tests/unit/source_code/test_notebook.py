from collections.abc import Callable

import pytest
from databricks.sdk.service.workspace import Language

from databricks.labs.ucx.source_code.base import Advisory
from databricks.labs.ucx.source_code.notebook import Notebook, DependencyGraph
from databricks.labs.ucx.source_code.python_linter import PythonLinter
from tests.unit import _load_sources

# fmt: off
# the following samples are real samples from https://github.com/databricks-industry-solutions
# please keep them untouched, we want our unit tests to run against genuinely representative data
PYTHON_NOTEBOOK_SAMPLE = (
    "00_var_context.py.txt",
    Language.PYTHON,
    ['md', 'md', 'md', 'python', 'python', 'python', 'md', 'python', 'md'],
)
PYTHON_NOTEBOOK_WITH_RUN_SAMPLE = (
    "01_var_market_etl.py.txt",
    Language.PYTHON,
    ['md', 'run', 'md', 'python', 'md', 'python', 'python', 'python', 'python', 'md', 'python', 'python',
     'md', 'python', 'python', 'python', 'md', 'python', 'md', 'python', 'python', 'md', 'python'],
)
SCALA_NOTEBOOK_SAMPLE = (
    "01_HL7Streaming.scala.txt",
    Language.SCALA,
    ['md', 'md', 'scala', 'sql', 'md', 'scala', 'scala', 'md', 'md', 'scala', 'md', 'scala', 'sql', 'sql',
     'md', 'scala', 'md', 'scala', 'sql', 'sql', 'sql', 'sql', 'sql', 'sql', 'sql', 'md', 'scala', 'md', 'md'],
)
R_NOTEBOOK_SAMPLE = (
    "3_SparkR_Fine Grained Demand Forecasting.r.txt",
    Language.R,
    ['md', 'md', 'md', 'r', 'r', 'md', 'run', 'r', 'md', 'sql', 'md', 'sql', 'md', 'sql', 'md', 'md', 'r', 'md',
     'r', 'md', 'r', 'md', 'r', 'md', 'r', 'md', 'md', 'r', 'md', 'md', 'r', 'md', 'r', 'md', 'r', 'md', 'md',
     'r', 'md', 'r', 'md', 'r', 'md', 'r', 'md', 'sql', 'md', 'sql', 'md'],
)
SQL_NOTEBOOK_SAMPLE = (
    "chf-pqi-scoring.sql.txt",
    Language.SQL,
    ['md', 'sql', 'sql', 'md', 'sql', 'python', 'sql', 'sql', 'sql', 'md', 'sql', 'sql', 'md', 'sql', 'sql', 'md', 'sql'],
)
# fmt: on


@pytest.mark.parametrize(
    "source",
    [
        PYTHON_NOTEBOOK_SAMPLE,
        PYTHON_NOTEBOOK_WITH_RUN_SAMPLE,
        SCALA_NOTEBOOK_SAMPLE,
        R_NOTEBOOK_SAMPLE,
        SQL_NOTEBOOK_SAMPLE,
    ],
)
def test_notebook_splits_source_into_cells(source: tuple[str, Language, list[str]]):
    path = source[0]
    sources: list[str] = _load_sources(Notebook, path)
    assert len(sources) == 1
    notebook = Notebook.parse(path, sources[0], source[1])
    assert notebook is not None
    languages = [cell.language.magic_name for cell in notebook.cells]
    assert languages == source[2]


@pytest.mark.parametrize(
    "source",
    [
        PYTHON_NOTEBOOK_SAMPLE,
        PYTHON_NOTEBOOK_WITH_RUN_SAMPLE,
        SCALA_NOTEBOOK_SAMPLE,
        R_NOTEBOOK_SAMPLE,
        SQL_NOTEBOOK_SAMPLE,
    ],
)
def test_notebook_rebuilds_same_code(source: tuple[str, Language, list[str]]):
    path = source[0]
    sources: list[str] = _load_sources(Notebook, path)
    assert len(sources) == 1
    notebook = Notebook.parse(path, sources[0], source[1])
    assert notebook is not None
    new_source = notebook.to_migrated_code()
    # ignore trailing whitespaces
    actual_purified = new_source.replace(' \n', '\n')
    expected_purified = sources[0].replace(' \n', '\n')
    assert actual_purified == expected_purified


@pytest.mark.parametrize(
    "source",
    [
        PYTHON_NOTEBOOK_SAMPLE,
        PYTHON_NOTEBOOK_WITH_RUN_SAMPLE,
        SCALA_NOTEBOOK_SAMPLE,
        R_NOTEBOOK_SAMPLE,
        SQL_NOTEBOOK_SAMPLE,
    ],
)
def test_notebook_generates_runnable_cells(source: tuple[str, Language, list[str]]):
    path = source[0]
    sources: list[str] = _load_sources(Notebook, path)
    assert len(sources) == 1
    notebook = Notebook.parse(path, sources[0], source[1])
    assert notebook is not None
    for cell in notebook.cells:
        assert cell.is_runnable()


def notebook_locator(
    paths: list[str], sources: list[str], languages: list[Language]
) -> Callable[[str], Notebook | None]:
    def locator(path: str) -> Notebook | None:
        local_path = path[2:] if path.startswith('./') else path
        index = paths.index(local_path)
        if index < 0:
            raise ValueError(f"Can't locate notebook {path}")
        return Notebook.parse(paths[index], sources[index], languages[index])

    return locator


def test_notebook_builds_leaf_dependency_graph():
    paths = ["leaf1.py.txt"]
    sources: list[str] = _load_sources(Notebook, *paths)
    languages = [Language.PYTHON] * len(paths)
    locator = notebook_locator(paths, sources, languages)
    notebook = locator(paths[0])
    graph = DependencyGraph(paths[0], None, locator)
    notebook.build_dependency_graph(graph)
    assert graph.paths == {"leaf1.py.txt"}


def test_notebook_builds_depth1_dependency_graph():
    paths = ["root1.run.py.txt", "leaf1.py.txt", "leaf2.py.txt"]
    sources: list[str] = _load_sources(Notebook, *paths)
    languages = [Language.PYTHON] * len(paths)
    locator = notebook_locator(paths, sources, languages)
    notebook = locator(paths[0])
    graph = DependencyGraph(paths[0], None, locator)
    notebook.build_dependency_graph(graph)
    actual = {path[2:] if path.startswith('./') else path for path in graph.paths}
    assert actual == set(paths)


def test_notebook_builds_depth2_dependency_graph():
    paths = ["root2.run.py.txt", "root1.run.py.txt", "leaf1.py.txt", "leaf2.py.txt"]
    sources: list[str] = _load_sources(Notebook, *paths)
    languages = [Language.PYTHON] * len(paths)
    locator = notebook_locator(paths, sources, languages)
    notebook = locator(paths[0])
    graph = DependencyGraph(paths[0], None, locator)
    notebook.build_dependency_graph(graph)
    actual = {path[2:] if path.startswith('./') else path for path in graph.paths}
    assert actual == set(paths)


def test_notebook_builds_dependency_graph_avoiding_duplicates():
    paths = ["root3.run.py.txt", "root1.run.py.txt", "leaf1.py.txt", "leaf2.py.txt"]
    sources: list[str] = _load_sources(Notebook, *paths)
    languages = [Language.PYTHON] * len(paths)
    locator = notebook_locator(paths, sources, languages)
    notebook = locator(paths[0])
    visited: list[str] = []

    def registering_locator(path: str):
        visited.append(path)
        return locator(path)

    graph = DependencyGraph(paths[0], None, registering_locator)
    notebook.build_dependency_graph(graph)
    # if visited once only, set and list will have same len
    assert len(set(visited)) == len(visited)


def test_notebook_builds_cyclical_dependency_graph():
    paths = ["cyclical1.run.py.txt", "cyclical2.run.py.txt"]
    sources: list[str] = _load_sources(Notebook, *paths)
    languages = [Language.PYTHON] * len(paths)
    locator = notebook_locator(paths, sources, languages)
    notebook = locator(paths[0])
    graph = DependencyGraph(paths[0], None, locator)
    notebook.build_dependency_graph(graph)
    actual = {path[2:] if path.startswith('./') else path for path in graph.paths}
    assert actual == set(paths)


def test_notebook_builds_python_dependency_graph():
    paths = ["root4.py.txt", "leaf3.py.txt"]
    sources: list[str] = _load_sources(Notebook, *paths)
    languages = [Language.PYTHON] * len(paths)
    locator = notebook_locator(paths, sources, languages)
    notebook = locator(paths[0])
    graph = DependencyGraph(paths[0], None, locator)
    notebook.build_dependency_graph(graph)
    actual = {path[2:] if path.startswith('./') else path for path in graph.paths}
    assert actual == set(paths)


def test_detects_manual_migration_in_dbutils_notebook_run_in_python_code_():
    sources: list[str] = _load_sources(Notebook, "run_notebooks.py.txt")
    linter = PythonLinter()
    advices = list(linter.lint(sources[0]))
    assert [
        Advisory(
<<<<<<< HEAD
            code='migrate-path',
=======
            code='dbutils-notebook-run-dynamic',
>>>>>>> e1fcb4fc
            message="Path for 'dbutils.notebook.run' is not a constant and requires adjusting the notebook path",
            start_line=14,
            start_col=13,
            end_line=14,
            end_col=50,
        )
    ] == advices


def test_detects_automatic_migration_in_dbutils_notebook_run_in_python_code_():
    sources: list[str] = _load_sources(Notebook, "root4.py.txt")
    linter = PythonLinter()
    advices = list(linter.lint(sources[0]))
    assert [
        Advisory(
<<<<<<< HEAD
            code='migrate-path-literal',
=======
            code='dbutils-notebook-run-literal',
>>>>>>> e1fcb4fc
            message="Call to 'dbutils.notebook.run' will be migrated automatically",
            start_line=2,
            start_col=0,
            end_line=2,
            end_col=38,
        )
    ] == advices


def test_detects_multiple_calls_to_dbutils_notebook_run_in_python_code_():
    source = """
import stuff
do_something_with_stuff(stuff)
stuff2 = dbutils.notebook.run("where is notebook 1?")
stuff3 = dbutils.notebook.run("where is notebook 2?")
"""
    linter = PythonLinter()
    advices = list(linter.lint(source))
    assert len(advices) == 2


def test_does_not_detect_partial_call_to_dbutils_notebook_run_in_python_code_():
    source = """
import stuff
do_something_with_stuff(stuff)
stuff2 = notebook.run("where is notebook 1?")
"""
    linter = PythonLinter()
    advices = list(linter.lint(source))
    assert len(advices) == 0<|MERGE_RESOLUTION|>--- conflicted
+++ resolved
@@ -202,11 +202,7 @@
     advices = list(linter.lint(sources[0]))
     assert [
         Advisory(
-<<<<<<< HEAD
-            code='migrate-path',
-=======
             code='dbutils-notebook-run-dynamic',
->>>>>>> e1fcb4fc
             message="Path for 'dbutils.notebook.run' is not a constant and requires adjusting the notebook path",
             start_line=14,
             start_col=13,
@@ -222,11 +218,7 @@
     advices = list(linter.lint(sources[0]))
     assert [
         Advisory(
-<<<<<<< HEAD
-            code='migrate-path-literal',
-=======
             code='dbutils-notebook-run-literal',
->>>>>>> e1fcb4fc
             message="Call to 'dbutils.notebook.run' will be migrated automatically",
             start_line=2,
             start_col=0,
