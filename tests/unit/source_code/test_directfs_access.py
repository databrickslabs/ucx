from datetime import datetime

from databricks.labs.lsql.backends import MockBackend

from databricks.labs.ucx.source_code.base import LineageAtom
from databricks.labs.ucx.source_code.directfs_access import (
    DirectFsAccessCrawler,
    DirectFsAccess,
)


def test_crawler_appends_dfsas(ws):
    backend = MockBackend()
<<<<<<< HEAD
    crawler = DirectFsAccessCrawler.for_paths(ws, backend, "schema")
=======
    crawler = DirectFsAccessCrawler.for_paths(backend, "schema")
    existing = list(crawler.snapshot())
    assert not existing
>>>>>>> 9de04eb0
    dfsas = list(
        DirectFsAccess(
            path=path,
            is_read=False,
            is_write=False,
            source_id="ID",
            source_timestamp=datetime.now(),
            source_lineage=[LineageAtom(object_type="LINEAGE", object_id="ID")],
            assessment_start_timestamp=datetime.now(),
            assessment_end_timestamp=datetime.now(),
        )
        for path in ("a", "b", "c")
    )
    crawler.dump_all(dfsas)
    rows = backend.rows_written_for(crawler.full_name, "append")
    assert len(rows) == 3<|MERGE_RESOLUTION|>--- conflicted
+++ resolved
@@ -11,13 +11,9 @@
 
 def test_crawler_appends_dfsas(ws):
     backend = MockBackend()
-<<<<<<< HEAD
     crawler = DirectFsAccessCrawler.for_paths(ws, backend, "schema")
-=======
-    crawler = DirectFsAccessCrawler.for_paths(backend, "schema")
     existing = list(crawler.snapshot())
     assert not existing
->>>>>>> 9de04eb0
     dfsas = list(
         DirectFsAccess(
             path=path,
