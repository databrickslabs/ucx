--- conflicted
+++ resolved
@@ -18,21 +18,15 @@
 @pytest.mark.parametrize(
     "source_path, dfsa_paths",
     [
-<<<<<<< HEAD
+        ("dfsa/create_cloud_files.sql", ["s3a://db-gtm-industry-solutions/data/CME/telco/PCMD"]),
         ("dfsa/create_location.sql", ["s3a://db-gtm-industry-solutions/data/fsi/capm/sp_500/"]),
+        ("dfsa/create_location.py", ["s3a://db-gtm-industry-solutions/data/fsi/capm/sp_500/", "s3a://db-gtm-industry-solutions/data/fsi/capm/sp_550/"]),
         ("dfsa/select_read_files.sql", ["s3a://db-gtm-industry-solutions/data/fsi/capm/sp_500/file.csv"]),
         ("dfsa/select_format.sql", ["hdfs://examples/src/main/resources/users.parquet"]),
         ("dfsa/spark_read_format_load.py", ["s3a://prefix/some_file.csv"]),
         ("dfsa/inferred_path.py", ["s3a://prefix/some_inferred_file.csv"]),
         ("dfsa/spark_implicit_dbfs.py", ["/prefix/some_file.csv"]),
         ("dfsa/spark_dbfs_mount.py", ["/mnt/some_file.csv"]),
-=======
-        ("dfsa/create_cloud_files.sql", ["s3a://db-gtm-industry-solutions/data/CME/telco/PCMD"], False),
-        ("dfsa/create_location.sql", ["s3a://db-gtm-industry-solutions/data/fsi/capm/sp_500/"], True),
-        ("dfsa/create_location.py", ["s3a://db-gtm-industry-solutions/data/fsi/capm/sp_500/", "s3a://db-gtm-industry-solutions/data/fsi/capm/sp_550/"], True),
-        ("dfsa/select_read_files.sql", ["s3a://db-gtm-industry-solutions/data/fsi/capm/sp_500/file.csv"], True),
-        ("dfsa/select_format.sql", ["hdfs://examples/src/main/resources/users.parquet"], True),
->>>>>>> 07701f74
     ],
 )
 def test_dfsa_collects_sql_dfsas(
