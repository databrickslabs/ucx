--- conflicted
+++ resolved
@@ -32,25 +32,14 @@
 @pytest.mark.parametrize(
     "source_path, dfsa_paths, is_read, is_write",
     [
-<<<<<<< HEAD
         ("dfsa/create_location.sql", ["s3a://db-gtm-industry-solutions/data/fsi/capm/sp_500/"], False, True),
+        ("dfsa/create_location.py", ["s3a://db-gtm-industry-solutions/data/fsi/capm/sp_500/", "s3a://db-gtm-industry-solutions/data/fsi/capm/sp_550/"], True, False),
         ("dfsa/select_read_files.sql", ["s3a://db-gtm-industry-solutions/data/fsi/capm/sp_500/file.csv"], True, False),
         ("dfsa/select_format.sql", ["hdfs://examples/src/main/resources/users.parquet"], True, False),
         ("dfsa/spark_read_format_load.py", ["s3a://prefix/some_file.csv"], True, False),
         ("dfsa/inferred_path.py", ["s3a://prefix/some_inferred_file.csv"], True, False),
         ("dfsa/spark_implicit_dbfs.py", ["/prefix/some_file.csv"], True, False),
         ("dfsa/spark_dbfs_mount.py", ["/mnt/some_file.csv"], True, False),
-=======
-        ("dfsa/create_cloud_files.sql", ["s3a://db-gtm-industry-solutions/data/CME/telco/PCMD"]),
-        ("dfsa/create_location.sql", ["s3a://db-gtm-industry-solutions/data/fsi/capm/sp_500/"]),
-        ("dfsa/create_location.py", ["s3a://db-gtm-industry-solutions/data/fsi/capm/sp_500/", "s3a://db-gtm-industry-solutions/data/fsi/capm/sp_550/"]),
-        ("dfsa/select_read_files.sql", ["s3a://db-gtm-industry-solutions/data/fsi/capm/sp_500/file.csv"]),
-        ("dfsa/select_format.sql", ["hdfs://examples/src/main/resources/users.parquet"]),
-        ("dfsa/spark_read_format_load.py", ["s3a://prefix/some_file.csv"]),
-        ("dfsa/inferred_path.py", ["s3a://prefix/some_inferred_file.csv"]),
-        ("dfsa/spark_implicit_dbfs.py", ["/prefix/some_file.csv"]),
-        ("dfsa/spark_dbfs_mount.py", ["/mnt/some_file.csv"]),
->>>>>>> 099c463c
     ],
 )
 def test_dfsa_collects_sql_dfsas(
