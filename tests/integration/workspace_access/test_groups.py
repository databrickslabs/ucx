--- conflicted
+++ resolved
@@ -110,62 +110,11 @@
 
 def test_delete_ws_groups_should_not_delete_non_reflected_acc_groups(ws, make_ucx_group, sql_backend, inventory_schema):
     ws_group, acc_group = make_ucx_group()
-
-<<<<<<< HEAD
     group_manager = GroupManager(sql_backend, ws, inventory_schema, [ws_group.display_name], "ucx-temp-")
     group_manager.rename_groups()
     group_manager.delete_original_workspace_groups()
 
     assert ws.groups.get(ws_group.id).display_name == "ucx-temp-" + ws_group.display_name
-=======
-    group_manager = GroupManager(ws, GroupsConfig(selected=[ws_group.display_name]))
-    group_manager.prepare_groups_in_environment()
-
-    group_migration_state = group_manager.migration_state
-    for _info in group_migration_state.groups:
-        try:
-            _ws = ws.groups.get(id=_info.workspace.id)
-            _backup = ws.groups.get(id=_info.backup.id)
-            _ws_members = sorted([m.value for m in _ws.members])
-            _backup_members = sorted([m.value for m in _backup.members])
-            assert _ws_members == _backup_members
-        except NotFound:
-            continue
-
-    for _info in group_migration_state.groups:
-        try:
-            # cleanup side-effect
-            ws.groups.delete(_info.backup.id)
-        except NotFound:
-            continue
-
-
-@retried(on=[NotFound], timeout=timedelta(minutes=5))
-def test_prepare_environment_no_groups_selected(ws, make_ucx_group, make_group, make_acc_group):
-    make_group()
-    make_acc_group()
-    for_test = [make_ucx_group(), make_ucx_group()]
-
-    group_manager = GroupManager(ws, GroupsConfig(auto=True))
-    group_manager.prepare_groups_in_environment()
-
-    group_migration_state = group_manager.migration_state
-    for _info in group_migration_state.groups:
-        _ws = ws.groups.get(id=_info.workspace.id)
-        _backup = ws.groups.get(id=_info.backup.id)
-        # https://github.com/databricks/databricks-sdk-py/pull/361 may fix the NPE gotcha with empty members
-        _ws_members = sorted([m.value for m in _ws.members]) if _ws.members is not None else []
-        _backup_members = sorted([m.value for m in _backup.members]) if _backup.members is not None else []
-        assert _ws_members == _backup_members
-
-    for g, _ in for_test:
-        assert group_migration_state.get_by_workspace_group_name(g.display_name) is not None
-
-    for _info in group_migration_state.groups:
-        # cleanup side-effect
-        ws.groups.delete(_info.backup.id)
->>>>>>> 536dfae5
-
 
 def test_replace_workspace_groups_with_account_groups(
     ws,
@@ -287,97 +236,9 @@
         assert "SELECT" in table_permissions[group_info.name_in_account]
 
     check_table_permissions_after_backup_delete()
-
-
-<<<<<<< HEAD
-=======
-def test_group_listing(ws: WorkspaceClient, make_ucx_group):
-    ws_group, acc_group = make_ucx_group()
-    manager = GroupManager(ws, GroupsConfig(selected=[ws_group.display_name]))
-    assert ws_group.display_name in [g.display_name for g in manager._workspace_groups]
-    assert acc_group.display_name in [g.display_name for g in manager._account_groups]
-
-
-def test_id_validity(ws: WorkspaceClient, make_ucx_group):
-    ws_group, acc_group = make_ucx_group()
-    manager = GroupManager(ws, GroupsConfig(selected=[ws_group.display_name]))
-    assert ws_group.id == manager._get_group(ws_group.display_name, "workspace").id
-    assert acc_group.id == manager._get_group(acc_group.display_name, "account").id
-
-
-def test_recover_from_ws_local_deletion(ws, make_ucx_group):
-    ws_group, acc_group = make_ucx_group()
-    ws_group_two, _ = make_ucx_group()
-
-    group_manager = GroupManager(ws, GroupsConfig(auto=True))
-    group_manager.prepare_groups_in_environment()
-
-    # simulate disaster
-    ws.groups.delete(ws_group.id)
-    ws.groups.delete(ws_group_two.id)
-    group_manager._reflect_account_group_to_workspace(acc_group)
-
-    # recovery run from a debug notebook
-    group_manager = GroupManager(ws, GroupsConfig(auto=True))
-    group_manager.ws_local_group_deletion_recovery()
-
-    # normal run after from a job
-    group_manager = GroupManager(ws, GroupsConfig(auto=True))
-    group_manager.prepare_groups_in_environment()
-
-    recovered_state = {}
-    for gi in group_manager.migration_state.groups:
-        recovered_state[gi.workspace.display_name] = gi.workspace
-
-    assert sorted([member.display for member in ws_group_two.members]) == sorted(
-        [member.display for member in recovered_state[ws_group_two.display_name].members]
-    )
-
-    assert sorted([member.value for member in ws_group_two.members]) == sorted(
-        [member.value for member in recovered_state[ws_group_two.display_name].members]
-    )
-
-
-def test_migration_state_should_be_saved_with_proper_values(sql_backend, make_schema):
-    inventory_database = make_schema()
-
-    workspace = Group(
-        display_name="workspace", entitlements=[ComplexValue(display="entitlements", value="allow-cluster-create")]
-    )
-    backup = Group(display_name="db-temp-workspace", meta=ResourceMeta("test"))
-    account = Group(display_name="account")
-
-    state = GroupMigrationState()
-    state.add(workspace, backup, account)
-
-    state.persist_migration_state(sql_backend, inventory_database.name)
-    new_state = state.fetch_migration_state(sql_backend, inventory_database.name)
-
-    assert new_state.groups == state.groups
-
-
-def test_migration_state_should_be_saved_without_missing_anything(sql_backend, make_schema):
-    inventory_database = make_schema()
-
-    workspace = Group("workspace")
-    backup = Group("db-temp-workspace")
-    account = Group("workspace")
-
-    state = GroupMigrationState()
-    state.add(workspace, backup, account)
-    state.add(workspace, backup, None)
-    state.add(workspace, None, account)
-    state.add(None, None, account)
-    state.add(None, None, None)
-
-    state.persist_migration_state(sql_backend, inventory_database.name)
-    new_state = state.fetch_migration_state(sql_backend, inventory_database.name)
-
-    assert len(new_state.groups) == len(state.groups)
-
+ 
 
 @retried(on=[NotFound], timeout=timedelta(minutes=10))
->>>>>>> 536dfae5
 def test_set_owner_permission(
     ws,
     sql_backend,
