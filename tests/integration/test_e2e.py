import logging
import os
import random
from typing import Literal

import pytest
from databricks.sdk import WorkspaceClient
from databricks.sdk.service import workspace
from databricks.sdk.service.iam import (
    AccessControlRequest,
    AccessControlResponse,
    Permission,
    PermissionLevel,
)
from pyspark.errors import AnalysisException

from databricks.labs.ucx.config import (
    ConnectConfig,
    GroupsConfig,
    InventoryConfig,
    InventoryTable,
    MigrationConfig,
    TaclConfig,
)
from databricks.labs.ucx.inventory.types import RequestObjectType
from databricks.labs.ucx.providers.groups_info import GroupMigrationState
from databricks.labs.ucx.toolkits.group_migration import GroupMigrationToolkit

from .utils import EnvironmentInfo, WorkspaceObjects

logger = logging.getLogger(__name__)


def _verify_group_permissions(
    objects: list | WorkspaceObjects | None,
    id_attribute: str,
    request_object_type: RequestObjectType | None,
    ws: WorkspaceClient,
    toolkit: GroupMigrationToolkit,
    target: Literal["backup", "account"],
):
    logger.debug(
        f"Verifying that the permissions of object "
        f"{request_object_type or id_attribute} were applied to {target} groups"
    )

    if id_attribute == "workspace_objects":
        _workspace_objects: WorkspaceObjects = objects

        # list of groups that source the permissions
        comparison_base = [
            getattr(mi, "workspace" if target == "backup" else "backup")
            for mi in toolkit.group_manager.migration_groups_provider.groups
        ]
        # list of groups that are the target of the permissions
        comparison_target = [getattr(mi, target) for mi in toolkit.group_manager.migration_groups_provider.groups]

        root_permissions = ws.permissions.get(
            request_object_type=RequestObjectType.DIRECTORIES, request_object_id=_workspace_objects.root_dir.object_id
        )
        base_group_names = [g.display_name for g in comparison_base]
        target_group_names = [g.display_name for g in comparison_target]

        base_acls = [a for a in root_permissions.access_control_list if a.group_name in base_group_names]

        target_acls = [a for a in root_permissions.access_control_list if a.group_name in target_group_names]

        assert len(base_acls) == len(target_acls)

    elif id_attribute == "secret_scopes":
        for scope_name in objects:
            toolkit.permissions_manager.verify_applied_scope_acls(
                scope_name, toolkit.group_manager.migration_groups_provider, target
            )

    elif id_attribute in ("tokens", "passwords"):
        _typed_objects: list[AccessControlRequest] = objects
        ws_permissions = [
            AccessControlResponse(
                all_permissions=[
                    Permission(permission_level=o.permission_level, inherited=False, inherited_from_object=None)
                ],
                group_name=o.group_name,
            )
            for o in _typed_objects
        ]

        target_permissions = list(
            filter(
                lambda p: p.group_name
                in [getattr(g, target).display_name for g in toolkit.group_manager.migration_groups_provider.groups],
                ws.permissions.get(
                    request_object_type=request_object_type, request_object_id=id_attribute
                ).access_control_list,
            )
        )

        sorted_ws = sorted(ws_permissions, key=lambda p: p.group_name)
        sorted_target = sorted(target_permissions, key=lambda p: p.group_name)

        assert [p.all_permissions for p in sorted_ws] == [p.all_permissions for p in sorted_target]
    else:
        for _object in objects:
            toolkit.permissions_manager.verify_applied_permissions(
                request_object_type,
                getattr(_object, id_attribute),
                toolkit.group_manager.migration_groups_provider,
                target,
            )


def _verify_roles_and_entitlements(
    migration_state: GroupMigrationState,
    ws: WorkspaceClient,
    target: Literal["backup", "account"],
):
    for el in migration_state.groups:
        comparison_base = getattr(el, "workspace" if target == "backup" else "backup")
        comparison_target = getattr(el, target)

        base_group_info = ws.groups.get(comparison_base.id)
        target_group_info = ws.groups.get(comparison_target.id)

        assert base_group_info.roles == target_group_info.roles
        assert base_group_info.entitlements == target_group_info.entitlements


def test_e2e(
    env: EnvironmentInfo,
    inventory_table: InventoryTable,
    ws: WorkspaceClient,
    verifiable_objects: list[tuple[list, str, RequestObjectType | None]],
    make_instance_pool,
    make_instance_pool_permissions,
<<<<<<< HEAD
    make_cluster,
    make_cluster_permissions,
=======
    make_secret_scope,
    make_secret_scope_acl,
>>>>>>> c00cda70
):
    logger.debug(f"Test environment: {env.test_uid}")
    ws_group = env.groups[0][0]

    pool = make_instance_pool()
    make_instance_pool_permissions(
        object_id=pool.instance_pool_id,
        permission_level=random.choice([PermissionLevel.CAN_ATTACH_TO, PermissionLevel.CAN_MANAGE]),
        group_name=ws_group.display_name,
    )
    verifiable_objects.append(([pool], "instance_pool_id", RequestObjectType.INSTANCE_POOLS))

<<<<<<< HEAD
    cluster = make_cluster(instance_pool_id=os.environ["TEST_INSTANCE_POOL_ID"], single_node=True)
    make_cluster_permissions(
        object_id=cluster.cluster_id,
        permission_level=random.choice(
            [PermissionLevel.CAN_ATTACH_TO, PermissionLevel.CAN_MANAGE, PermissionLevel.CAN_RESTART]
        ),
        group_name=ws_group.display_name,
    )
    verifiable_objects.append(
        ([cluster], "cluster_id", RequestObjectType.CLUSTERS),
    )
=======
    scope = make_secret_scope()
    make_secret_scope_acl(scope=scope, principal=ws_group.display_name, permission=workspace.AclPermission.WRITE)
    verifiable_objects.append(([scope], "secret_scopes", None))
>>>>>>> c00cda70

    config = MigrationConfig(
        connect=ConnectConfig.from_databricks_config(ws.config),
        inventory=InventoryConfig(table=inventory_table),
        groups=GroupsConfig(selected=[g[0].display_name for g in env.groups]),
        tacl=TaclConfig(auto=True),
        log_level="DEBUG",
    )
    toolkit = GroupMigrationToolkit(config)
    toolkit.prepare_environment()

    group_migration_state = toolkit.group_manager.migration_groups_provider
    for _info in group_migration_state.groups:
        _ws = ws.groups.get(id=_info.workspace.id)
        _backup = ws.groups.get(id=_info.backup.id)
        _ws_members = sorted([m.value for m in _ws.members])
        _backup_members = sorted([m.value for m in _backup.members])
        assert _ws_members == _backup_members

    logger.debug("Verifying that the groups were created - done")

    toolkit.cleanup_inventory_table()

    with pytest.raises(AnalysisException):
        toolkit.table_manager.spark.catalog.getTable(toolkit.table_manager.config.table.to_spark())

    toolkit.inventorize_permissions()

    toolkit.apply_permissions_to_backup_groups()

    for _objects, id_attribute, request_object_type in verifiable_objects:
        _verify_group_permissions(_objects, id_attribute, request_object_type, ws, toolkit, "backup")

    _verify_roles_and_entitlements(group_migration_state, ws, "backup")

    toolkit.replace_workspace_groups_with_account_groups()

    new_groups = [
        _ for _ in ws.groups.list(attributes="displayName,meta") if group_migration_state.is_in_scope("account", _)
    ]
    assert len(new_groups) == len(group_migration_state.groups)
    assert all(g.meta.resource_type == "Group" for g in new_groups)

    toolkit.apply_permissions_to_account_groups()

    for _objects, id_attribute, request_object_type in verifiable_objects:
        _verify_group_permissions(_objects, id_attribute, request_object_type, ws, toolkit, "account")

    _verify_roles_and_entitlements(group_migration_state, ws, "account")

    toolkit.delete_backup_groups()

    backup_groups = [
        _ for _ in ws.groups.list(attributes="displayName,meta") if group_migration_state.is_in_scope("backup", _)
    ]
    assert len(backup_groups) == 0

    toolkit.cleanup_inventory_table()<|MERGE_RESOLUTION|>--- conflicted
+++ resolved
@@ -132,13 +132,10 @@
     verifiable_objects: list[tuple[list, str, RequestObjectType | None]],
     make_instance_pool,
     make_instance_pool_permissions,
-<<<<<<< HEAD
     make_cluster,
     make_cluster_permissions,
-=======
     make_secret_scope,
     make_secret_scope_acl,
->>>>>>> c00cda70
 ):
     logger.debug(f"Test environment: {env.test_uid}")
     ws_group = env.groups[0][0]
@@ -151,7 +148,6 @@
     )
     verifiable_objects.append(([pool], "instance_pool_id", RequestObjectType.INSTANCE_POOLS))
 
-<<<<<<< HEAD
     cluster = make_cluster(instance_pool_id=os.environ["TEST_INSTANCE_POOL_ID"], single_node=True)
     make_cluster_permissions(
         object_id=cluster.cluster_id,
@@ -163,11 +159,10 @@
     verifiable_objects.append(
         ([cluster], "cluster_id", RequestObjectType.CLUSTERS),
     )
-=======
+
     scope = make_secret_scope()
     make_secret_scope_acl(scope=scope, principal=ws_group.display_name, permission=workspace.AclPermission.WRITE)
     verifiable_objects.append(([scope], "secret_scopes", None))
->>>>>>> c00cda70
 
     config = MigrationConfig(
         connect=ConnectConfig.from_databricks_config(ws.config),
