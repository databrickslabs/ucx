--- conflicted
+++ resolved
@@ -134,15 +134,12 @@
     make_instance_pool_permissions,
     make_cluster,
     make_cluster_permissions,
-<<<<<<< HEAD
     make_experiment,
     make_experiment_permissions,
-=======
     make_job,
     make_job_permissions,
     make_pipeline,
     make_pipeline_permissions,
->>>>>>> 3fe41749
     make_secret_scope,
     make_secret_scope_acl,
     make_warehouse,
@@ -171,26 +168,27 @@
         ([cluster], "cluster_id", RequestObjectType.CLUSTERS),
     )
 
-<<<<<<< HEAD
     experiment = make_experiment()
     make_experiment_permissions(
         object_id=experiment.experiment_id,
         permission_level=random.choice(
             [PermissionLevel.CAN_MANAGE, PermissionLevel.CAN_READ, PermissionLevel.CAN_EDIT]
-=======
+        ),
+        group_name=ws_group.display_name,
+    )
+    verifiable_objects.append(
+        ([experiment], "experiment_id", RequestObjectType.EXPERIMENTS),
+    )
+
     job = make_job()
     make_job_permissions(
         object_id=job.job_id,
         permission_level=random.choice(
             [PermissionLevel.CAN_VIEW, PermissionLevel.CAN_MANAGE_RUN, PermissionLevel.CAN_MANAGE]
->>>>>>> 3fe41749
         ),
         group_name=ws_group.display_name,
     )
     verifiable_objects.append(
-<<<<<<< HEAD
-        ([experiment], "experiment_id", RequestObjectType.EXPERIMENTS),
-=======
         ([job], "job_id", RequestObjectType.JOBS),
     )
 
@@ -202,7 +200,6 @@
     )
     verifiable_objects.append(
         ([pipeline], "pipeline_id", RequestObjectType.PIPELINES),
->>>>>>> 3fe41749
     )
 
     scope = make_secret_scope()
