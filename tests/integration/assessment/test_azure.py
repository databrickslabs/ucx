import logging
from datetime import timedelta

import pytest
from databricks.sdk.errors import NotFound
from databricks.sdk.retries import retried
from databricks.sdk.service import compute, jobs

from databricks.labs.ucx.assessment.azure import (
    AzureResourcePermissions,
    AzureServicePrincipalCrawler,
<<<<<<< HEAD
=======
    StoragePermissionMapping,
>>>>>>> 3d368524
)
from databricks.labs.ucx.hive_metastore.locations import (
    ExternalLocation,
    ExternalLocations,
)

from .test_assessment import (
    _PIPELINE_CONF,
    _PIPELINE_CONF_WITH_SECRET,
    _SPARK_CONF,
    _TEST_STORAGE_ACCOUNT,
    _TEST_TENANT_ID,
)


@pytest.mark.skip
def test_azure_permissions(ws):
    logging.getLogger("databricks").setLevel("DEBUG")
    arp = AzureResourcePermissions(ws)
    x = arp.role_assignments("/subscriptions/.../resourceGroups/.../providers/Microsoft.Storage/storageAccounts/...")
    y = list(x)
    assert y


@retried(on=[NotFound], timeout=timedelta(minutes=3))
def test_spn_crawler(ws, inventory_schema, make_job, make_pipeline, sql_backend):
    make_job(spark_conf=_SPARK_CONF)
    make_pipeline(configuration=_PIPELINE_CONF)
    spn_crawler = AzureServicePrincipalCrawler(ws=ws, sbe=sql_backend, schema=inventory_schema)
    spns = spn_crawler.snapshot()
    results = []
    for spn in spns:
        results.append(spn)

    assert any(_ for _ in results if _.tenant_id == _TEST_TENANT_ID)
    assert any(_ for _ in results if _.storage_account == _TEST_STORAGE_ACCOUNT)


@retried(on=[NotFound], timeout=timedelta(minutes=5))
def test_spn_crawler_no_config(ws, inventory_schema, make_job, make_pipeline, sql_backend, make_cluster):
    make_job()
    make_pipeline()
    make_cluster(single_node=True)
    spn_crawler = AzureServicePrincipalCrawler(ws=ws, sbe=sql_backend, schema=inventory_schema)
    spn_crawler.snapshot()


@retried(on=[NotFound], timeout=timedelta(minutes=5))
def test_spn_crawler_deleted_cluster_policy(
    ws,
    inventory_schema,
    sql_backend,
    make_job,
    make_cluster,
    make_cluster_policy,
    make_random,
    make_notebook,
):
    cluster_policy_id = make_cluster_policy().policy_id
    make_job(
        name=f"sdk-{make_random(4)}",
        tasks=[
            jobs.Task(
                task_key=make_random(4),
                description=make_random(4),
                new_cluster=compute.ClusterSpec(
                    num_workers=1,
                    node_type_id=ws.clusters.select_node_type(local_disk=True),
                    spark_version=ws.clusters.select_spark_version(latest=True),
                    spark_conf=_SPARK_CONF,
                    policy_id=cluster_policy_id,
                ),
                notebook_task=jobs.NotebookTask(notebook_path=make_notebook()),
                timeout_seconds=0,
            )
        ],
    )
    make_cluster(single_node=True, spark_conf=_SPARK_CONF, policy_id=cluster_policy_id)
    ws.cluster_policies.delete(policy_id=cluster_policy_id)
    spn_crawler = AzureServicePrincipalCrawler(ws=ws, sbe=sql_backend, schema=inventory_schema)
    results = spn_crawler.snapshot()

    assert any(_ for _ in results if _.tenant_id == _TEST_TENANT_ID)
    assert any(_ for _ in results if _.storage_account == _TEST_STORAGE_ACCOUNT)


@retried(on=[NotFound], timeout=timedelta(minutes=5))
def test_spn_crawler_with_pipeline_unavailable_secret(ws, inventory_schema, make_job, make_pipeline, sql_backend):
    make_job(spark_conf=_SPARK_CONF)
    make_pipeline(configuration=_PIPELINE_CONF_WITH_SECRET)
    spn_crawler = AzureServicePrincipalCrawler(ws=ws, sbe=sql_backend, schema=inventory_schema)
    results = spn_crawler.snapshot()

    assert any(_ for _ in results if _.tenant_id == _TEST_TENANT_ID)
    assert any(_ for _ in results if _.storage_account == _TEST_STORAGE_ACCOUNT)


@retried(on=[NotFound], timeout=timedelta(minutes=5))
def test_spn_crawler_with_available_secrets(
    ws, inventory_schema, make_job, make_pipeline, sql_backend, make_secret_scope
):
    secret_scope = make_secret_scope()
    secret_key = "spn_client_id"
    ws.secrets.put_secret(scope=secret_scope, key=secret_key, string_value="New_Application_Id")
    _pipeline_conf_with_avlbl_secret = {}
    _pipeline_conf_with_avlbl_secret["fs.azure.account.oauth2.client.id.SA1.dfs.core.windows.net"] = (
        "{" + (f"{{secrets/{secret_scope}/{secret_key}}}") + "}"
    )
    _pipeline_conf_with_avlbl_secret[
        "fs.azure.account.oauth2.client.endpoint.SA1.dfs.core.windows.net"
    ] = "https://login.microsoftonline.com/dummy_tenant/oauth2/token"
    make_job()
    make_pipeline(configuration=_pipeline_conf_with_avlbl_secret)
    spn_crawler = AzureServicePrincipalCrawler(ws=ws, sbe=sql_backend, schema=inventory_schema)
    results = spn_crawler.snapshot()

    assert any(_ for _ in results if _.secret_scope == secret_scope)
    assert any(_ for _ in results if _.secret_key == secret_key)


@pytest.mark.skip
def test_azure_storage_accounts(ws, sql_backend, inventory_schema):
    logger = logging.getLogger(__name__)
    logger.setLevel("DEBUG")
    tables = [
        ExternalLocation("abfss://things@labsazurethings.dfs.core.windows.net/folder1", 1),
    ]
    sql_backend.save_table(f"{inventory_schema}.external_locations", tables, ExternalLocation)
    location = ExternalLocations(ws, sql_backend, inventory_schema)
    az_res_perm = AzureResourcePermissions(ws, location, sql_backend, inventory_schema)
    accounts = list(az_res_perm._get_current_tenant_storage_accounts())
    assert len(accounts) == 1
    for acct in accounts:
        assert acct.name == "labsazurethings"


<<<<<<< HEAD
# @pytest.mark.skip
=======
@pytest.mark.skip
def test_save_spn_permissions(ws, sql_backend, inventory_schema):
    logger = logging.getLogger(__name__)
    logger.setLevel("DEBUG")
    tables = [
        ExternalLocation("abfss://things@labsazurethings.dfs.core.windows.net/folder1", 1),
    ]
    sql_backend.save_table(f"{inventory_schema}.external_locations", tables, ExternalLocation)
    location = ExternalLocations(ws, sql_backend, inventory_schema)
    az_res_perm = AzureResourcePermissions(ws, location, sql_backend, inventory_schema)
    az_res_perm.save_spn_permissions()
    sql_query = (
        f"SELECT storage_acct_name, spn_client_id, role_name from hive_metastore.{inventory_schema}"
        f".azure_storage_accounts"
    )
    results = sql_backend.fetch(sql_query)
    for r in results:
        m = StoragePermissionMapping(*r)
        assert m.storage_acct_name == "labsazurethings"


@pytest.mark.skip
>>>>>>> 3d368524
def test_save_spn_permissions_local(ws, sql_backend, inventory_schema):
    tables = [
        ExternalLocation("abfss://deltalake@oneenvadls.dfs.core.windows.net/folder1", 1),
    ]
    sql_backend.save_table(f"{inventory_schema}.external_locations", tables, ExternalLocation)
    location = ExternalLocations(ws, sql_backend, inventory_schema)
    az_res_perm = AzureResourcePermissions(
        ws,
        location,
    )
    path = az_res_perm.save_spn_permissions()
    assert ws.workspace.get_status(path)<|MERGE_RESOLUTION|>--- conflicted
+++ resolved
@@ -9,10 +9,7 @@
 from databricks.labs.ucx.assessment.azure import (
     AzureResourcePermissions,
     AzureServicePrincipalCrawler,
-<<<<<<< HEAD
-=======
     StoragePermissionMapping,
->>>>>>> 3d368524
 )
 from databricks.labs.ucx.hive_metastore.locations import (
     ExternalLocation,
@@ -149,9 +146,6 @@
         assert acct.name == "labsazurethings"
 
 
-<<<<<<< HEAD
-# @pytest.mark.skip
-=======
 @pytest.mark.skip
 def test_save_spn_permissions(ws, sql_backend, inventory_schema):
     logger = logging.getLogger(__name__)
@@ -173,8 +167,7 @@
         assert m.storage_acct_name == "labsazurethings"
 
 
-@pytest.mark.skip
->>>>>>> 3d368524
+# @pytest.mark.skip
 def test_save_spn_permissions_local(ws, sql_backend, inventory_schema):
     tables = [
         ExternalLocation("abfss://deltalake@oneenvadls.dfs.core.windows.net/folder1", 1),
