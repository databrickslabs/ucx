import io
import json
import logging
import os
import random
from functools import partial

import databricks.sdk.core
import pytest
from databricks.sdk import AccountClient, WorkspaceClient
from databricks.sdk.core import Config, DatabricksError
from databricks.sdk.service.compute import CreatePolicyResponse
from databricks.sdk.service.iam import AccessControlRequest, PermissionLevel
from databricks.sdk.service.ml import CreateExperimentResponse, ModelDatabricks
from databricks.sdk.service.ml import PermissionLevel as ModelPermissionLevel
from databricks.sdk.service.sql import (
    CreateWarehouseRequestWarehouseType,
    GetWarehouseResponse,
)
from databricks.sdk.service.workspace import ObjectInfo, ObjectType

from databricks.labs.ucx.config import InventoryTable
from databricks.labs.ucx.inventory.types import RequestObjectType
from databricks.labs.ucx.providers.mixins.fixtures import *  # noqa: F403
from databricks.labs.ucx.providers.mixins.sql import StatementExecutionExt
from databricks.labs.ucx.utils import ThreadedExecution

from .utils import (
    EnvironmentInfo,
    InstanceProfile,
    WorkspaceObjects,
    _set_random_permissions,
)

logging.getLogger("tests").setLevel("DEBUG")
logging.getLogger("databricks.labs.ucx").setLevel("DEBUG")

logger = logging.getLogger(__name__)

NUM_TEST_GROUPS = int(os.environ.get("NUM_TEST_GROUPS", 5))
NUM_TEST_INSTANCE_PROFILES = int(os.environ.get("NUM_TEST_INSTANCE_PROFILES", 3))
NUM_TEST_CLUSTER_POLICIES = int(os.environ.get("NUM_TEST_CLUSTER_POLICIES", 3))
<<<<<<< HEAD
NUM_TEST_PIPELINES = int(os.environ.get("NUM_TEST_PIPELINES", 3))
=======
NUM_TEST_JOBS = int(os.environ.get("NUM_TEST_JOBS", 3))
>>>>>>> f8ff3bdc
NUM_TEST_EXPERIMENTS = int(os.environ.get("NUM_TEST_EXPERIMENTS", 3))
NUM_TEST_MODELS = int(os.environ.get("NUM_TEST_MODELS", 3))
NUM_TEST_WAREHOUSES = int(os.environ.get("NUM_TEST_WAREHOUSES", 3))
NUM_TEST_TOKENS = int(os.environ.get("NUM_TEST_TOKENS", 3))

NUM_THREADS = int(os.environ.get("NUM_TEST_THREADS", 20))
UCX_TESTING_PREFIX = os.environ.get("UCX_TESTING_PREFIX", "ucx")
Threader = partial(ThreadedExecution, num_threads=NUM_THREADS)
load_debug_env_if_runs_from_ide("ucws")  # noqa: F405


def account_host(self: databricks.sdk.core.Config) -> str:
    if self.is_azure:
        return "https://accounts.azuredatabricks.net"
    elif self.is_gcp:
        return "https://accounts.gcp.databricks.com/"
    else:
        return "https://accounts.cloud.databricks.com"


@pytest.fixture(scope="session")
def acc(ws) -> AccountClient:
    # TODO: move to SDK
    def account_host(cfg: Config) -> str:
        if cfg.is_azure:
            return "https://accounts.azuredatabricks.net"
        elif cfg.is_gcp:
            return "https://accounts.gcp.databricks.com/"
        else:
            return "https://accounts.cloud.databricks.com"

    # Use variables from Unified Auth
    # See https://databricks-sdk-py.readthedocs.io/en/latest/authentication.html
    return AccountClient(host=account_host(ws.config))


@pytest.fixture
def sql_exec(ws: WorkspaceClient):
    warehouse_id = os.environ["TEST_DEFAULT_WAREHOUSE_ID"]
    statement_execution = StatementExecutionExt(ws.api_client)
    return partial(statement_execution.execute, warehouse_id)


@pytest.fixture
def sql_fetch_all(ws: WorkspaceClient):
    warehouse_id = os.environ["TEST_DEFAULT_WAREHOUSE_ID"]
    statement_execution = StatementExecutionExt(ws.api_client)
    return partial(statement_execution.execute_fetch_all, warehouse_id)


@pytest.fixture
def make_catalog(sql_exec, make_random):
    cleanup = []

    def inner():
        name = f"ucx_C{make_random(4)}".lower()
        sql_exec(f"CREATE CATALOG {name}")
        cleanup.append(name)
        return name

    yield inner
    logger.debug(f"clearing {len(cleanup)} catalogs")
    for name in cleanup:
        logger.debug(f"removing {name} catalog")
        sql_exec(f"DROP CATALOG IF EXISTS {name} CASCADE")
    logger.debug(f"removed {len(cleanup)} catalogs")


def test_catalog_fixture(make_catalog):
    logger.info(f"Created new catalog: {make_catalog()}")
    logger.info(f"Created new catalog: {make_catalog()}")


@pytest.fixture
def make_schema(sql_exec, make_random):
    cleanup = []

    def inner(catalog="hive_metastore"):
        name = f"{catalog}.ucx_S{make_random(4)}".lower()
        sql_exec(f"CREATE SCHEMA {name}")
        cleanup.append(name)
        return name

    yield inner
    logger.debug(f"clearing {len(cleanup)} schemas")
    for name in cleanup:
        logger.debug(f"removing {name} schema")
        sql_exec(f"DROP SCHEMA IF EXISTS {name} CASCADE")
    logger.debug(f"removed {len(cleanup)} schemas")


def test_schema_fixture(make_schema):
    logger.info(f"Created new schema: {make_schema()}")
    logger.info(f"Created new schema: {make_schema()}")


@pytest.fixture
def make_table(sql_exec, make_schema, make_random):
    cleanup = []

    def inner(
        *,
        catalog="hive_metastore",
        schema: str | None = None,
        ctas: str | None = None,
        non_detla: bool = False,
        external: bool = False,
        view: bool = False,
    ):
        if schema is None:
            schema = make_schema(catalog=catalog)
        name = f"{schema}.ucx_T{make_random(4)}".lower()
        ddl = f'CREATE {"VIEW" if view else "TABLE"} {name}'
        if ctas is not None:
            # temporary (if not view)
            ddl = f"{ddl} AS {ctas}"
        elif non_detla:
            location = "dbfs:/databricks-datasets/iot-stream/data-device"
            ddl = f"{ddl} USING json LOCATION '{location}'"
        elif external:
            # external table
            location = "dbfs:/databricks-datasets/nyctaxi-with-zipcodes/subsampled"
            ddl = f"{ddl} USING delta LOCATION '{location}'"
        else:
            # managed table
            ddl = f"{ddl} (id INT, value STRING)"
        sql_exec(ddl)
        cleanup.append(name)
        return name

    yield inner

    logger.debug(f"clearing {len(cleanup)} tables")
    for name in cleanup:
        logger.debug(f"removing {name} table")
        try:
            sql_exec(f"DROP TABLE IF EXISTS {name}")
        except RuntimeError as e:
            if "Cannot drop a view" in str(e):
                sql_exec(f"DROP VIEW IF EXISTS {name}")
            else:
                raise e
    logger.debug(f"removed {len(cleanup)} tables")


def test_table_fixture(make_table):
    logger.info(f"Created new managed table in new schema: {make_table()}")
    logger.info(f'Created new managed table in default schema: {make_table(schema="default")}')
    logger.info(f"Created new external table in new schema: {make_table(external=True)}")
    logger.info(f"Created new external JSON table in new schema: {make_table(non_detla=True)}")
    logger.info(f'Created new tmp table in new schema: {make_table(ctas="SELECT 2+2 AS four")}')
    logger.info(f'Created new view in new schema: {make_table(view=True, ctas="SELECT 2+2 AS four")}')


@pytest.fixture
def user_pool(ws):
    return list(ws.users.list(filter="displayName sw 'test-user-'", attributes="id, userName, displayName"))


@pytest.fixture
def make_ucx_group(make_random, make_group, make_acc_group, user_pool):
    def inner():
        display_name = f"ucx_{make_random(4)}"
        members = [_.id for _ in random.choices(user_pool, k=random.randint(1, 40))]
        ws_group = make_group(display_name=display_name, members=members, entitlements=["allow-cluster-create"])
        acc_group = make_acc_group(display_name=display_name, members=members)
        return ws_group, acc_group

    return inner


@pytest.fixture
def env(make_ucx_group, make_random) -> EnvironmentInfo:
    test_uid = f"ucx_{make_random(4)}"
    yield EnvironmentInfo(test_uid=test_uid, groups=[make_ucx_group()])


@pytest.fixture
def instance_profiles(env: EnvironmentInfo, ws: WorkspaceClient) -> list[InstanceProfile]:
    logger.debug("Adding test instance profiles")
    profiles: list[InstanceProfile] = []

    for i in range(NUM_TEST_INSTANCE_PROFILES):
        profile_arn = f"arn:aws:iam::123456789:instance-profile/{env.test_uid}-test-{i}"
        iam_role_arn = f"arn:aws:iam::123456789:role/{env.test_uid}-test-{i}"
        ws.instance_profiles.add(instance_profile_arn=profile_arn, iam_role_arn=iam_role_arn, skip_validation=True)
        profiles.append(InstanceProfile(instance_profile_arn=profile_arn, iam_role_arn=iam_role_arn))

    for ws_group, _ in env.groups:
        if random.choice([True, False]):
            # randomize to apply roles randomly
            roles = {
                "schemas": ["urn:ietf:params:scim:api:messages:2.0:PatchOp"],
                "Operations": [
                    {
                        "op": "add",
                        "path": "roles",
                        "value": [{"value": p.instance_profile_arn} for p in random.choices(profiles, k=2)],
                    }
                ],
            }
            ws.api_client.do("PATCH", f"/api/2.0/preview/scim/v2/Groups/{ws_group.id}", data=json.dumps(roles))

    yield profiles

    logger.debug("Deleting test instance profiles")
    for profile in profiles:
        ws.instance_profiles.remove(profile.instance_profile_arn)
    logger.debug("Test instance profiles deleted")


@pytest.fixture
<<<<<<< HEAD
def pipelines(env: EnvironmentInfo, ws: WorkspaceClient) -> list[CreatePipelineResponse]:
    logger.debug("Creating test DLT pipelines")

    test_pipelines: list[CreatePipelineResponse] = [
        ws.pipelines.create(
            name=f"{env.test_uid}-test-{i}",
            continuous=False,
            development=True,
            libraries=[PipelineLibrary(notebook=NotebookLibrary(path="/Workspace/sample-notebook"))],
        )
        for i in range(NUM_TEST_PIPELINES)
    ]

    _set_random_permissions(
        test_pipelines,
        "pipeline_id",
        RequestObjectType.PIPELINES,
        env,
        ws,
        permission_levels=[PermissionLevel.CAN_VIEW, PermissionLevel.CAN_RUN, PermissionLevel.CAN_MANAGE],
    )

    yield test_pipelines

    logger.debug("Deleting test instance pools")
    executables = [partial(ws.pipelines.delete, p.pipeline_id) for p in test_pipelines]
=======
def jobs(env: EnvironmentInfo, ws: WorkspaceClient) -> list[CreateResponse]:
    logger.debug("Creating test jobs")

    test_jobs: list[CreateResponse] = [
        ws.jobs.create(
            name=f"{env.test_uid}-test-{i}", job_clusters=[_get_basic_job_cluster()], tasks=[_get_basic_task()]
        )
        for i in range(NUM_TEST_JOBS)
    ]

    _set_random_permissions(
        test_jobs,
        "job_id",
        RequestObjectType.JOBS,
        env,
        ws,
        permission_levels=[PermissionLevel.CAN_VIEW, PermissionLevel.CAN_MANAGE_RUN, PermissionLevel.CAN_MANAGE],
    )

    yield test_jobs

    logger.debug("Deleting test jobs")
    executables = [partial(ws.jobs.delete, j.job_id) for j in test_jobs]
>>>>>>> f8ff3bdc
    Threader(executables).run()


@pytest.fixture
def cluster_policies(env: EnvironmentInfo, ws: WorkspaceClient) -> list[CreatePolicyResponse]:
    logger.debug("Creating test cluster policies")

    test_cluster_policies: list[CreatePolicyResponse] = [
        ws.cluster_policies.create(
            name=f"{env.test_uid}-test-{i}",
            definition="""
        {
          "spark_version": {
                "type": "unlimited",
                "defaultValue": "auto:latest-lts"
            }
        }
        """,
        )
        for i in range(NUM_TEST_CLUSTER_POLICIES)
    ]

    _set_random_permissions(
        test_cluster_policies,
        "policy_id",
        RequestObjectType.CLUSTER_POLICIES,
        env,
        ws,
        permission_levels=[PermissionLevel.CAN_USE],
    )

    yield test_cluster_policies

    logger.debug("Deleting test instance pools")
    executables = [partial(ws.cluster_policies.delete, p.policy_id) for p in test_cluster_policies]
    Threader(executables).run()


@pytest.fixture
def experiments(ws: WorkspaceClient, env: EnvironmentInfo) -> list[CreateExperimentResponse]:
    logger.debug("Creating test experiments")

    try:
        ws.workspace.mkdirs("/experiments")
    except DatabricksError:
        pass

    test_experiments = Threader(
        [
            partial(ws.experiments.create_experiment, name=f"/experiments/{env.test_uid}-test-{i}")
            for i in range(NUM_TEST_EXPERIMENTS)
        ]
    ).run()

    _set_random_permissions(
        test_experiments,
        "experiment_id",
        RequestObjectType.EXPERIMENTS,
        env,
        ws,
        permission_levels=[PermissionLevel.CAN_MANAGE, PermissionLevel.CAN_READ, PermissionLevel.CAN_EDIT],
    )

    yield test_experiments

    logger.debug("Deleting test experiments")
    executables = [partial(ws.experiments.delete_experiment, e.experiment_id) for e in test_experiments]
    Threader(executables).run()
    logger.debug("Test experiments deleted")


@pytest.fixture
def models(ws: WorkspaceClient, env: EnvironmentInfo) -> list[ModelDatabricks]:
    logger.debug("Creating models")

    test_models: list[ModelDatabricks] = [
        ws.model_registry.get_model(
            ws.model_registry.create_model(f"{env.test_uid}-test-{i}").registered_model.name
        ).registered_model_databricks
        for i in range(NUM_TEST_MODELS)
    ]

    _set_random_permissions(
        test_models,
        "id",
        RequestObjectType.REGISTERED_MODELS,
        env,
        ws,
        permission_levels=[
            ModelPermissionLevel.CAN_READ,
            ModelPermissionLevel.CAN_MANAGE,
            ModelPermissionLevel.CAN_MANAGE_PRODUCTION_VERSIONS,
            ModelPermissionLevel.CAN_MANAGE_STAGING_VERSIONS,
        ],
    )

    yield test_models

    logger.debug("Deleting test models")
    executables = [partial(ws.model_registry.delete_model, m.name) for m in test_models]
    Threader(executables).run()
    logger.debug("Test models deleted")


@pytest.fixture
def warehouses(ws: WorkspaceClient, env: EnvironmentInfo) -> list[GetWarehouseResponse]:
    logger.debug("Creating warehouses")

    creators = [
        partial(
            ws.warehouses.create,
            name=f"{env.test_uid}-test-{i}",
            cluster_size="2X-Small",
            warehouse_type=CreateWarehouseRequestWarehouseType.PRO,
            max_num_clusters=1,
            enable_serverless_compute=False,
        )
        for i in range(NUM_TEST_WAREHOUSES)
    ]

    test_warehouses: list[GetWarehouseResponse] = Threader(creators).run()

    _set_random_permissions(
        test_warehouses,
        "id",
        RequestObjectType.SQL_WAREHOUSES,
        env,
        ws,
        permission_levels=[PermissionLevel.CAN_USE, PermissionLevel.CAN_MANAGE],
    )

    yield test_warehouses

    logger.debug("Deleting test warehouses")
    executables = [partial(ws.warehouses.delete, w.id) for w in test_warehouses]
    Threader(executables).run()
    logger.debug("Test warehouses deleted")


@pytest.fixture
def tokens(ws: WorkspaceClient, env: EnvironmentInfo) -> list[AccessControlRequest]:
    logger.debug("Adding token-level permissions to groups")

    token_permissions = [
        AccessControlRequest(group_name=ws_group.display_name, permission_level=PermissionLevel.CAN_USE)
        for ws_group, _ in random.sample(env.groups, k=min(len(env.groups), NUM_TEST_TOKENS))
    ]

    ws.permissions.update(
        request_object_type=RequestObjectType.AUTHORIZATION,
        request_object_id="tokens",
        access_control_list=token_permissions,
    )

    yield token_permissions


@pytest.fixture
def workspace_objects(ws: WorkspaceClient, env: EnvironmentInfo) -> WorkspaceObjects:
    logger.info(f"Creating test workspace objects under /{env.test_uid}")
    ws.workspace.mkdirs(f"/{env.test_uid}")

    base_dirs = []

    for ws_group, _ in env.groups:
        _path = f"/{env.test_uid}/{ws_group.display_name}"
        ws.workspace.mkdirs(_path)
        object_info = ws.workspace.get_status(_path)
        base_dirs.append(object_info)

        ws.permissions.set(
            request_object_type=RequestObjectType.DIRECTORIES,
            request_object_id=object_info.object_id,
            access_control_list=[
                AccessControlRequest(group_name=ws_group.display_name, permission_level=PermissionLevel.CAN_MANAGE)
            ],
        )

    notebooks = []

    for nb_idx in range(3):
        random_group = random.choice([g[0] for g in env.groups])
        _nb_path = f"/{env.test_uid}/{random_group.display_name}/nb-{nb_idx}.py"
        ws.workspace.upload(path=_nb_path, content=io.BytesIO(b"print(1)"))
        # TODO: add a proper test for this
        # if random.choice([True, False]):
        #     ws.experiments.create_experiment(name=_nb_path)  # create experiment to test nb-based experiments
        _nb_obj = ws.workspace.get_status(_nb_path)
        notebooks.append(_nb_obj)
        ws.permissions.set(
            request_object_type=RequestObjectType.NOTEBOOKS,
            request_object_id=_nb_obj.object_id,
            access_control_list=[
                AccessControlRequest(group_name=random_group.display_name, permission_level=PermissionLevel.CAN_EDIT)
            ],
        )

    yield WorkspaceObjects(
        root_dir=ObjectInfo(
            path=f"/{env.test_uid}",
            object_type=ObjectType.DIRECTORY,
            object_id=ws.workspace.get_status(f"/{env.test_uid}").object_id,
        ),
        directories=base_dirs,
        notebooks=notebooks,
    )

    logger.debug("Deleting test workspace objects")
    ws.workspace.delete(f"/{env.test_uid}", recursive=True)
    logger.debug("Test workspace objects deleted")


@pytest.fixture
def verifiable_objects(
    cluster_policies,
<<<<<<< HEAD
    pipelines,
=======
    jobs,
>>>>>>> f8ff3bdc
    experiments,
    models,
    warehouses,
    tokens,
    workspace_objects,
) -> list[tuple[list, str, RequestObjectType | None]]:
    _verifiable_objects = [
        (workspace_objects, "workspace_objects", None),
        (tokens, "tokens", RequestObjectType.AUTHORIZATION),
        (cluster_policies, "policy_id", RequestObjectType.CLUSTER_POLICIES),
<<<<<<< HEAD
        (pipelines, "pipeline_id", RequestObjectType.PIPELINES),
=======
        (jobs, "job_id", RequestObjectType.JOBS),
>>>>>>> f8ff3bdc
        (experiments, "experiment_id", RequestObjectType.EXPERIMENTS),
        (models, "id", RequestObjectType.REGISTERED_MODELS),
        (warehouses, "id", RequestObjectType.SQL_WAREHOUSES),
    ]
    yield _verifiable_objects


@pytest.fixture()
def inventory_table(env: EnvironmentInfo, ws: WorkspaceClient, make_catalog, make_schema) -> InventoryTable:
    catalog, schema = make_schema(make_catalog()).split(".")
    table = InventoryTable(
        catalog=catalog,
        database=schema,
        name=f"test_inventory_{env.test_uid}",
    )

    yield table

    logger.debug(f"Cleaning up inventory table {table}")
    try:
        ws.tables.delete(table.to_spark())
        logger.debug(f"Inventory table {table} deleted")
    except Exception as e:
        logger.warning(f"Cannot delete inventory table, skipping it. Original exception {e}")<|MERGE_RESOLUTION|>--- conflicted
+++ resolved
@@ -40,11 +40,6 @@
 NUM_TEST_GROUPS = int(os.environ.get("NUM_TEST_GROUPS", 5))
 NUM_TEST_INSTANCE_PROFILES = int(os.environ.get("NUM_TEST_INSTANCE_PROFILES", 3))
 NUM_TEST_CLUSTER_POLICIES = int(os.environ.get("NUM_TEST_CLUSTER_POLICIES", 3))
-<<<<<<< HEAD
-NUM_TEST_PIPELINES = int(os.environ.get("NUM_TEST_PIPELINES", 3))
-=======
-NUM_TEST_JOBS = int(os.environ.get("NUM_TEST_JOBS", 3))
->>>>>>> f8ff3bdc
 NUM_TEST_EXPERIMENTS = int(os.environ.get("NUM_TEST_EXPERIMENTS", 3))
 NUM_TEST_MODELS = int(os.environ.get("NUM_TEST_MODELS", 3))
 NUM_TEST_WAREHOUSES = int(os.environ.get("NUM_TEST_WAREHOUSES", 3))
@@ -257,62 +252,6 @@
 
 
 @pytest.fixture
-<<<<<<< HEAD
-def pipelines(env: EnvironmentInfo, ws: WorkspaceClient) -> list[CreatePipelineResponse]:
-    logger.debug("Creating test DLT pipelines")
-
-    test_pipelines: list[CreatePipelineResponse] = [
-        ws.pipelines.create(
-            name=f"{env.test_uid}-test-{i}",
-            continuous=False,
-            development=True,
-            libraries=[PipelineLibrary(notebook=NotebookLibrary(path="/Workspace/sample-notebook"))],
-        )
-        for i in range(NUM_TEST_PIPELINES)
-    ]
-
-    _set_random_permissions(
-        test_pipelines,
-        "pipeline_id",
-        RequestObjectType.PIPELINES,
-        env,
-        ws,
-        permission_levels=[PermissionLevel.CAN_VIEW, PermissionLevel.CAN_RUN, PermissionLevel.CAN_MANAGE],
-    )
-
-    yield test_pipelines
-
-    logger.debug("Deleting test instance pools")
-    executables = [partial(ws.pipelines.delete, p.pipeline_id) for p in test_pipelines]
-=======
-def jobs(env: EnvironmentInfo, ws: WorkspaceClient) -> list[CreateResponse]:
-    logger.debug("Creating test jobs")
-
-    test_jobs: list[CreateResponse] = [
-        ws.jobs.create(
-            name=f"{env.test_uid}-test-{i}", job_clusters=[_get_basic_job_cluster()], tasks=[_get_basic_task()]
-        )
-        for i in range(NUM_TEST_JOBS)
-    ]
-
-    _set_random_permissions(
-        test_jobs,
-        "job_id",
-        RequestObjectType.JOBS,
-        env,
-        ws,
-        permission_levels=[PermissionLevel.CAN_VIEW, PermissionLevel.CAN_MANAGE_RUN, PermissionLevel.CAN_MANAGE],
-    )
-
-    yield test_jobs
-
-    logger.debug("Deleting test jobs")
-    executables = [partial(ws.jobs.delete, j.job_id) for j in test_jobs]
->>>>>>> f8ff3bdc
-    Threader(executables).run()
-
-
-@pytest.fixture
 def cluster_policies(env: EnvironmentInfo, ws: WorkspaceClient) -> list[CreatePolicyResponse]:
     logger.debug("Creating test cluster policies")
 
@@ -524,11 +463,6 @@
 @pytest.fixture
 def verifiable_objects(
     cluster_policies,
-<<<<<<< HEAD
-    pipelines,
-=======
-    jobs,
->>>>>>> f8ff3bdc
     experiments,
     models,
     warehouses,
@@ -539,11 +473,6 @@
         (workspace_objects, "workspace_objects", None),
         (tokens, "tokens", RequestObjectType.AUTHORIZATION),
         (cluster_policies, "policy_id", RequestObjectType.CLUSTER_POLICIES),
-<<<<<<< HEAD
-        (pipelines, "pipeline_id", RequestObjectType.PIPELINES),
-=======
-        (jobs, "job_id", RequestObjectType.JOBS),
->>>>>>> f8ff3bdc
         (experiments, "experiment_id", RequestObjectType.EXPERIMENTS),
         (models, "id", RequestObjectType.REGISTERED_MODELS),
         (warehouses, "id", RequestObjectType.SQL_WAREHOUSES),
