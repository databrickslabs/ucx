import io
import json
import logging
import os
import random
from functools import partial

import databricks.sdk.core
import pytest
from databricks.sdk import AccountClient, WorkspaceClient
from databricks.sdk.core import Config
from databricks.sdk.service.compute import CreatePolicyResponse
from databricks.sdk.service.iam import AccessControlRequest, PermissionLevel
<<<<<<< HEAD
from databricks.sdk.service.jobs import CreateResponse
from databricks.sdk.service.ml import CreateExperimentResponse
from databricks.sdk.service.pipelines import (
    CreatePipelineResponse,
    NotebookLibrary,
    PipelineLibrary,
)
from databricks.sdk.service.sql import (
    CreateWarehouseRequestWarehouseType,
    GetWarehouseResponse,
)
=======
from databricks.sdk.service.ml import ModelDatabricks
from databricks.sdk.service.ml import PermissionLevel as ModelPermissionLevel
>>>>>>> 930825be
from databricks.sdk.service.workspace import ObjectInfo, ObjectType

from databricks.labs.ucx.config import InventoryTable
from databricks.labs.ucx.inventory.types import RequestObjectType
from databricks.labs.ucx.providers.mixins.fixtures import *  # noqa: F403
from databricks.labs.ucx.providers.mixins.sql import StatementExecutionExt
from databricks.labs.ucx.utils import ThreadedExecution

from .utils import (
    EnvironmentInfo,
    InstanceProfile,
    WorkspaceObjects,
    _set_random_permissions,
)

logging.getLogger("tests").setLevel("DEBUG")
logging.getLogger("databricks.labs.ucx").setLevel("DEBUG")

logger = logging.getLogger(__name__)

NUM_TEST_GROUPS = int(os.environ.get("NUM_TEST_GROUPS", 5))
NUM_TEST_INSTANCE_PROFILES = int(os.environ.get("NUM_TEST_INSTANCE_PROFILES", 3))
NUM_TEST_CLUSTER_POLICIES = int(os.environ.get("NUM_TEST_CLUSTER_POLICIES", 3))
<<<<<<< HEAD
NUM_TEST_PIPELINES = int(os.environ.get("NUM_TEST_PIPELINES", 3))
NUM_TEST_JOBS = int(os.environ.get("NUM_TEST_JOBS", 3))
NUM_TEST_EXPERIMENTS = int(os.environ.get("NUM_TEST_EXPERIMENTS", 3))
NUM_TEST_WAREHOUSES = int(os.environ.get("NUM_TEST_WAREHOUSES", 3))
=======
NUM_TEST_MODELS = int(os.environ.get("NUM_TEST_MODELS", 3))
>>>>>>> 930825be
NUM_TEST_TOKENS = int(os.environ.get("NUM_TEST_TOKENS", 3))

NUM_THREADS = int(os.environ.get("NUM_TEST_THREADS", 20))
UCX_TESTING_PREFIX = os.environ.get("UCX_TESTING_PREFIX", "ucx")
Threader = partial(ThreadedExecution, num_threads=NUM_THREADS)
load_debug_env_if_runs_from_ide("ucws")  # noqa: F405


def account_host(self: databricks.sdk.core.Config) -> str:
    if self.is_azure:
        return "https://accounts.azuredatabricks.net"
    elif self.is_gcp:
        return "https://accounts.gcp.databricks.com/"
    else:
        return "https://accounts.cloud.databricks.com"


@pytest.fixture(scope="session")
def acc(ws) -> AccountClient:
    # TODO: move to SDK
    def account_host(cfg: Config) -> str:
        if cfg.is_azure:
            return "https://accounts.azuredatabricks.net"
        elif cfg.is_gcp:
            return "https://accounts.gcp.databricks.com/"
        else:
            return "https://accounts.cloud.databricks.com"

    # Use variables from Unified Auth
    # See https://databricks-sdk-py.readthedocs.io/en/latest/authentication.html
    return AccountClient(host=account_host(ws.config))


@pytest.fixture
def sql_exec(ws: WorkspaceClient):
    warehouse_id = os.environ["TEST_DEFAULT_WAREHOUSE_ID"]
    statement_execution = StatementExecutionExt(ws.api_client)
    return partial(statement_execution.execute, warehouse_id)


@pytest.fixture
def sql_fetch_all(ws: WorkspaceClient):
    warehouse_id = os.environ["TEST_DEFAULT_WAREHOUSE_ID"]
    statement_execution = StatementExecutionExt(ws.api_client)
    return partial(statement_execution.execute_fetch_all, warehouse_id)


@pytest.fixture
def make_catalog(sql_exec, make_random):
    cleanup = []

    def inner():
        name = f"ucx_C{make_random(4)}".lower()
        sql_exec(f"CREATE CATALOG {name}")
        cleanup.append(name)
        return name

    yield inner
    logger.debug(f"clearing {len(cleanup)} catalogs")
    for name in cleanup:
        logger.debug(f"removing {name} catalog")
        sql_exec(f"DROP CATALOG IF EXISTS {name} CASCADE")
    logger.debug(f"removed {len(cleanup)} catalogs")


def test_catalog_fixture(make_catalog):
    logger.info(f"Created new catalog: {make_catalog()}")
    logger.info(f"Created new catalog: {make_catalog()}")


@pytest.fixture
def make_schema(sql_exec, make_random):
    cleanup = []

    def inner(catalog="hive_metastore"):
        name = f"{catalog}.ucx_S{make_random(4)}".lower()
        sql_exec(f"CREATE SCHEMA {name}")
        cleanup.append(name)
        return name

    yield inner
    logger.debug(f"clearing {len(cleanup)} schemas")
    for name in cleanup:
        logger.debug(f"removing {name} schema")
        sql_exec(f"DROP SCHEMA IF EXISTS {name} CASCADE")
    logger.debug(f"removed {len(cleanup)} schemas")


def test_schema_fixture(make_schema):
    logger.info(f"Created new schema: {make_schema()}")
    logger.info(f"Created new schema: {make_schema()}")


@pytest.fixture
def make_table(sql_exec, make_schema, make_random):
    cleanup = []

    def inner(
        *,
        catalog="hive_metastore",
        schema: str | None = None,
        ctas: str | None = None,
        non_detla: bool = False,
        external: bool = False,
        view: bool = False,
    ):
        if schema is None:
            schema = make_schema(catalog=catalog)
        name = f"{schema}.ucx_T{make_random(4)}".lower()
        ddl = f'CREATE {"VIEW" if view else "TABLE"} {name}'
        if ctas is not None:
            # temporary (if not view)
            ddl = f"{ddl} AS {ctas}"
        elif non_detla:
            location = "dbfs:/databricks-datasets/iot-stream/data-device"
            ddl = f"{ddl} USING json LOCATION '{location}'"
        elif external:
            # external table
            location = "dbfs:/databricks-datasets/nyctaxi-with-zipcodes/subsampled"
            ddl = f"{ddl} USING delta LOCATION '{location}'"
        else:
            # managed table
            ddl = f"{ddl} (id INT, value STRING)"
        sql_exec(ddl)
        cleanup.append(name)
        return name

    yield inner

    logger.debug(f"clearing {len(cleanup)} tables")
    for name in cleanup:
        logger.debug(f"removing {name} table")
        try:
            sql_exec(f"DROP TABLE IF EXISTS {name}")
        except RuntimeError as e:
            if "Cannot drop a view" in str(e):
                sql_exec(f"DROP VIEW IF EXISTS {name}")
            else:
                raise e
    logger.debug(f"removed {len(cleanup)} tables")


def test_table_fixture(make_table):
    logger.info(f"Created new managed table in new schema: {make_table()}")
    logger.info(f'Created new managed table in default schema: {make_table(schema="default")}')
    logger.info(f"Created new external table in new schema: {make_table(external=True)}")
    logger.info(f"Created new external JSON table in new schema: {make_table(non_detla=True)}")
    logger.info(f'Created new tmp table in new schema: {make_table(ctas="SELECT 2+2 AS four")}')
    logger.info(f'Created new view in new schema: {make_table(view=True, ctas="SELECT 2+2 AS four")}')


@pytest.fixture
def user_pool(ws):
    return list(ws.users.list(filter="displayName sw 'test-user-'", attributes="id, userName, displayName"))


@pytest.fixture
def make_ucx_group(make_random, make_group, make_acc_group, user_pool):
    def inner():
        display_name = f"ucx_{make_random(4)}"
        members = [_.id for _ in random.choices(user_pool, k=random.randint(1, 40))]
        ws_group = make_group(display_name=display_name, members=members, entitlements=["allow-cluster-create"])
        acc_group = make_acc_group(display_name=display_name, members=members)
        return ws_group, acc_group

    return inner


@pytest.fixture
def env(make_ucx_group, make_random) -> EnvironmentInfo:
    test_uid = f"ucx_{make_random(4)}"
    yield EnvironmentInfo(test_uid=test_uid, groups=[make_ucx_group()])


@pytest.fixture
def instance_profiles(env: EnvironmentInfo, ws: WorkspaceClient) -> list[InstanceProfile]:
    logger.debug("Adding test instance profiles")
    profiles: list[InstanceProfile] = []

    for i in range(NUM_TEST_INSTANCE_PROFILES):
        profile_arn = f"arn:aws:iam::123456789:instance-profile/{env.test_uid}-test-{i}"
        iam_role_arn = f"arn:aws:iam::123456789:role/{env.test_uid}-test-{i}"
        ws.instance_profiles.add(instance_profile_arn=profile_arn, iam_role_arn=iam_role_arn, skip_validation=True)
        profiles.append(InstanceProfile(instance_profile_arn=profile_arn, iam_role_arn=iam_role_arn))

    for ws_group, _ in env.groups:
        if random.choice([True, False]):
            # randomize to apply roles randomly
            roles = {
                "schemas": ["urn:ietf:params:scim:api:messages:2.0:PatchOp"],
                "Operations": [
                    {
                        "op": "add",
                        "path": "roles",
                        "value": [{"value": p.instance_profile_arn} for p in random.choices(profiles, k=2)],
                    }
                ],
            }
            ws.api_client.do("PATCH", f"/api/2.0/preview/scim/v2/Groups/{ws_group.id}", data=json.dumps(roles))

    yield profiles

    logger.debug("Deleting test instance profiles")
    for profile in profiles:
        ws.instance_profiles.remove(profile.instance_profile_arn)
    logger.debug("Test instance profiles deleted")


@pytest.fixture
def cluster_policies(env: EnvironmentInfo, ws: WorkspaceClient) -> list[CreatePolicyResponse]:
    logger.debug("Creating test cluster policies")

    test_cluster_policies: list[CreatePolicyResponse] = [
        ws.cluster_policies.create(
            name=f"{env.test_uid}-test-{i}",
            definition="""
        {
          "spark_version": {
                "type": "unlimited",
                "defaultValue": "auto:latest-lts"
            }
        }
        """,
        )
        for i in range(NUM_TEST_CLUSTER_POLICIES)
    ]

    _set_random_permissions(
        test_cluster_policies,
        "policy_id",
        RequestObjectType.CLUSTER_POLICIES,
        env,
        ws,
        permission_levels=[PermissionLevel.CAN_USE],
    )

    yield test_cluster_policies

    logger.debug("Deleting test instance pools")
    executables = [partial(ws.cluster_policies.delete, p.policy_id) for p in test_cluster_policies]
    Threader(executables).run()


@pytest.fixture
<<<<<<< HEAD
def experiments(ws: WorkspaceClient, env: EnvironmentInfo) -> list[CreateExperimentResponse]:
    logger.debug("Creating test experiments")

    try:
        ws.workspace.mkdirs("/experiments")
    except DatabricksError:
        pass

    test_experiments = Threader(
        [
            partial(ws.experiments.create_experiment, name=f"/experiments/{env.test_uid}-test-{i}")
            for i in range(NUM_TEST_EXPERIMENTS)
        ]
    ).run()

    _set_random_permissions(
        test_experiments,
        "experiment_id",
        RequestObjectType.EXPERIMENTS,
        env,
        ws,
        permission_levels=[PermissionLevel.CAN_MANAGE, PermissionLevel.CAN_READ, PermissionLevel.CAN_EDIT],
    )

    yield test_experiments

    logger.debug("Deleting test experiments")
    executables = [partial(ws.experiments.delete_experiment, e.experiment_id) for e in test_experiments]
    Threader(executables).run()
    logger.debug("Test experiments deleted")


@pytest.fixture
def warehouses(ws: WorkspaceClient, env: EnvironmentInfo) -> list[GetWarehouseResponse]:
    logger.debug("Creating warehouses")

    creators = [
        partial(
            ws.warehouses.create,
            name=f"{env.test_uid}-test-{i}",
            cluster_size="2X-Small",
            warehouse_type=CreateWarehouseRequestWarehouseType.PRO,
            max_num_clusters=1,
            enable_serverless_compute=False,
        )
        for i in range(NUM_TEST_WAREHOUSES)
    ]

    test_warehouses: list[GetWarehouseResponse] = Threader(creators).run()

    _set_random_permissions(
        test_warehouses,
        "id",
        RequestObjectType.SQL_WAREHOUSES,
        env,
        ws,
        permission_levels=[PermissionLevel.CAN_USE, PermissionLevel.CAN_MANAGE],
    )

    yield test_warehouses

    logger.debug("Deleting test warehouses")
    executables = [partial(ws.warehouses.delete, w.id) for w in test_warehouses]
    Threader(executables).run()
    logger.debug("Test warehouses deleted")
=======
def models(ws: WorkspaceClient, env: EnvironmentInfo) -> list[ModelDatabricks]:
    logger.debug("Creating models")

    test_models: list[ModelDatabricks] = [
        ws.model_registry.get_model(
            ws.model_registry.create_model(f"{env.test_uid}-test-{i}").registered_model.name
        ).registered_model_databricks
        for i in range(NUM_TEST_MODELS)
    ]

    _set_random_permissions(
        test_models,
        "id",
        RequestObjectType.REGISTERED_MODELS,
        env,
        ws,
        permission_levels=[
            ModelPermissionLevel.CAN_READ,
            ModelPermissionLevel.CAN_MANAGE,
            ModelPermissionLevel.CAN_MANAGE_PRODUCTION_VERSIONS,
            ModelPermissionLevel.CAN_MANAGE_STAGING_VERSIONS,
        ],
    )

    yield test_models

    logger.debug("Deleting test models")
    executables = [partial(ws.model_registry.delete_model, m.name) for m in test_models]
    Threader(executables).run()
    logger.debug("Test models deleted")
>>>>>>> 930825be


@pytest.fixture
def tokens(ws: WorkspaceClient, env: EnvironmentInfo) -> list[AccessControlRequest]:
    logger.debug("Adding token-level permissions to groups")

    token_permissions = [
        AccessControlRequest(group_name=ws_group.display_name, permission_level=PermissionLevel.CAN_USE)
        for ws_group, _ in random.sample(env.groups, k=min(len(env.groups), NUM_TEST_TOKENS))
    ]

    ws.permissions.update(
        request_object_type=RequestObjectType.AUTHORIZATION,
        request_object_id="tokens",
        access_control_list=token_permissions,
    )

    yield token_permissions


@pytest.fixture
def workspace_objects(ws: WorkspaceClient, env: EnvironmentInfo) -> WorkspaceObjects:
    logger.info(f"Creating test workspace objects under /{env.test_uid}")
    ws.workspace.mkdirs(f"/{env.test_uid}")

    base_dirs = []

    for ws_group, _ in env.groups:
        _path = f"/{env.test_uid}/{ws_group.display_name}"
        ws.workspace.mkdirs(_path)
        object_info = ws.workspace.get_status(_path)
        base_dirs.append(object_info)

        ws.permissions.set(
            request_object_type=RequestObjectType.DIRECTORIES,
            request_object_id=object_info.object_id,
            access_control_list=[
                AccessControlRequest(group_name=ws_group.display_name, permission_level=PermissionLevel.CAN_MANAGE)
            ],
        )

    notebooks = []

    for nb_idx in range(3):
        random_group = random.choice([g[0] for g in env.groups])
        _nb_path = f"/{env.test_uid}/{random_group.display_name}/nb-{nb_idx}.py"
        ws.workspace.upload(path=_nb_path, content=io.BytesIO(b"print(1)"))
        # TODO: add a proper test for this
        # if random.choice([True, False]):
        #     ws.experiments.create_experiment(name=_nb_path)  # create experiment to test nb-based experiments
        _nb_obj = ws.workspace.get_status(_nb_path)
        notebooks.append(_nb_obj)
        ws.permissions.set(
            request_object_type=RequestObjectType.NOTEBOOKS,
            request_object_id=_nb_obj.object_id,
            access_control_list=[
                AccessControlRequest(group_name=random_group.display_name, permission_level=PermissionLevel.CAN_EDIT)
            ],
        )

    yield WorkspaceObjects(
        root_dir=ObjectInfo(
            path=f"/{env.test_uid}",
            object_type=ObjectType.DIRECTORY,
            object_id=ws.workspace.get_status(f"/{env.test_uid}").object_id,
        ),
        directories=base_dirs,
        notebooks=notebooks,
    )

    logger.debug("Deleting test workspace objects")
    ws.workspace.delete(f"/{env.test_uid}", recursive=True)
    logger.debug("Test workspace objects deleted")


@pytest.fixture
def verifiable_objects(
    cluster_policies,
<<<<<<< HEAD
    pipelines,
    jobs,
    experiments,
    warehouses,
=======
    models,
>>>>>>> 930825be
    tokens,
    workspace_objects,
) -> list[tuple[list, str, RequestObjectType | None]]:
    _verifiable_objects = [
        (workspace_objects, "workspace_objects", None),
        (tokens, "tokens", RequestObjectType.AUTHORIZATION),
        (cluster_policies, "policy_id", RequestObjectType.CLUSTER_POLICIES),
<<<<<<< HEAD
        (pipelines, "pipeline_id", RequestObjectType.PIPELINES),
        (jobs, "job_id", RequestObjectType.JOBS),
        (experiments, "experiment_id", RequestObjectType.EXPERIMENTS),
        (warehouses, "id", RequestObjectType.SQL_WAREHOUSES),
=======
        (models, "id", RequestObjectType.REGISTERED_MODELS),
>>>>>>> 930825be
    ]
    yield _verifiable_objects


@pytest.fixture()
def inventory_table(env: EnvironmentInfo, ws: WorkspaceClient, make_catalog, make_schema) -> InventoryTable:
    catalog, schema = make_schema(make_catalog()).split(".")
    table = InventoryTable(
        catalog=catalog,
        database=schema,
        name=f"test_inventory_{env.test_uid}",
    )

    yield table

    logger.debug(f"Cleaning up inventory table {table}")
    try:
        ws.tables.delete(table.to_spark())
        logger.debug(f"Inventory table {table} deleted")
    except Exception as e:
        logger.warning(f"Cannot delete inventory table, skipping it. Original exception {e}")<|MERGE_RESOLUTION|>--- conflicted
+++ resolved
@@ -11,7 +11,6 @@
 from databricks.sdk.core import Config
 from databricks.sdk.service.compute import CreatePolicyResponse
 from databricks.sdk.service.iam import AccessControlRequest, PermissionLevel
-<<<<<<< HEAD
 from databricks.sdk.service.jobs import CreateResponse
 from databricks.sdk.service.ml import CreateExperimentResponse
 from databricks.sdk.service.pipelines import (
@@ -23,10 +22,8 @@
     CreateWarehouseRequestWarehouseType,
     GetWarehouseResponse,
 )
-=======
 from databricks.sdk.service.ml import ModelDatabricks
 from databricks.sdk.service.ml import PermissionLevel as ModelPermissionLevel
->>>>>>> 930825be
 from databricks.sdk.service.workspace import ObjectInfo, ObjectType
 
 from databricks.labs.ucx.config import InventoryTable
@@ -50,14 +47,6 @@
 NUM_TEST_GROUPS = int(os.environ.get("NUM_TEST_GROUPS", 5))
 NUM_TEST_INSTANCE_PROFILES = int(os.environ.get("NUM_TEST_INSTANCE_PROFILES", 3))
 NUM_TEST_CLUSTER_POLICIES = int(os.environ.get("NUM_TEST_CLUSTER_POLICIES", 3))
-<<<<<<< HEAD
-NUM_TEST_PIPELINES = int(os.environ.get("NUM_TEST_PIPELINES", 3))
-NUM_TEST_JOBS = int(os.environ.get("NUM_TEST_JOBS", 3))
-NUM_TEST_EXPERIMENTS = int(os.environ.get("NUM_TEST_EXPERIMENTS", 3))
-NUM_TEST_WAREHOUSES = int(os.environ.get("NUM_TEST_WAREHOUSES", 3))
-=======
-NUM_TEST_MODELS = int(os.environ.get("NUM_TEST_MODELS", 3))
->>>>>>> 930825be
 NUM_TEST_TOKENS = int(os.environ.get("NUM_TEST_TOKENS", 3))
 
 NUM_THREADS = int(os.environ.get("NUM_TEST_THREADS", 20))
@@ -302,107 +291,6 @@
 
 
 @pytest.fixture
-<<<<<<< HEAD
-def experiments(ws: WorkspaceClient, env: EnvironmentInfo) -> list[CreateExperimentResponse]:
-    logger.debug("Creating test experiments")
-
-    try:
-        ws.workspace.mkdirs("/experiments")
-    except DatabricksError:
-        pass
-
-    test_experiments = Threader(
-        [
-            partial(ws.experiments.create_experiment, name=f"/experiments/{env.test_uid}-test-{i}")
-            for i in range(NUM_TEST_EXPERIMENTS)
-        ]
-    ).run()
-
-    _set_random_permissions(
-        test_experiments,
-        "experiment_id",
-        RequestObjectType.EXPERIMENTS,
-        env,
-        ws,
-        permission_levels=[PermissionLevel.CAN_MANAGE, PermissionLevel.CAN_READ, PermissionLevel.CAN_EDIT],
-    )
-
-    yield test_experiments
-
-    logger.debug("Deleting test experiments")
-    executables = [partial(ws.experiments.delete_experiment, e.experiment_id) for e in test_experiments]
-    Threader(executables).run()
-    logger.debug("Test experiments deleted")
-
-
-@pytest.fixture
-def warehouses(ws: WorkspaceClient, env: EnvironmentInfo) -> list[GetWarehouseResponse]:
-    logger.debug("Creating warehouses")
-
-    creators = [
-        partial(
-            ws.warehouses.create,
-            name=f"{env.test_uid}-test-{i}",
-            cluster_size="2X-Small",
-            warehouse_type=CreateWarehouseRequestWarehouseType.PRO,
-            max_num_clusters=1,
-            enable_serverless_compute=False,
-        )
-        for i in range(NUM_TEST_WAREHOUSES)
-    ]
-
-    test_warehouses: list[GetWarehouseResponse] = Threader(creators).run()
-
-    _set_random_permissions(
-        test_warehouses,
-        "id",
-        RequestObjectType.SQL_WAREHOUSES,
-        env,
-        ws,
-        permission_levels=[PermissionLevel.CAN_USE, PermissionLevel.CAN_MANAGE],
-    )
-
-    yield test_warehouses
-
-    logger.debug("Deleting test warehouses")
-    executables = [partial(ws.warehouses.delete, w.id) for w in test_warehouses]
-    Threader(executables).run()
-    logger.debug("Test warehouses deleted")
-=======
-def models(ws: WorkspaceClient, env: EnvironmentInfo) -> list[ModelDatabricks]:
-    logger.debug("Creating models")
-
-    test_models: list[ModelDatabricks] = [
-        ws.model_registry.get_model(
-            ws.model_registry.create_model(f"{env.test_uid}-test-{i}").registered_model.name
-        ).registered_model_databricks
-        for i in range(NUM_TEST_MODELS)
-    ]
-
-    _set_random_permissions(
-        test_models,
-        "id",
-        RequestObjectType.REGISTERED_MODELS,
-        env,
-        ws,
-        permission_levels=[
-            ModelPermissionLevel.CAN_READ,
-            ModelPermissionLevel.CAN_MANAGE,
-            ModelPermissionLevel.CAN_MANAGE_PRODUCTION_VERSIONS,
-            ModelPermissionLevel.CAN_MANAGE_STAGING_VERSIONS,
-        ],
-    )
-
-    yield test_models
-
-    logger.debug("Deleting test models")
-    executables = [partial(ws.model_registry.delete_model, m.name) for m in test_models]
-    Threader(executables).run()
-    logger.debug("Test models deleted")
->>>>>>> 930825be
-
-
-@pytest.fixture
 def tokens(ws: WorkspaceClient, env: EnvironmentInfo) -> list[AccessControlRequest]:
     logger.debug("Adding token-level permissions to groups")
 
@@ -478,14 +366,6 @@
 @pytest.fixture
 def verifiable_objects(
     cluster_policies,
-<<<<<<< HEAD
-    pipelines,
-    jobs,
-    experiments,
-    warehouses,
-=======
-    models,
->>>>>>> 930825be
     tokens,
     workspace_objects,
 ) -> list[tuple[list, str, RequestObjectType | None]]:
@@ -493,14 +373,6 @@
         (workspace_objects, "workspace_objects", None),
         (tokens, "tokens", RequestObjectType.AUTHORIZATION),
         (cluster_policies, "policy_id", RequestObjectType.CLUSTER_POLICIES),
-<<<<<<< HEAD
-        (pipelines, "pipeline_id", RequestObjectType.PIPELINES),
-        (jobs, "job_id", RequestObjectType.JOBS),
-        (experiments, "experiment_id", RequestObjectType.EXPERIMENTS),
-        (warehouses, "id", RequestObjectType.SQL_WAREHOUSES),
-=======
-        (models, "id", RequestObjectType.REGISTERED_MODELS),
->>>>>>> 930825be
     ]
     yield _verifiable_objects
 
