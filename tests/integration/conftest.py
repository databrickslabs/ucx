import io
import json
import logging
import os
import random
from functools import partial

import databricks.sdk.core
import pytest
from databricks.sdk import AccountClient, WorkspaceClient
from databricks.sdk.core import Config, DatabricksError
from databricks.sdk.service.compute import CreatePolicyResponse
from databricks.sdk.service.iam import AccessControlRequest, PermissionLevel
from databricks.sdk.service.ml import CreateExperimentResponse, ModelDatabricks
from databricks.sdk.service.ml import PermissionLevel as ModelPermissionLevel
<<<<<<< HEAD
from databricks.sdk.service.pipelines import (
    CreatePipelineResponse,
    NotebookLibrary,
    PipelineLibrary,
=======
from databricks.sdk.service.sql import (
    CreateWarehouseRequestWarehouseType,
    GetWarehouseResponse,
>>>>>>> 76319a42
)
from databricks.sdk.service.workspace import ObjectInfo, ObjectType

from databricks.labs.ucx.config import InventoryTable
from databricks.labs.ucx.inventory.types import RequestObjectType
from databricks.labs.ucx.providers.mixins.fixtures import *  # noqa: F403
from databricks.labs.ucx.providers.mixins.sql import StatementExecutionExt
from databricks.labs.ucx.utils import ThreadedExecution

from .utils import (
    EnvironmentInfo,
    InstanceProfile,
    WorkspaceObjects,
    _set_random_permissions,
)

logging.getLogger("tests").setLevel("DEBUG")
logging.getLogger("databricks.labs.ucx").setLevel("DEBUG")

logger = logging.getLogger(__name__)

NUM_TEST_GROUPS = int(os.environ.get("NUM_TEST_GROUPS", 5))
NUM_TEST_INSTANCE_PROFILES = int(os.environ.get("NUM_TEST_INSTANCE_PROFILES", 3))
NUM_TEST_CLUSTER_POLICIES = int(os.environ.get("NUM_TEST_CLUSTER_POLICIES", 3))
NUM_TEST_EXPERIMENTS = int(os.environ.get("NUM_TEST_EXPERIMENTS", 3))
NUM_TEST_MODELS = int(os.environ.get("NUM_TEST_MODELS", 3))
NUM_TEST_TOKENS = int(os.environ.get("NUM_TEST_TOKENS", 3))

NUM_THREADS = int(os.environ.get("NUM_TEST_THREADS", 20))
UCX_TESTING_PREFIX = os.environ.get("UCX_TESTING_PREFIX", "ucx")
Threader = partial(ThreadedExecution, num_threads=NUM_THREADS)
load_debug_env_if_runs_from_ide("ucws")  # noqa: F405


def account_host(self: databricks.sdk.core.Config) -> str:
    if self.is_azure:
        return "https://accounts.azuredatabricks.net"
    elif self.is_gcp:
        return "https://accounts.gcp.databricks.com/"
    else:
        return "https://accounts.cloud.databricks.com"


@pytest.fixture(scope="session")
def acc(ws) -> AccountClient:
    # TODO: move to SDK
    def account_host(cfg: Config) -> str:
        if cfg.is_azure:
            return "https://accounts.azuredatabricks.net"
        elif cfg.is_gcp:
            return "https://accounts.gcp.databricks.com/"
        else:
            return "https://accounts.cloud.databricks.com"

    # Use variables from Unified Auth
    # See https://databricks-sdk-py.readthedocs.io/en/latest/authentication.html
    return AccountClient(host=account_host(ws.config))


@pytest.fixture
def sql_exec(ws: WorkspaceClient):
    warehouse_id = os.environ["TEST_DEFAULT_WAREHOUSE_ID"]
    statement_execution = StatementExecutionExt(ws.api_client)
    return partial(statement_execution.execute, warehouse_id)


@pytest.fixture
def sql_fetch_all(ws: WorkspaceClient):
    warehouse_id = os.environ["TEST_DEFAULT_WAREHOUSE_ID"]
    statement_execution = StatementExecutionExt(ws.api_client)
    return partial(statement_execution.execute_fetch_all, warehouse_id)


@pytest.fixture
def make_catalog(sql_exec, make_random):
    cleanup = []

    def inner():
        name = f"ucx_C{make_random(4)}".lower()
        sql_exec(f"CREATE CATALOG {name}")
        cleanup.append(name)
        return name

    yield inner
    logger.debug(f"clearing {len(cleanup)} catalogs")
    for name in cleanup:
        logger.debug(f"removing {name} catalog")
        sql_exec(f"DROP CATALOG IF EXISTS {name} CASCADE")
    logger.debug(f"removed {len(cleanup)} catalogs")


def test_catalog_fixture(make_catalog):
    logger.info(f"Created new catalog: {make_catalog()}")
    logger.info(f"Created new catalog: {make_catalog()}")


@pytest.fixture
def make_schema(sql_exec, make_random):
    cleanup = []

    def inner(catalog="hive_metastore"):
        name = f"{catalog}.ucx_S{make_random(4)}".lower()
        sql_exec(f"CREATE SCHEMA {name}")
        cleanup.append(name)
        return name

    yield inner
    logger.debug(f"clearing {len(cleanup)} schemas")
    for name in cleanup:
        logger.debug(f"removing {name} schema")
        sql_exec(f"DROP SCHEMA IF EXISTS {name} CASCADE")
    logger.debug(f"removed {len(cleanup)} schemas")


def test_schema_fixture(make_schema):
    logger.info(f"Created new schema: {make_schema()}")
    logger.info(f"Created new schema: {make_schema()}")


@pytest.fixture
def make_table(sql_exec, make_schema, make_random):
    cleanup = []

    def inner(
        *,
        catalog="hive_metastore",
        schema: str | None = None,
        ctas: str | None = None,
        non_detla: bool = False,
        external: bool = False,
        view: bool = False,
    ):
        if schema is None:
            schema = make_schema(catalog=catalog)
        name = f"{schema}.ucx_T{make_random(4)}".lower()
        ddl = f'CREATE {"VIEW" if view else "TABLE"} {name}'
        if ctas is not None:
            # temporary (if not view)
            ddl = f"{ddl} AS {ctas}"
        elif non_detla:
            location = "dbfs:/databricks-datasets/iot-stream/data-device"
            ddl = f"{ddl} USING json LOCATION '{location}'"
        elif external:
            # external table
            location = "dbfs:/databricks-datasets/nyctaxi-with-zipcodes/subsampled"
            ddl = f"{ddl} USING delta LOCATION '{location}'"
        else:
            # managed table
            ddl = f"{ddl} (id INT, value STRING)"
        sql_exec(ddl)
        cleanup.append(name)
        return name

    yield inner

    logger.debug(f"clearing {len(cleanup)} tables")
    for name in cleanup:
        logger.debug(f"removing {name} table")
        try:
            sql_exec(f"DROP TABLE IF EXISTS {name}")
        except RuntimeError as e:
            if "Cannot drop a view" in str(e):
                sql_exec(f"DROP VIEW IF EXISTS {name}")
            else:
                raise e
    logger.debug(f"removed {len(cleanup)} tables")


def test_table_fixture(make_table):
    logger.info(f"Created new managed table in new schema: {make_table()}")
    logger.info(f'Created new managed table in default schema: {make_table(schema="default")}')
    logger.info(f"Created new external table in new schema: {make_table(external=True)}")
    logger.info(f"Created new external JSON table in new schema: {make_table(non_detla=True)}")
    logger.info(f'Created new tmp table in new schema: {make_table(ctas="SELECT 2+2 AS four")}')
    logger.info(f'Created new view in new schema: {make_table(view=True, ctas="SELECT 2+2 AS four")}')


@pytest.fixture
def user_pool(ws):
    return list(ws.users.list(filter="displayName sw 'test-user-'", attributes="id, userName, displayName"))


@pytest.fixture
def make_ucx_group(make_random, make_group, make_acc_group, user_pool):
    def inner():
        display_name = f"ucx_{make_random(4)}"
        members = [_.id for _ in random.choices(user_pool, k=random.randint(1, 40))]
        ws_group = make_group(display_name=display_name, members=members, entitlements=["allow-cluster-create"])
        acc_group = make_acc_group(display_name=display_name, members=members)
        return ws_group, acc_group

    return inner


@pytest.fixture
def env(make_ucx_group, make_random) -> EnvironmentInfo:
    test_uid = f"ucx_{make_random(4)}"
    yield EnvironmentInfo(test_uid=test_uid, groups=[make_ucx_group()])


@pytest.fixture
def instance_profiles(env: EnvironmentInfo, ws: WorkspaceClient) -> list[InstanceProfile]:
    logger.debug("Adding test instance profiles")
    profiles: list[InstanceProfile] = []

    for i in range(NUM_TEST_INSTANCE_PROFILES):
        profile_arn = f"arn:aws:iam::123456789:instance-profile/{env.test_uid}-test-{i}"
        iam_role_arn = f"arn:aws:iam::123456789:role/{env.test_uid}-test-{i}"
        ws.instance_profiles.add(instance_profile_arn=profile_arn, iam_role_arn=iam_role_arn, skip_validation=True)
        profiles.append(InstanceProfile(instance_profile_arn=profile_arn, iam_role_arn=iam_role_arn))

    for ws_group, _ in env.groups:
        if random.choice([True, False]):
            # randomize to apply roles randomly
            roles = {
                "schemas": ["urn:ietf:params:scim:api:messages:2.0:PatchOp"],
                "Operations": [
                    {
                        "op": "add",
                        "path": "roles",
                        "value": [{"value": p.instance_profile_arn} for p in random.choices(profiles, k=2)],
                    }
                ],
            }
            ws.api_client.do("PATCH", f"/api/2.0/preview/scim/v2/Groups/{ws_group.id}", data=json.dumps(roles))

    yield profiles

    logger.debug("Deleting test instance profiles")
    for profile in profiles:
        ws.instance_profiles.remove(profile.instance_profile_arn)
    logger.debug("Test instance profiles deleted")


@pytest.fixture
def cluster_policies(env: EnvironmentInfo, ws: WorkspaceClient) -> list[CreatePolicyResponse]:
    logger.debug("Creating test cluster policies")

    test_cluster_policies: list[CreatePolicyResponse] = [
        ws.cluster_policies.create(
            name=f"{env.test_uid}-test-{i}",
            definition="""
        {
          "spark_version": {
                "type": "unlimited",
                "defaultValue": "auto:latest-lts"
            }
        }
        """,
        )
        for i in range(NUM_TEST_CLUSTER_POLICIES)
    ]

    _set_random_permissions(
        test_cluster_policies,
        "policy_id",
        RequestObjectType.CLUSTER_POLICIES,
        env,
        ws,
        permission_levels=[PermissionLevel.CAN_USE],
    )

    yield test_cluster_policies

    logger.debug("Deleting test instance pools")
    executables = [partial(ws.cluster_policies.delete, p.policy_id) for p in test_cluster_policies]
    Threader(executables).run()


@pytest.fixture
def experiments(ws: WorkspaceClient, env: EnvironmentInfo) -> list[CreateExperimentResponse]:
    logger.debug("Creating test experiments")

    try:
        ws.workspace.mkdirs("/experiments")
    except DatabricksError:
        pass

    test_experiments = Threader(
        [
            partial(ws.experiments.create_experiment, name=f"/experiments/{env.test_uid}-test-{i}")
            for i in range(NUM_TEST_EXPERIMENTS)
        ]
    ).run()

    _set_random_permissions(
        test_experiments,
        "experiment_id",
        RequestObjectType.EXPERIMENTS,
        env,
        ws,
        permission_levels=[PermissionLevel.CAN_MANAGE, PermissionLevel.CAN_READ, PermissionLevel.CAN_EDIT],
    )

    yield test_experiments

    logger.debug("Deleting test experiments")
    executables = [partial(ws.experiments.delete_experiment, e.experiment_id) for e in test_experiments]
    Threader(executables).run()
    logger.debug("Test experiments deleted")


@pytest.fixture
def models(ws: WorkspaceClient, env: EnvironmentInfo) -> list[ModelDatabricks]:
    logger.debug("Creating models")

    test_models: list[ModelDatabricks] = [
        ws.model_registry.get_model(
            ws.model_registry.create_model(f"{env.test_uid}-test-{i}").registered_model.name
        ).registered_model_databricks
        for i in range(NUM_TEST_MODELS)
    ]

    _set_random_permissions(
        test_models,
        "id",
        RequestObjectType.REGISTERED_MODELS,
        env,
        ws,
        permission_levels=[
            ModelPermissionLevel.CAN_READ,
            ModelPermissionLevel.CAN_MANAGE,
            ModelPermissionLevel.CAN_MANAGE_PRODUCTION_VERSIONS,
            ModelPermissionLevel.CAN_MANAGE_STAGING_VERSIONS,
        ],
    )

    yield test_models

    logger.debug("Deleting test models")
    executables = [partial(ws.model_registry.delete_model, m.name) for m in test_models]
    Threader(executables).run()
    logger.debug("Test models deleted")


@pytest.fixture
def tokens(ws: WorkspaceClient, env: EnvironmentInfo) -> list[AccessControlRequest]:
    logger.debug("Adding token-level permissions to groups")

    token_permissions = [
        AccessControlRequest(group_name=ws_group.display_name, permission_level=PermissionLevel.CAN_USE)
        for ws_group, _ in random.sample(env.groups, k=min(len(env.groups), NUM_TEST_TOKENS))
    ]

    ws.permissions.update(
        request_object_type=RequestObjectType.AUTHORIZATION,
        request_object_id="tokens",
        access_control_list=token_permissions,
    )

    yield token_permissions


@pytest.fixture
def workspace_objects(ws: WorkspaceClient, env: EnvironmentInfo) -> WorkspaceObjects:
    logger.info(f"Creating test workspace objects under /{env.test_uid}")
    ws.workspace.mkdirs(f"/{env.test_uid}")

    base_dirs = []

    for ws_group, _ in env.groups:
        _path = f"/{env.test_uid}/{ws_group.display_name}"
        ws.workspace.mkdirs(_path)
        object_info = ws.workspace.get_status(_path)
        base_dirs.append(object_info)

        ws.permissions.set(
            request_object_type=RequestObjectType.DIRECTORIES,
            request_object_id=object_info.object_id,
            access_control_list=[
                AccessControlRequest(group_name=ws_group.display_name, permission_level=PermissionLevel.CAN_MANAGE)
            ],
        )

    notebooks = []

    for nb_idx in range(3):
        random_group = random.choice([g[0] for g in env.groups])
        _nb_path = f"/{env.test_uid}/{random_group.display_name}/nb-{nb_idx}.py"
        ws.workspace.upload(path=_nb_path, content=io.BytesIO(b"print(1)"))
        # TODO: add a proper test for this
        # if random.choice([True, False]):
        #     ws.experiments.create_experiment(name=_nb_path)  # create experiment to test nb-based experiments
        _nb_obj = ws.workspace.get_status(_nb_path)
        notebooks.append(_nb_obj)
        ws.permissions.set(
            request_object_type=RequestObjectType.NOTEBOOKS,
            request_object_id=_nb_obj.object_id,
            access_control_list=[
                AccessControlRequest(group_name=random_group.display_name, permission_level=PermissionLevel.CAN_EDIT)
            ],
        )

    yield WorkspaceObjects(
        root_dir=ObjectInfo(
            path=f"/{env.test_uid}",
            object_type=ObjectType.DIRECTORY,
            object_id=ws.workspace.get_status(f"/{env.test_uid}").object_id,
        ),
        directories=base_dirs,
        notebooks=notebooks,
    )

    logger.debug("Deleting test workspace objects")
    ws.workspace.delete(f"/{env.test_uid}", recursive=True)
    logger.debug("Test workspace objects deleted")


@pytest.fixture
def verifiable_objects(
    cluster_policies,
    experiments,
    models,
    tokens,
    workspace_objects,
) -> list[tuple[list, str, RequestObjectType | None]]:
    _verifiable_objects = [
        (workspace_objects, "workspace_objects", None),
        (tokens, "tokens", RequestObjectType.AUTHORIZATION),
        (cluster_policies, "policy_id", RequestObjectType.CLUSTER_POLICIES),
        (experiments, "experiment_id", RequestObjectType.EXPERIMENTS),
        (models, "id", RequestObjectType.REGISTERED_MODELS),
    ]
    yield _verifiable_objects


@pytest.fixture()
def inventory_table(env: EnvironmentInfo, ws: WorkspaceClient, make_catalog, make_schema) -> InventoryTable:
    catalog, schema = make_schema(make_catalog()).split(".")
    table = InventoryTable(
        catalog=catalog,
        database=schema,
        name=f"test_inventory_{env.test_uid}",
    )

    yield table

    logger.debug(f"Cleaning up inventory table {table}")
    try:
        ws.tables.delete(table.to_spark())
        logger.debug(f"Inventory table {table} deleted")
    except Exception as e:
        logger.warning(f"Cannot delete inventory table, skipping it. Original exception {e}")<|MERGE_RESOLUTION|>--- conflicted
+++ resolved
@@ -13,16 +13,14 @@
 from databricks.sdk.service.iam import AccessControlRequest, PermissionLevel
 from databricks.sdk.service.ml import CreateExperimentResponse, ModelDatabricks
 from databricks.sdk.service.ml import PermissionLevel as ModelPermissionLevel
-<<<<<<< HEAD
 from databricks.sdk.service.pipelines import (
     CreatePipelineResponse,
     NotebookLibrary,
     PipelineLibrary,
-=======
+)
 from databricks.sdk.service.sql import (
     CreateWarehouseRequestWarehouseType,
     GetWarehouseResponse,
->>>>>>> 76319a42
 )
 from databricks.sdk.service.workspace import ObjectInfo, ObjectType
 
