import dataclasses
import logging
from datetime import timedelta

import pytest
from databricks.labs.blueprint.installer import RawState
from databricks.labs.lsql.backends import CommandExecutionBackend, SqlBackend
from databricks.sdk.errors import NotFound, InvalidParameterValue
from databricks.sdk.retries import retried

from databricks.labs.ucx.progress.install import ProgressTrackingInstallation

logger = logging.getLogger(__name__)


@pytest.fixture
def sql_backend(ws, env_or_skip) -> SqlBackend:
    """Ensure the SQL backend used during fixture setup is attached to the external HMS.

    Various resources are created during setup of the installation context: this ensures that
    they are created in the external HMS where the assessment workflow will be run. (Otherwise they will not be found.)
    """
    cluster_id = env_or_skip("TEST_EXT_HMS_CLUSTER_ID")
    return CommandExecutionBackend(ws, cluster_id)


@retried(on=[NotFound, InvalidParameterValue], timeout=timedelta(minutes=5))
<<<<<<< HEAD
@pytest.mark.parametrize('prepare_tables_for_migration', ['regular'], indirect=True)
def test_migration_job_ext_hms(ws, installation_ctx, prepare_tables_for_migration, env_or_skip) -> None:
    main_cluster_id = env_or_skip("TEST_EXT_HMS_NOUC_CLUSTER_ID")
    table_migration_cluster_id = env_or_skip("TEST_EXT_HMS_CLUSTER_ID")
    tables, dst_schema = prepare_tables_for_migration
=======
def test_migration_job_ext_hms(ws, installation_ctx, make_table_migration_context, env_or_skip) -> None:
    tables, dst_schema = make_table_migration_context("regular", installation_ctx)
    ext_hms_cluster_id = env_or_skip("TEST_EXT_HMS_CLUSTER_ID")
>>>>>>> a77ca8b9
    ext_hms_ctx = installation_ctx.replace(
        config_transform=lambda wc: dataclasses.replace(
            wc,
            skip_tacl_migration=True,
            override_clusters={
                "main": main_cluster_id,
                "user_isolation": table_migration_cluster_id,
            },
        ),
        extend_prompts={
            r"Parallelism for migrating.*": "1000",
            r"Min workers for auto-scale.*": "2",
            r"Max workers for auto-scale.*": "20",
            r"Instance pool id to be set.*": env_or_skip("TEST_INSTANCE_POOL_ID"),
            r".*Do you want to update the existing installation?.*": 'yes',
            r".*connect to the external metastore?.*": "yes",
            r"Choose a cluster policy": "0",
        },
    )
    ext_hms_ctx.workspace_installation.run()
<<<<<<< HEAD
    ProgressTrackingInstallation(ext_hms_ctx.sql_backend, ext_hms_ctx.ucx_catalog).run()

    # The assessment workflow is a prerequisite, and now verified by the workflow: it needs to successfully complete
    # before we can test the migration workflow.
    ext_hms_ctx.deployed_workflows.run_workflow("assessment", skip_job_wait=True)
    workflow_completed_correctly = ext_hms_ctx.deployed_workflows.validate_step("assessment")
    assert workflow_completed_correctly, "Workflow failed: assessment"
=======

    ext_hms_ctx.deployed_workflows.run_workflow("migrate-tables", skip_job_wait=True)
>>>>>>> a77ca8b9

    # assert the workflow is successful
    ext_hms_ctx.deployed_workflows.run_workflow("migrate-tables", skip_job_wait=True)
    workflow_completed_correctly = ext_hms_ctx.deployed_workflows.validate_step("migrate-tables")
    assert workflow_completed_correctly, "Workflow failed: migrate-tables"

    # assert the tables are migrated
    missing_tables = set[str]()
    for table in tables.values():
        migrated_table_name = f"{dst_schema.catalog_name}.{dst_schema.name}.{table.name}"
        if not ext_hms_ctx.workspace_client.tables.exists(migrated_table_name):
            missing_tables.add(migrated_table_name)
    assert not missing_tables, f"Missing migrated tables: {missing_tables}"

    # assert the cluster is configured correctly with ext hms
    install_state = ext_hms_ctx.installation.load(RawState)
    for job_cluster in ws.jobs.get(install_state.resources["jobs"]["migrate-tables"]).settings.job_clusters:
        if ws.config.is_azure:
            assert "spark.sql.hive.metastore.version" in job_cluster.new_cluster.spark_conf
        if ws.config.is_aws:
            assert "spark.databricks.hive.metastore.glueCatalog.enabled" in job_cluster.new_cluster.spark_conf<|MERGE_RESOLUTION|>--- conflicted
+++ resolved
@@ -25,17 +25,10 @@
 
 
 @retried(on=[NotFound, InvalidParameterValue], timeout=timedelta(minutes=5))
-<<<<<<< HEAD
-@pytest.mark.parametrize('prepare_tables_for_migration', ['regular'], indirect=True)
-def test_migration_job_ext_hms(ws, installation_ctx, prepare_tables_for_migration, env_or_skip) -> None:
+def test_migration_job_ext_hms(ws, installation_ctx, make_table_migration_context, env_or_skip) -> None:
     main_cluster_id = env_or_skip("TEST_EXT_HMS_NOUC_CLUSTER_ID")
     table_migration_cluster_id = env_or_skip("TEST_EXT_HMS_CLUSTER_ID")
-    tables, dst_schema = prepare_tables_for_migration
-=======
-def test_migration_job_ext_hms(ws, installation_ctx, make_table_migration_context, env_or_skip) -> None:
     tables, dst_schema = make_table_migration_context("regular", installation_ctx)
-    ext_hms_cluster_id = env_or_skip("TEST_EXT_HMS_CLUSTER_ID")
->>>>>>> a77ca8b9
     ext_hms_ctx = installation_ctx.replace(
         config_transform=lambda wc: dataclasses.replace(
             wc,
@@ -56,7 +49,6 @@
         },
     )
     ext_hms_ctx.workspace_installation.run()
-<<<<<<< HEAD
     ProgressTrackingInstallation(ext_hms_ctx.sql_backend, ext_hms_ctx.ucx_catalog).run()
 
     # The assessment workflow is a prerequisite, and now verified by the workflow: it needs to successfully complete
@@ -64,10 +56,6 @@
     ext_hms_ctx.deployed_workflows.run_workflow("assessment", skip_job_wait=True)
     workflow_completed_correctly = ext_hms_ctx.deployed_workflows.validate_step("assessment")
     assert workflow_completed_correctly, "Workflow failed: assessment"
-=======
-
-    ext_hms_ctx.deployed_workflows.run_workflow("migrate-tables", skip_job_wait=True)
->>>>>>> a77ca8b9
 
     # assert the workflow is successful
     ext_hms_ctx.deployed_workflows.run_workflow("migrate-tables", skip_job_wait=True)
