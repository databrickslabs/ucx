--- conflicted
+++ resolved
@@ -119,11 +119,6 @@
 
 
 @retried(on=[NotFound], timeout=timedelta(minutes=5))
-<<<<<<< HEAD
-def test_migrate_external_table(
-    ws, sql_backend, inventory_schema, make_catalog, make_schema, make_table, env_or_skip
-):  # pylint: disable=too-many-locals
-=======
 def test_migrate_external_table(  # pylint: disable=too-many-locals
     ws,
     sql_backend,
@@ -135,7 +130,6 @@
     make_random,
     make_dbfs_data_copy,
 ):
->>>>>>> 6ab4ae28
     if not ws.config.is_azure:
         pytest.skip("temporary: only works in azure test env")
     src_schema = make_schema(catalog_name="hive_metastore")
