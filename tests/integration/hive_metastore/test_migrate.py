--- conflicted
+++ resolved
@@ -97,10 +97,6 @@
     table_mapping = StaticTableMapping(ws, sql_backend, rules=rules)
     group_manager = GroupManager(sql_backend, ws, inventory_schema)
     migration_status_refresher = MigrationStatusRefresher(ws, sql_backend, inventory_schema, table_crawler)
-<<<<<<< HEAD
-    table_migrate = TablesMigrator(
-        table_crawler, grant_crawler, ws, sql_backend, table_mapping, group_manager, migration_status_refresher
-=======
     principal_grants = principal_acl(ws, inventory_schema, sql_backend)
     table_migrate = TablesMigrator(
         table_crawler,
@@ -111,7 +107,6 @@
         group_manager,
         migration_status_refresher,
         principal_grants,
->>>>>>> 841d4661
     )
 
     table_migrate.migrate_tables()
@@ -171,10 +166,6 @@
     table_mapping = StaticTableMapping(ws, sql_backend, rules=rules)
     group_manager = GroupManager(sql_backend, ws, inventory_schema)
     migration_status_refresher = MigrationStatusRefresher(ws, sql_backend, inventory_schema, table_crawler)
-<<<<<<< HEAD
-    table_migrate = TablesMigrator(
-        table_crawler, grant_crawler, ws, sql_backend, table_mapping, group_manager, migration_status_refresher
-=======
     principal_grants = principal_acl(ws, inventory_schema, sql_backend)
     table_migrate = TablesMigrator(
         table_crawler,
@@ -185,7 +176,6 @@
         group_manager,
         migration_status_refresher,
         principal_grants,
->>>>>>> 841d4661
     )
 
     # FIXME: flaky: databricks.sdk.errors.platform.NotFound: Catalog 'ucx_cjazg' does not exist.
@@ -236,10 +226,7 @@
     ]
     group_manager = GroupManager(sql_backend, ws, inventory_schema)
     migration_status_refresher = MigrationStatusRefresher(ws, sql_backend, inventory_schema, table_crawler)
-<<<<<<< HEAD
-=======
     principal_grants = principal_acl(ws, inventory_schema, sql_backend)
->>>>>>> 841d4661
     table_migrate = TablesMigrator(
         table_crawler,
         grant_crawler,
@@ -299,10 +286,7 @@
     ]
     group_manager = GroupManager(sql_backend, ws, inventory_schema)
     migration_status_refresher = MigrationStatusRefresher(ws, sql_backend, inventory_schema, table_crawler)
-<<<<<<< HEAD
-=======
     principal_grants = principal_acl(ws, inventory_schema, sql_backend)
->>>>>>> 841d4661
     table_migrate = TablesMigrator(
         table_crawler,
         grant_crawler,
@@ -358,10 +342,6 @@
     table_mapping = StaticTableMapping(ws, sql_backend, rules=rules)
     group_manager = GroupManager(sql_backend, ws, inventory_schema)
     migration_status_refresher = MigrationStatusRefresher(ws, sql_backend, inventory_schema, table_crawler)
-<<<<<<< HEAD
-    table_migrate = TablesMigrator(
-        table_crawler, grant_crawler, ws, sql_backend, table_mapping, group_manager, migration_status_refresher
-=======
     principal_grants = principal_acl(ws, inventory_schema, sql_backend)
     table_migrate = TablesMigrator(
         table_crawler,
@@ -372,7 +352,6 @@
         group_manager,
         migration_status_refresher,
         principal_grants,
->>>>>>> 841d4661
     )
     table_migrate.migrate_tables()
 
@@ -483,10 +462,6 @@
     table_mapping = StaticTableMapping(ws, sql_backend, rules=rules)
     migration_status_refresher = MigrationStatusRefresher(ws, sql_backend, inventory_schema, table_crawler)
     group_manager = GroupManager(sql_backend, ws, inventory_schema)
-<<<<<<< HEAD
-    table_migrate = TablesMigrator(
-        table_crawler, grant_crawler, ws, sql_backend, table_mapping, group_manager, migration_status_refresher
-=======
     principal_grants = principal_acl(ws, inventory_schema, sql_backend)
     table_migrate = TablesMigrator(
         table_crawler,
@@ -497,7 +472,6 @@
         group_manager,
         migration_status_refresher,
         principal_grants,
->>>>>>> 841d4661
     )
     table_migrate.migrate_tables()
 
@@ -585,10 +559,6 @@
     table_mapping = StaticTableMapping(ws, sql_backend, rules=rules)
     group_manager = GroupManager(sql_backend, ws, inventory_schema)
     migration_status_refresher = MigrationStatusRefresher(ws, sql_backend, inventory_schema, table_crawler)
-<<<<<<< HEAD
-    table_migrate = TablesMigrator(
-        table_crawler, grant_crawler, ws, sql_backend, table_mapping, group_manager, migration_status_refresher
-=======
     installation = MockInstallation(
         {
             "config.yml": {
@@ -628,7 +598,6 @@
         group_manager,
         migration_status_refresher,
         principal_grants,
->>>>>>> 841d4661
     )
 
     table_migrate.migrate_tables(acl_strategy=[AclMigrationWhat.LEGACY_TACL])
