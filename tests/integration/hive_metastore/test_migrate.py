import logging
from datetime import timedelta

import pytest
from databricks.sdk.errors import NotFound
from databricks.sdk.retries import retried
from databricks.sdk.service.compute import DataSecurityMode, AwsAttributes
from databricks.sdk.service.catalog import Privilege, SecurableType, TableInfo, TableType
from databricks.sdk.service.iam import PermissionLevel

from databricks.labs.ucx.hive_metastore.mapping import Rule, TableMapping
from databricks.labs.ucx.hive_metastore.tables import AclMigrationWhat, Table, What
<<<<<<< HEAD
from . import get_azure_spark_conf  # noqa: F403
from ..conftest import (
    StaticTableMapping,
)
=======

>>>>>>> 73db677b

logger = logging.getLogger(__name__)
_SPARK_CONF = get_azure_spark_conf()


@retried(on=[NotFound], timeout=timedelta(minutes=2))
def test_migrate_managed_tables(ws, sql_backend, runtime_ctx, make_catalog):
    src_schema = runtime_ctx.make_schema(catalog_name="hive_metastore")
    src_managed_table = runtime_ctx.make_table(catalog_name=src_schema.catalog_name, schema_name=src_schema.name)

    dst_catalog = make_catalog()
    dst_schema = runtime_ctx.make_schema(catalog_name=dst_catalog.name, name=src_schema.name)

    logger.info(f"dst_catalog={dst_catalog.name}, managed_table={src_managed_table.full_name}")

    rules = [Rule.from_src_dst(src_managed_table, dst_schema)]

    runtime_ctx.with_table_mapping_rules(rules)

    runtime_ctx.with_dummy_resource_permission()
    runtime_ctx.tables_migrator.migrate_tables(what=What.DBFS_ROOT_DELTA)

    target_tables = list(sql_backend.fetch(f"SHOW TABLES IN {dst_schema.full_name}"))
    assert len(target_tables) == 1

    target_table_properties = ws.tables.get(f"{dst_schema.full_name}.{src_managed_table.name}").properties
    assert target_table_properties["upgraded_from"] == src_managed_table.full_name
    assert target_table_properties[Table.UPGRADED_FROM_WS_PARAM] == str(ws.get_workspace_id())


@retried(on=[NotFound], timeout=timedelta(minutes=2))
def test_migrate_dbfs_non_delta_tables(ws, sql_backend, runtime_ctx, make_catalog):
    if not ws.config.is_azure:
        pytest.skip("temporary: only works in azure test env")
    src_schema = runtime_ctx.make_schema(catalog_name="hive_metastore")
    src_managed_table = runtime_ctx.make_table(
        catalog_name=src_schema.catalog_name, non_delta=True, schema_name=src_schema.name
    )

    dst_catalog = make_catalog()
    dst_schema = runtime_ctx.make_schema(catalog_name=dst_catalog.name, name=src_schema.name)

    logger.info(f"dst_catalog={dst_catalog.name}, managed_table={src_managed_table.full_name}")

    rules = [Rule.from_src_dst(src_managed_table, dst_schema)]

    runtime_ctx.with_table_mapping_rules(rules)
    runtime_ctx.with_dummy_resource_permission()
    runtime_ctx.tables_migrator.migrate_tables(what=What.DBFS_ROOT_NON_DELTA)

    target_tables = list(sql_backend.fetch(f"SHOW TABLES IN {dst_schema.full_name}"))
    assert len(target_tables) == 1

    target_table_properties = ws.tables.get(f"{dst_schema.full_name}.{src_managed_table.name}").properties
    assert target_table_properties["upgraded_from"] == src_managed_table.full_name
    assert target_table_properties[Table.UPGRADED_FROM_WS_PARAM] == str(ws.get_workspace_id())


@retried(on=[NotFound], timeout=timedelta(minutes=2))
def test_migrate_tables_with_cache_should_not_create_table(
    ws,
    sql_backend,
    runtime_ctx,
    make_random,
    make_catalog,
):
    src_schema = runtime_ctx.make_schema(catalog_name="hive_metastore")

    dst_catalog = make_catalog()
    dst_schema = runtime_ctx.make_schema(catalog_name=dst_catalog.name, name=src_schema.name)

    table_name = make_random().lower()
    src_managed_table = runtime_ctx.make_table(
        catalog_name=src_schema.catalog_name,
        schema_name=src_schema.name,
        name=table_name,
        tbl_properties={"upgraded_from": f"{dst_schema.full_name}.{table_name}"},
    )
    dst_managed_table = runtime_ctx.make_table(
        catalog_name=dst_schema.catalog_name,
        schema_name=dst_schema.name,
        name=table_name,
        tbl_properties={"upgraded_from": f"{src_schema.full_name}.{table_name}"},
    )

    logger.info(
        f"target_catalog={dst_catalog.name}, "
        f"source_managed_table={src_managed_table}"
        f"target_managed_table={dst_managed_table}"
    )

    rules = [
        Rule(
            "workspace",
            dst_catalog.name,
            src_schema.name,
            dst_schema.name,
            src_managed_table.name,
            dst_managed_table.name,
        ),
    ]
    runtime_ctx.with_table_mapping_rules(rules)
    runtime_ctx.with_dummy_resource_permission()

    # FIXME: flaky: databricks.sdk.errors.platform.NotFound: Catalog 'ucx_cjazg' does not exist.
    runtime_ctx.tables_migrator.migrate_tables(what=What.DBFS_ROOT_DELTA)

    target_tables = list(sql_backend.fetch(f"SHOW TABLES IN {dst_schema.full_name}"))
    assert len(target_tables) == 1
    assert target_tables[0]["database"] == dst_schema.name
    assert target_tables[0]["tableName"] == table_name


@retried(on=[NotFound], timeout=timedelta(minutes=2))
def test_migrate_external_table(
    ws,
    sql_backend,
    runtime_ctx,
    make_catalog,
    make_mounted_location,
):
    src_schema = runtime_ctx.make_schema(catalog_name="hive_metastore")
    src_external_table = runtime_ctx.make_table(schema_name=src_schema.name, external_csv=make_mounted_location)
    dst_catalog = make_catalog()
    dst_schema = runtime_ctx.make_schema(catalog_name=dst_catalog.name, name=src_schema.name)
    logger.info(f"dst_catalog={dst_catalog.name}, external_table={src_external_table.full_name}")
    rules = [Rule.from_src_dst(src_external_table, dst_schema)]

    runtime_ctx.with_table_mapping_rules(rules)
    runtime_ctx.with_dummy_resource_permission()
    runtime_ctx.tables_migrator.migrate_tables(what=What.EXTERNAL_SYNC)

    target_tables = list(sql_backend.fetch(f"SHOW TABLES IN {dst_schema.full_name}"))
    assert len(target_tables) == 1
    target_table_properties = ws.tables.get(f"{dst_schema.full_name}.{src_external_table.name}").properties
    assert target_table_properties["upgraded_from"] == src_external_table.full_name
    assert target_table_properties[Table.UPGRADED_FROM_WS_PARAM] == str(ws.get_workspace_id())

    migration_status = list(runtime_ctx.migration_status_refresher.snapshot())
    assert len(migration_status) == 1
    assert migration_status[0].src_schema == src_external_table.schema_name
    assert migration_status[0].src_table == src_external_table.name
    assert migration_status[0].dst_catalog == dst_catalog.name
    assert migration_status[0].dst_schema == dst_schema.name
    assert migration_status[0].dst_table == src_external_table.name


@retried(on=[NotFound], timeout=timedelta(minutes=1))
def test_migrate_external_table_failed_sync(ws, caplog, runtime_ctx, env_or_skip):
    src_schema = runtime_ctx.make_schema(catalog_name="hive_metastore")
    existing_mounted_location = f'dbfs:/mnt/{env_or_skip("TEST_MOUNT_NAME")}/a/b/c'
    src_external_table = runtime_ctx.make_table(schema_name=src_schema.name, external_csv=existing_mounted_location)

    # create a mapping that will fail the SYNC because the target catalog and schema does not exist
    rules = [
        Rule(
            "workspace",
            "non_existed_catalog",
            src_schema.name,
            "existed_schema",
            src_external_table.name,
            src_external_table.name,
        ),
    ]
    runtime_ctx.with_table_mapping_rules(rules)
    runtime_ctx.with_dummy_resource_permission()
    runtime_ctx.tables_migrator.migrate_tables(what=What.EXTERNAL_SYNC)

    assert "SYNC command failed to migrate" in caplog.text


@retried(on=[NotFound], timeout=timedelta(minutes=2))
def test_migrate_view(ws, sql_backend, runtime_ctx, make_catalog):
    src_schema = runtime_ctx.make_schema(catalog_name="hive_metastore")
    src_managed_table = runtime_ctx.make_table(catalog_name=src_schema.catalog_name, schema_name=src_schema.name)
    src_view1 = runtime_ctx.make_table(
        catalog_name=src_schema.catalog_name,
        schema_name=src_schema.name,
        ctas=f"SELECT * FROM {src_managed_table.full_name}",
        view=True,
    )
    src_view2 = runtime_ctx.make_table(
        catalog_name=src_schema.catalog_name,
        schema_name=src_schema.name,
        ctas=f"SELECT * FROM {src_view1.full_name}",
        view=True,
    )

    sql_backend.execute(
        f"CREATE VIEW {src_schema.full_name}.view3 (col1,col2) as " f"SELECT * FROM {src_managed_table.full_name}"
    )
    runtime_ctx.add_table(
        TableInfo(
            catalog_name=src_schema.catalog_name,
            schema_name=src_schema.name,
            name="view3",
            table_type=TableType.VIEW,
            full_name=f"{src_schema.full_name}.view3",
            view_definition=f"SELECT * FROM {src_managed_table.full_name}",
        )
    )

    dst_catalog = make_catalog()
    dst_schema = runtime_ctx.make_schema(catalog_name=dst_catalog.name, name=src_schema.name)

    logger.info(f"dst_catalog={dst_catalog.name}, managed_table={src_managed_table.full_name}")

    rules = [
        Rule.from_src_dst(src_managed_table, dst_schema),
        Rule.from_src_dst(src_view1, dst_schema),
        Rule.from_src_dst(src_view2, dst_schema),
        Rule(
            "workspace",
            dst_catalog.name,
            src_schema.name,
            dst_schema.name,
            "view3",
            "view3",
        ),
    ]

    runtime_ctx.with_table_mapping_rules(rules)
    runtime_ctx.with_dummy_resource_permission()
    runtime_ctx.tables_migrator.index()
    runtime_ctx.tables_migrator.migrate_tables(what=What.DBFS_ROOT_DELTA)
    runtime_ctx.migration_status_refresher.snapshot()
    runtime_ctx.tables_migrator.migrate_tables(what=What.VIEW)
    target_tables = list(sql_backend.fetch(f"SHOW TABLES IN {dst_schema.full_name}"))
    assert len(target_tables) == 4

    target_table_properties = ws.tables.get(f"{dst_schema.full_name}.{src_managed_table.name}").properties
    assert target_table_properties["upgraded_from"] == src_managed_table.full_name
    assert target_table_properties[Table.UPGRADED_FROM_WS_PARAM] == str(ws.get_workspace_id())
    view1_view_text = ws.tables.get(f"{dst_schema.full_name}.{src_view1.name}").view_definition
    assert view1_view_text == f"SELECT * FROM {dst_schema.full_name}.{src_managed_table.name}"
    view2_view_text = ws.tables.get(f"{dst_schema.full_name}.{src_view2.name}").view_definition
    assert view2_view_text == f"SELECT * FROM {dst_schema.full_name}.{src_view1.name}"
    view3_view_text = next(iter(sql_backend.fetch(f"SHOW CREATE TABLE {dst_schema.full_name}.view3")))["createtab_stmt"]
    assert "(col1,col2)" in view3_view_text.replace("\n", "").replace(" ", "").lower()


@retried(on=[NotFound], timeout=timedelta(minutes=2))
def test_revert_migrated_table(sql_backend, runtime_ctx, make_catalog):
    src_schema1 = runtime_ctx.make_schema(catalog_name="hive_metastore")
    src_schema2 = runtime_ctx.make_schema(catalog_name="hive_metastore")
    table_to_revert = runtime_ctx.make_table(schema_name=src_schema1.name)
    table_not_migrated = runtime_ctx.make_table(schema_name=src_schema1.name)
    table_to_not_revert = runtime_ctx.make_table(schema_name=src_schema2.name)

    dst_catalog = make_catalog()
    dst_schema1 = runtime_ctx.make_schema(catalog_name=dst_catalog.name, name=src_schema1.name)
    dst_schema2 = runtime_ctx.make_schema(catalog_name=dst_catalog.name, name=src_schema2.name)

    rules = [
        Rule.from_src_dst(table_to_revert, dst_schema1),
        Rule.from_src_dst(table_to_not_revert, dst_schema2),
    ]
    runtime_ctx.with_table_mapping_rules(rules)
    runtime_ctx.with_dummy_resource_permission()

    runtime_ctx.tables_migrator.migrate_tables(what=What.DBFS_ROOT_DELTA)

    runtime_ctx.tables_migrator.revert_migrated_tables(src_schema1.name, delete_managed=True)

    # Checking that two of the tables were reverted and one was left intact.
    # The first two table belongs to schema 1 and should have not "upgraded_to" property
    assert not runtime_ctx.tables_migrator.is_migrated(table_to_revert.schema_name, table_to_revert.name)
    # The second table didn't have the "upgraded_to" property set and should remain that way.
    assert not runtime_ctx.tables_migrator.is_migrated(table_not_migrated.schema_name, table_not_migrated.name)
    # The third table belongs to schema2 and had the "upgraded_to" property set and should remain that way.
    assert runtime_ctx.tables_migrator.is_migrated(table_to_not_revert.schema_name, table_to_not_revert.name)

    target_tables_schema1 = list(sql_backend.fetch(f"SHOW TABLES IN {dst_schema1.full_name}"))
    assert len(target_tables_schema1) == 0

    target_tables_schema2 = list(sql_backend.fetch(f"SHOW TABLES IN {dst_schema2.full_name}"))
    assert len(target_tables_schema2) == 1
    assert target_tables_schema2[0]["database"] == dst_schema2.name
    assert target_tables_schema2[0]["tableName"] == table_to_not_revert.name


@retried(on=[NotFound], timeout=timedelta(minutes=5))
def test_mapping_skips_tables_databases(ws, sql_backend, runtime_ctx, make_catalog):
    src_schema1 = runtime_ctx.make_schema(catalog_name="hive_metastore")
    src_schema2 = runtime_ctx.make_schema(catalog_name="hive_metastore")
    table_to_migrate = runtime_ctx.make_table(schema_name=src_schema1.name)
    table_databricks_dataset = runtime_ctx.make_table(
        schema_name=src_schema1.name, external_csv="dbfs:/databricks-datasets/adult/adult.data"
    )
    table_to_skip = runtime_ctx.make_table(schema_name=src_schema1.name)
    table_in_skipped_database = runtime_ctx.make_table(schema_name=src_schema2.name)

    dst_catalog = make_catalog()
    dst_schema1 = runtime_ctx.make_schema(catalog_name=dst_catalog.name, name=src_schema1.name)
    dst_schema2 = runtime_ctx.make_schema(catalog_name=dst_catalog.name, name=src_schema2.name)

    rules = [
        Rule.from_src_dst(table_to_migrate, dst_schema1),
        Rule.from_src_dst(table_to_skip, dst_schema1),
        Rule.from_src_dst(table_databricks_dataset, dst_schema1),
        Rule.from_src_dst(table_in_skipped_database, dst_schema2),
    ]
    runtime_ctx.with_table_mapping_rules(rules)
    table_mapping = runtime_ctx.table_mapping
    table_mapping.skip_table(src_schema1.name, table_to_skip.name)
    table_mapping.skip_schema(src_schema2.name)
    assert len(table_mapping.get_tables_to_migrate(runtime_ctx.tables_crawler)) == 1


@retried(on=[NotFound], timeout=timedelta(minutes=2))
def test_mapping_reverts_table(ws, sql_backend, runtime_ctx, make_catalog):
    # prepare 2 tables to migrate
    src_schema = runtime_ctx.make_schema(catalog_name="hive_metastore")
    table_to_revert = runtime_ctx.make_table(schema_name=src_schema.name)
    table_to_skip = runtime_ctx.make_table(schema_name=src_schema.name)

    dst_catalog = make_catalog()
    dst_schema = runtime_ctx.make_schema(catalog_name=dst_catalog.name, name=src_schema.name)

    runtime_ctx.with_dummy_resource_permission()

    # set up ucx to migrate only 1 table
    runtime_ctx.with_table_mapping_rules(
        [
            Rule.from_src_dst(table_to_skip, dst_schema),
        ]
    )
    runtime_ctx.tables_migrator.migrate_tables(what=What.DBFS_ROOT_DELTA)
    # validate that the table is migrated successfully
    target_table_properties = ws.tables.get(f"{dst_schema.full_name}.{table_to_skip.name}").properties
    assert target_table_properties["upgraded_from"] == table_to_skip.full_name

    # mock that the other table was migrated
    sql_backend.execute(
        f"ALTER TABLE {table_to_revert.full_name} SET "
        f"TBLPROPERTIES('upgraded_to' = 'fake_catalog.fake_schema.fake_table');"
    )

    results = {_["key"]: _["value"] for _ in list(sql_backend.fetch(f"SHOW TBLPROPERTIES {table_to_revert.full_name}"))}
    assert "upgraded_to" in results
    assert results["upgraded_to"] == "fake_catalog.fake_schema.fake_table"

    # set up ucx to migrate both tables
    runtime_ctx.with_table_mapping_rules(
        [
            Rule.from_src_dst(table_to_revert, dst_schema),
            Rule.from_src_dst(table_to_skip, dst_schema),
        ]
    )
    table_mapping = TableMapping(runtime_ctx.installation, ws, sql_backend)
    mapping = list(table_mapping.get_tables_to_migrate(runtime_ctx.tables_crawler))

    # Checking to validate that table_to_skip was omitted from the list of rules
    assert len(mapping) == 1
    assert mapping[0].rule == Rule(
        "workspace",
        dst_catalog.name,
        src_schema.name,
        dst_schema.name,
        table_to_revert.name,
        table_to_revert.name,
    )
    results = {_["key"]: _["value"] for _ in list(sql_backend.fetch(f"SHOW TBLPROPERTIES {table_to_revert.full_name}"))}
    assert "upgraded_to" not in results


@retried(on=[NotFound], timeout=timedelta(minutes=2))
def test_migrate_managed_tables_with_acl(ws, sql_backend, runtime_ctx, make_catalog, make_user):
    src_schema = runtime_ctx.make_schema(catalog_name="hive_metastore")
    src_managed_table = runtime_ctx.make_table(catalog_name=src_schema.catalog_name, schema_name=src_schema.name)
    user = make_user()

    runtime_ctx.make_grant(
        principal=user.user_name,
        action_type="SELECT",
        table_info=src_managed_table,
    )
    runtime_ctx.make_grant(
        principal=user.user_name,
        action_type="MODIFY",
        table_info=src_managed_table,
    )

    dst_catalog = make_catalog()
    dst_schema = runtime_ctx.make_schema(catalog_name=dst_catalog.name, name=src_schema.name)
    logger.info(f"dst_catalog={dst_catalog.name}, managed_table={src_managed_table.full_name}")

    rules = [Rule.from_src_dst(src_managed_table, dst_schema)]
    runtime_ctx.with_table_mapping_rules(rules)
    runtime_ctx.with_dummy_resource_permission()

    runtime_ctx.tables_migrator.migrate_tables(what=What.DBFS_ROOT_DELTA, acl_strategy=[AclMigrationWhat.LEGACY_TACL])

    target_tables = list(sql_backend.fetch(f"SHOW TABLES IN {dst_schema.full_name}"))
    assert len(target_tables) == 1

    target_table_properties = ws.tables.get(f"{dst_schema.full_name}.{src_managed_table.name}").properties
    target_table_grants = ws.grants.get(SecurableType.TABLE, f"{dst_schema.full_name}.{src_managed_table.name}")
    assert target_table_properties["upgraded_from"] == src_managed_table.full_name
    assert target_table_properties[Table.UPGRADED_FROM_WS_PARAM] == str(ws.get_workspace_id())
    assert target_table_grants.privilege_assignments[0].principal == user.user_name
    assert target_table_grants.privilege_assignments[0].privileges == [Privilege.MODIFY, Privilege.SELECT]


@retried(on=[NotFound], timeout=timedelta(minutes=2))
def test_migrate_managed_tables_with_principal_acl_azure(
    ws, make_user, prepared_principal_acl, make_cluster_permissions, make_cluster
):
    if not ws.config.is_azure:
        pytest.skip("only works in azure test env")
    ctx, table_full_name, _, _ = prepared_principal_acl
    cluster = make_cluster(single_node=True, spark_conf=_SPARK_CONF, data_security_mode=DataSecurityMode.NONE)
    ctx.with_dummy_resource_permission()
    table_migrate = ctx.tables_migrator
    user = make_user()
    make_cluster_permissions(
        object_id=cluster.cluster_id,
        permission_level=PermissionLevel.CAN_ATTACH_TO,
        user_name=user.user_name,
    )
    table_migrate.migrate_tables(what=What.EXTERNAL_SYNC, acl_strategy=[AclMigrationWhat.PRINCIPAL])

    target_table_grants = ws.grants.get(SecurableType.TABLE, table_full_name)
    match = False
    for _ in target_table_grants.privilege_assignments:
        if _.principal == user.user_name and _.privileges == [Privilege.ALL_PRIVILEGES]:
            match = True
            break
    assert match


@retried(on=[NotFound], timeout=timedelta(minutes=3))
def test_migrate_managed_tables_with_principal_acl_aws(
    ws, make_user, prepared_principal_acl, make_cluster_permissions, make_cluster, env_or_skip
):
    ctx, table_full_name, _, _ = prepared_principal_acl
    ctx.with_dummy_resource_permission()
    cluster = make_cluster(
        single_node=True,
        data_security_mode=DataSecurityMode.NONE,
        aws_attributes=AwsAttributes(instance_profile_arn=env_or_skip("TEST_WILDCARD_INSTANCE_PROFILE")),
    )
    table_migrate = ctx.tables_migrator
    user = make_user()
    make_cluster_permissions(
        object_id=cluster.cluster_id,
        permission_level=PermissionLevel.CAN_ATTACH_TO,
        user_name=user.user_name,
    )
    table_migrate.migrate_tables(what=What.EXTERNAL_SYNC, acl_strategy=[AclMigrationWhat.PRINCIPAL])

    target_table_grants = ws.grants.get(SecurableType.TABLE, table_full_name)
    match = False
    for _ in target_table_grants.privilege_assignments:
        if _.principal == user.user_name and _.privileges == [Privilege.ALL_PRIVILEGES]:
            match = True
            break
    assert match<|MERGE_RESOLUTION|>--- conflicted
+++ resolved
@@ -10,14 +10,8 @@
 
 from databricks.labs.ucx.hive_metastore.mapping import Rule, TableMapping
 from databricks.labs.ucx.hive_metastore.tables import AclMigrationWhat, Table, What
-<<<<<<< HEAD
-from . import get_azure_spark_conf  # noqa: F403
-from ..conftest import (
-    StaticTableMapping,
-)
-=======
-
->>>>>>> 73db677b
+from . import get_azure_spark_conf
+
 
 logger = logging.getLogger(__name__)
 _SPARK_CONF = get_azure_spark_conf()
