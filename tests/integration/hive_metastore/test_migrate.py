import logging
from datetime import timedelta

import pytest
from databricks.sdk.errors import NotFound
from databricks.sdk.retries import retried
from databricks.sdk.service.compute import DataSecurityMode, AwsAttributes
from databricks.sdk.service.catalog import Privilege, SecurableType, TableInfo, TableType
from databricks.sdk.service.iam import PermissionLevel

<<<<<<< HEAD
from databricks.labs.ucx.config import WorkspaceConfig
from databricks.labs.ucx.hive_metastore.mapping import Rule
=======
from databricks.labs.ucx.hive_metastore.mapping import Rule, TableMapping
>>>>>>> 79021568
from databricks.labs.ucx.hive_metastore.tables import AclMigrationWhat, Table, What

from ..conftest import prepare_hiveserde_tables, get_azure_spark_conf

logger = logging.getLogger(__name__)
_SPARK_CONF = get_azure_spark_conf()


@retried(on=[NotFound], timeout=timedelta(minutes=2))
def test_migrate_managed_tables(ws, sql_backend, runtime_ctx, make_catalog):
    src_schema = runtime_ctx.make_schema(catalog_name="hive_metastore")
    src_managed_table = runtime_ctx.make_table(catalog_name=src_schema.catalog_name, schema_name=src_schema.name)

    dst_catalog = make_catalog()
    dst_schema = runtime_ctx.make_schema(catalog_name=dst_catalog.name, name=src_schema.name)

    logger.info(f"dst_catalog={dst_catalog.name}, managed_table={src_managed_table.full_name}")

    rules = [Rule.from_src_dst(src_managed_table, dst_schema)]

    runtime_ctx.with_table_mapping_rules(rules)

    runtime_ctx.with_dummy_resource_permission()
    runtime_ctx.tables_migrator.migrate_tables(what=What.DBFS_ROOT_DELTA)

    target_tables = list(sql_backend.fetch(f"SHOW TABLES IN {dst_schema.full_name}"))
    assert len(target_tables) == 1

    target_table_properties = ws.tables.get(f"{dst_schema.full_name}.{src_managed_table.name}").properties
    assert target_table_properties["upgraded_from"] == src_managed_table.full_name
    assert target_table_properties[Table.UPGRADED_FROM_WS_PARAM] == str(ws.get_workspace_id())


@retried(on=[NotFound], timeout=timedelta(minutes=2))
def test_migrate_dbfs_non_delta_tables(ws, sql_backend, runtime_ctx, make_catalog):
    if not ws.config.is_azure:
        pytest.skip("temporary: only works in azure test env")
    src_schema = runtime_ctx.make_schema(catalog_name="hive_metastore")
    src_managed_table = runtime_ctx.make_table(
        catalog_name=src_schema.catalog_name, non_delta=True, schema_name=src_schema.name
    )

    dst_catalog = make_catalog()
    dst_schema = runtime_ctx.make_schema(catalog_name=dst_catalog.name, name=src_schema.name)

    logger.info(f"dst_catalog={dst_catalog.name}, managed_table={src_managed_table.full_name}")

    rules = [Rule.from_src_dst(src_managed_table, dst_schema)]

    runtime_ctx.with_table_mapping_rules(rules)
    runtime_ctx.with_dummy_resource_permission()
    runtime_ctx.tables_migrator.migrate_tables(what=What.DBFS_ROOT_NON_DELTA)

    target_tables = list(sql_backend.fetch(f"SHOW TABLES IN {dst_schema.full_name}"))
    assert len(target_tables) == 1

    target_table_properties = ws.tables.get(f"{dst_schema.full_name}.{src_managed_table.name}").properties
    assert target_table_properties["upgraded_from"] == src_managed_table.full_name
    assert target_table_properties[Table.UPGRADED_FROM_WS_PARAM] == str(ws.get_workspace_id())


@retried(on=[NotFound], timeout=timedelta(minutes=2))
def test_migrate_tables_with_cache_should_not_create_table(
    ws,
    sql_backend,
    runtime_ctx,
    make_random,
    make_catalog,
):
    src_schema = runtime_ctx.make_schema(catalog_name="hive_metastore")

    dst_catalog = make_catalog()
    dst_schema = runtime_ctx.make_schema(catalog_name=dst_catalog.name, name=src_schema.name)

    table_name = make_random().lower()
    src_managed_table = runtime_ctx.make_table(
        catalog_name=src_schema.catalog_name,
        schema_name=src_schema.name,
        name=table_name,
        tbl_properties={"upgraded_from": f"{dst_schema.full_name}.{table_name}"},
    )
    dst_managed_table = runtime_ctx.make_table(
        catalog_name=dst_schema.catalog_name,
        schema_name=dst_schema.name,
        name=table_name,
        tbl_properties={"upgraded_from": f"{src_schema.full_name}.{table_name}"},
    )

    logger.info(
        f"target_catalog={dst_catalog.name}, "
        f"source_managed_table={src_managed_table}"
        f"target_managed_table={dst_managed_table}"
    )

    rules = [
        Rule(
            "workspace",
            dst_catalog.name,
            src_schema.name,
            dst_schema.name,
            src_managed_table.name,
            dst_managed_table.name,
        ),
    ]
    runtime_ctx.with_table_mapping_rules(rules)
    runtime_ctx.with_dummy_resource_permission()

    # FIXME: flaky: databricks.sdk.errors.platform.NotFound: Catalog 'ucx_cjazg' does not exist.
    runtime_ctx.tables_migrator.migrate_tables(what=What.DBFS_ROOT_DELTA)

    target_tables = list(sql_backend.fetch(f"SHOW TABLES IN {dst_schema.full_name}"))
    assert len(target_tables) == 1
    assert target_tables[0]["database"] == dst_schema.name
    assert target_tables[0]["tableName"] == table_name


@retried(on=[NotFound], timeout=timedelta(minutes=2))
def test_migrate_external_table(
    ws,
    sql_backend,
    runtime_ctx,
    make_catalog,
    make_mounted_location,
):
    src_schema = runtime_ctx.make_schema(catalog_name="hive_metastore")
    src_external_table = runtime_ctx.make_table(schema_name=src_schema.name, external_csv=make_mounted_location)
    dst_catalog = make_catalog()
    dst_schema = runtime_ctx.make_schema(catalog_name=dst_catalog.name, name=src_schema.name)
    logger.info(f"dst_catalog={dst_catalog.name}, external_table={src_external_table.full_name}")
    rules = [Rule.from_src_dst(src_external_table, dst_schema)]

    runtime_ctx.with_table_mapping_rules(rules)
    runtime_ctx.with_dummy_resource_permission()
    runtime_ctx.tables_migrator.migrate_tables(what=What.EXTERNAL_SYNC)

    target_tables = list(sql_backend.fetch(f"SHOW TABLES IN {dst_schema.full_name}"))
    assert len(target_tables) == 1
    target_table_properties = ws.tables.get(f"{dst_schema.full_name}.{src_external_table.name}").properties
    assert target_table_properties["upgraded_from"] == src_external_table.full_name
    assert target_table_properties[Table.UPGRADED_FROM_WS_PARAM] == str(ws.get_workspace_id())

    migration_status = list(runtime_ctx.migration_status_refresher.snapshot())
    assert len(migration_status) == 1
    assert migration_status[0].src_schema == src_external_table.schema_name
    assert migration_status[0].src_table == src_external_table.name
    assert migration_status[0].dst_catalog == dst_catalog.name
    assert migration_status[0].dst_schema == dst_schema.name
    assert migration_status[0].dst_table == src_external_table.name


@retried(on=[NotFound], timeout=timedelta(minutes=1))
def test_migrate_external_table_failed_sync(ws, caplog, runtime_ctx, env_or_skip):
    src_schema = runtime_ctx.make_schema(catalog_name="hive_metastore")
    existing_mounted_location = f'dbfs:/mnt/{env_or_skip("TEST_MOUNT_NAME")}/a/b/c'
    src_external_table = runtime_ctx.make_table(schema_name=src_schema.name, external_csv=existing_mounted_location)

    # create a mapping that will fail the SYNC because the target catalog and schema does not exist
    rules = [
        Rule(
            "workspace",
            "non_existed_catalog",
            src_schema.name,
            "existed_schema",
            src_external_table.name,
            src_external_table.name,
        ),
    ]
    runtime_ctx.with_table_mapping_rules(rules)
    runtime_ctx.with_dummy_resource_permission()
    runtime_ctx.tables_migrator.migrate_tables(what=What.EXTERNAL_SYNC)

    assert "SYNC command failed to migrate" in caplog.text


@retried(on=[NotFound], timeout=timedelta(minutes=2))
def test_migrate_external_table_hiveserde_in_place(
    ws, sql_backend, make_random, runtime_ctx, make_storage_dir, env_or_skip, make_catalog
):
    random = make_random(4).lower()
    src_schema = runtime_ctx.make_schema(catalog_name="hive_metastore", name=f"hiveserde_in_place_{random}")
    # prepare source external table location
    table_base_dir = make_storage_dir(path=f'dbfs:/mnt/{env_or_skip("TEST_MOUNT_NAME")}/a/hiveserde_in_place_{random}')
    # prepare source tables
    src_tables = prepare_hiveserde_tables(runtime_ctx, random, src_schema, table_base_dir)
    for src_table in src_tables.values():
        sql_backend.execute(f"INSERT INTO {src_table.full_name} VALUES (1, 'us')")
    # prepare target catalog and schema
    dst_catalog = make_catalog()
    dst_schema = runtime_ctx.make_schema(catalog_name=dst_catalog.name, name=src_schema.name)

    rules = [Rule.from_src_dst(table, dst_schema) for _, table in src_tables.items()]
    runtime_ctx.with_table_mapping_rules(rules)
    runtime_ctx.with_dummy_resource_permission()

    runtime_ctx.tables_migrator.migrate_tables(
        what=What.EXTERNAL_HIVESERDE, mounts_crawler=runtime_ctx.mounts_crawler, hiveserde_in_place_migrate=True
    )

    # assert results
    for src_table in src_tables.values():
        try:
            target_table_properties = ws.tables.get(f"{dst_schema.full_name}.{src_table.name}").properties
            row = next(sql_backend.fetch(f"SELECT * FROM {dst_schema.full_name}.{src_table.name}"))
        except NotFound:
            assert False, f"{src_table.name} not found in {dst_schema.full_name}"
        assert target_table_properties["upgraded_from"] == src_table.full_name
        assert target_table_properties[Table.UPGRADED_FROM_WS_PARAM] == str(ws.get_workspace_id())
        assert row["id"] == 1
        assert row["region"] == "us"


@retried(on=[NotFound], timeout=timedelta(minutes=2))
def test_migrate_external_table_hiveserde_ctas(
    ws, sql_backend, make_random, runtime_ctx, make_storage_dir, env_or_skip, make_catalog
):
    random = make_random(4).lower()
    src_schema = runtime_ctx.make_schema(catalog_name="hive_metastore", name=f"hiveserde_ctas_{random}")
    # prepare source external table location
    table_base_dir = make_storage_dir(path=f'dbfs:/mnt/{env_or_skip("TEST_MOUNT_NAME")}/a/hiveserde_ctas_{random}')
    # prepare source tables
    src_tables = prepare_hiveserde_tables(runtime_ctx, random, src_schema, table_base_dir)
    for src_table in src_tables.values():
        sql_backend.execute(f"INSERT INTO {src_table.full_name} VALUES (1, 'us')")
    # prepare target catalog and schema
    dst_catalog = make_catalog()
    dst_schema = runtime_ctx.make_schema(catalog_name=dst_catalog.name, name=src_schema.name)

    rules = [Rule.from_src_dst(table, dst_schema) for _, table in src_tables.items()]
    runtime_ctx.with_table_mapping_rules(rules)
    runtime_ctx.with_dummy_resource_permission()

    runtime_ctx.tables_migrator.migrate_tables(
        what=What.EXTERNAL_HIVESERDE, mounts_crawler=runtime_ctx.mounts_crawler, hiveserde_in_place_migrate=False
    )

    # assert results
    for src_table in src_tables.values():
        try:
            target_table = ws.tables.get(f"{dst_schema.full_name}.{src_table.name}")
            row = next(sql_backend.fetch(f"SELECT * FROM {dst_schema.full_name}.{src_table.name}"))
        except NotFound:
            assert False, f"{src_table.name} not found in {dst_schema.full_name}"
        assert target_table.properties["upgraded_from"] == src_table.full_name
        assert target_table.properties[Table.UPGRADED_FROM_WS_PARAM] == str(ws.get_workspace_id())
        assert target_table.storage_location.endswith("_ctas_migrated")
        assert row["id"] == 1
        assert row["region"] == "us"


@retried(on=[NotFound], timeout=timedelta(minutes=2))
def test_migrate_view(ws, sql_backend, runtime_ctx, make_catalog):
    src_schema = runtime_ctx.make_schema(catalog_name="hive_metastore")
    src_managed_table = runtime_ctx.make_table(catalog_name=src_schema.catalog_name, schema_name=src_schema.name)
    src_view1 = runtime_ctx.make_table(
        catalog_name=src_schema.catalog_name,
        schema_name=src_schema.name,
        ctas=f"SELECT * FROM {src_managed_table.full_name}",
        view=True,
    )
    src_view2 = runtime_ctx.make_table(
        catalog_name=src_schema.catalog_name,
        schema_name=src_schema.name,
        ctas=f"SELECT * FROM {src_view1.full_name}",
        view=True,
    )

    sql_backend.execute(
        f"CREATE VIEW {src_schema.full_name}.view3 (col1,col2) as " f"SELECT * FROM {src_managed_table.full_name}"
    )
    runtime_ctx.add_table(
        TableInfo(
            catalog_name=src_schema.catalog_name,
            schema_name=src_schema.name,
            name="view3",
            table_type=TableType.VIEW,
            full_name=f"{src_schema.full_name}.view3",
            view_definition=f"SELECT * FROM {src_managed_table.full_name}",
        )
    )

    dst_catalog = make_catalog()
    dst_schema = runtime_ctx.make_schema(catalog_name=dst_catalog.name, name=src_schema.name)

    logger.info(f"dst_catalog={dst_catalog.name}, managed_table={src_managed_table.full_name}")

    rules = [
        Rule.from_src_dst(src_managed_table, dst_schema),
        Rule.from_src_dst(src_view1, dst_schema),
        Rule.from_src_dst(src_view2, dst_schema),
        Rule(
            "workspace",
            dst_catalog.name,
            src_schema.name,
            dst_schema.name,
            "view3",
            "view3",
        ),
    ]

    runtime_ctx.with_table_mapping_rules(rules)
    runtime_ctx.with_dummy_resource_permission()
    runtime_ctx.tables_migrator.index()
    runtime_ctx.tables_migrator.migrate_tables(what=What.DBFS_ROOT_DELTA)
    runtime_ctx.migration_status_refresher.snapshot()
    runtime_ctx.tables_migrator.migrate_tables(what=What.VIEW)
    target_tables = list(sql_backend.fetch(f"SHOW TABLES IN {dst_schema.full_name}"))
    assert len(target_tables) == 4

    target_table_properties = ws.tables.get(f"{dst_schema.full_name}.{src_managed_table.name}").properties
    assert target_table_properties["upgraded_from"] == src_managed_table.full_name
    assert target_table_properties[Table.UPGRADED_FROM_WS_PARAM] == str(ws.get_workspace_id())
    view1_view_text = ws.tables.get(f"{dst_schema.full_name}.{src_view1.name}").view_definition
    assert view1_view_text == f"SELECT * FROM {dst_schema.full_name}.{src_managed_table.name}"
    view2_view_text = ws.tables.get(f"{dst_schema.full_name}.{src_view2.name}").view_definition
    assert view2_view_text == f"SELECT * FROM {dst_schema.full_name}.{src_view1.name}"
    view3_view_text = next(iter(sql_backend.fetch(f"SHOW CREATE TABLE {dst_schema.full_name}.view3")))["createtab_stmt"]
    assert "(col1,col2)" in view3_view_text.replace("\n", "").replace(" ", "").lower()


@retried(on=[NotFound], timeout=timedelta(minutes=2))
def test_revert_migrated_table(sql_backend, runtime_ctx, make_catalog):
    src_schema1 = runtime_ctx.make_schema(catalog_name="hive_metastore")
    src_schema2 = runtime_ctx.make_schema(catalog_name="hive_metastore")
    table_to_revert = runtime_ctx.make_table(schema_name=src_schema1.name)
    table_not_migrated = runtime_ctx.make_table(schema_name=src_schema1.name)
    table_to_not_revert = runtime_ctx.make_table(schema_name=src_schema2.name)

    dst_catalog = make_catalog()
    dst_schema1 = runtime_ctx.make_schema(catalog_name=dst_catalog.name, name=src_schema1.name)
    dst_schema2 = runtime_ctx.make_schema(catalog_name=dst_catalog.name, name=src_schema2.name)

    rules = [
        Rule.from_src_dst(table_to_revert, dst_schema1),
        Rule.from_src_dst(table_to_not_revert, dst_schema2),
    ]
    runtime_ctx.with_table_mapping_rules(rules)
    runtime_ctx.with_dummy_resource_permission()

    runtime_ctx.tables_migrator.migrate_tables(what=What.DBFS_ROOT_DELTA)

    runtime_ctx.tables_migrator.revert_migrated_tables(src_schema1.name, delete_managed=True)

    # Checking that two of the tables were reverted and one was left intact.
    # The first two table belongs to schema 1 and should have not "upgraded_to" property
    assert not runtime_ctx.tables_migrator.is_migrated(table_to_revert.schema_name, table_to_revert.name)
    # The second table didn't have the "upgraded_to" property set and should remain that way.
    assert not runtime_ctx.tables_migrator.is_migrated(table_not_migrated.schema_name, table_not_migrated.name)
    # The third table belongs to schema2 and had the "upgraded_to" property set and should remain that way.
    assert runtime_ctx.tables_migrator.is_migrated(table_to_not_revert.schema_name, table_to_not_revert.name)

    target_tables_schema1 = list(sql_backend.fetch(f"SHOW TABLES IN {dst_schema1.full_name}"))
    assert len(target_tables_schema1) == 0

    target_tables_schema2 = list(sql_backend.fetch(f"SHOW TABLES IN {dst_schema2.full_name}"))
    assert len(target_tables_schema2) == 1
    assert target_tables_schema2[0]["database"] == dst_schema2.name
    assert target_tables_schema2[0]["tableName"] == table_to_not_revert.name


@retried(on=[NotFound], timeout=timedelta(minutes=5))
def test_mapping_skips_tables_databases(ws, sql_backend, runtime_ctx, make_catalog):
    src_schema1 = runtime_ctx.make_schema(catalog_name="hive_metastore")
    src_schema2 = runtime_ctx.make_schema(catalog_name="hive_metastore")
    table_to_migrate = runtime_ctx.make_table(schema_name=src_schema1.name)
    table_databricks_dataset = runtime_ctx.make_table(
        schema_name=src_schema1.name, external_csv="dbfs:/databricks-datasets/adult/adult.data"
    )
    table_to_skip = runtime_ctx.make_table(schema_name=src_schema1.name)
    table_in_skipped_database = runtime_ctx.make_table(schema_name=src_schema2.name)

    dst_catalog = make_catalog()
    dst_schema1 = runtime_ctx.make_schema(catalog_name=dst_catalog.name, name=src_schema1.name)
    dst_schema2 = runtime_ctx.make_schema(catalog_name=dst_catalog.name, name=src_schema2.name)

    rules = [
        Rule.from_src_dst(table_to_migrate, dst_schema1),
        Rule.from_src_dst(table_to_skip, dst_schema1),
        Rule.from_src_dst(table_databricks_dataset, dst_schema1),
        Rule.from_src_dst(table_in_skipped_database, dst_schema2),
    ]
    runtime_ctx.with_table_mapping_rules(rules)
    table_mapping = runtime_ctx.table_mapping
    table_mapping.skip_table(src_schema1.name, table_to_skip.name)
    table_mapping.skip_schema(src_schema2.name)
    assert len(table_mapping.get_tables_to_migrate(runtime_ctx.tables_crawler)) == 1


@retried(on=[NotFound], timeout=timedelta(minutes=2))
def test_mapping_reverts_table(ws, sql_backend, runtime_ctx, make_catalog):
    # prepare 2 tables to migrate
    src_schema = runtime_ctx.make_schema(catalog_name="hive_metastore")
    table_to_revert = runtime_ctx.make_table(schema_name=src_schema.name)
    table_to_skip = runtime_ctx.make_table(schema_name=src_schema.name)

    dst_catalog = make_catalog()
    dst_schema = runtime_ctx.make_schema(catalog_name=dst_catalog.name, name=src_schema.name)

    runtime_ctx.with_dummy_resource_permission()

    # set up ucx to migrate only 1 table
    runtime_ctx.with_table_mapping_rules(
        [
            Rule.from_src_dst(table_to_skip, dst_schema),
        ]
    )
    runtime_ctx.tables_migrator.migrate_tables(what=What.DBFS_ROOT_DELTA)
    # validate that the table is migrated successfully
    target_table_properties = ws.tables.get(f"{dst_schema.full_name}.{table_to_skip.name}").properties
    assert target_table_properties["upgraded_from"] == table_to_skip.full_name

    # mock that the other table was migrated
    sql_backend.execute(
        f"ALTER TABLE {table_to_revert.full_name} SET "
        f"TBLPROPERTIES('upgraded_to' = 'fake_catalog.fake_schema.fake_table');"
    )

    results = {_["key"]: _["value"] for _ in list(sql_backend.fetch(f"SHOW TBLPROPERTIES {table_to_revert.full_name}"))}
    assert "upgraded_to" in results
    assert results["upgraded_to"] == "fake_catalog.fake_schema.fake_table"

    # set up ucx to migrate both tables
    runtime_ctx.with_table_mapping_rules(
        [
            Rule.from_src_dst(table_to_revert, dst_schema),
            Rule.from_src_dst(table_to_skip, dst_schema),
        ]
    )
    table_mapping = TableMapping(runtime_ctx.installation, ws, sql_backend)
    mapping = list(table_mapping.get_tables_to_migrate(runtime_ctx.tables_crawler))

    # Checking to validate that table_to_skip was omitted from the list of rules
    assert len(mapping) == 1
    assert mapping[0].rule == Rule(
        "workspace",
        dst_catalog.name,
        src_schema.name,
        dst_schema.name,
        table_to_revert.name,
        table_to_revert.name,
    )
    results = {_["key"]: _["value"] for _ in list(sql_backend.fetch(f"SHOW TBLPROPERTIES {table_to_revert.full_name}"))}
    assert "upgraded_to" not in results


@retried(on=[NotFound], timeout=timedelta(minutes=2))
def test_migrate_managed_tables_with_acl(ws, sql_backend, runtime_ctx, make_catalog, make_user):
    src_schema = runtime_ctx.make_schema(catalog_name="hive_metastore")
    src_managed_table = runtime_ctx.make_table(catalog_name=src_schema.catalog_name, schema_name=src_schema.name)
    user = make_user()

    runtime_ctx.make_grant(
        principal=user.user_name,
        action_type="SELECT",
        table_info=src_managed_table,
    )
    runtime_ctx.make_grant(
        principal=user.user_name,
        action_type="MODIFY",
        table_info=src_managed_table,
    )

    dst_catalog = make_catalog()
    dst_schema = runtime_ctx.make_schema(catalog_name=dst_catalog.name, name=src_schema.name)
    logger.info(f"dst_catalog={dst_catalog.name}, managed_table={src_managed_table.full_name}")

    rules = [Rule.from_src_dst(src_managed_table, dst_schema)]
    runtime_ctx.with_table_mapping_rules(rules)
    runtime_ctx.with_dummy_resource_permission()

    runtime_ctx.tables_migrator.migrate_tables(what=What.DBFS_ROOT_DELTA, acl_strategy=[AclMigrationWhat.LEGACY_TACL])

    target_tables = list(sql_backend.fetch(f"SHOW TABLES IN {dst_schema.full_name}"))
    assert len(target_tables) == 1

    target_table_properties = ws.tables.get(f"{dst_schema.full_name}.{src_managed_table.name}").properties
    target_table_grants = ws.grants.get(SecurableType.TABLE, f"{dst_schema.full_name}.{src_managed_table.name}")
    assert target_table_properties["upgraded_from"] == src_managed_table.full_name
    assert target_table_properties[Table.UPGRADED_FROM_WS_PARAM] == str(ws.get_workspace_id())
    assert target_table_grants.privilege_assignments[0].principal == user.user_name
    assert target_table_grants.privilege_assignments[0].privileges == [Privilege.MODIFY, Privilege.SELECT]


@retried(on=[NotFound], timeout=timedelta(minutes=2))
def test_migrate_external_tables_with_principal_acl_azure(
    ws, make_user, prepared_principal_acl, make_cluster_permissions, make_cluster, make_ucx_group
):
    if not ws.config.is_azure:
        pytest.skip("only works in azure test env")
    ctx, table_full_name, _, _ = prepared_principal_acl
    cluster = make_cluster(single_node=True, spark_conf=_SPARK_CONF, data_security_mode=DataSecurityMode.NONE)
    ctx.with_dummy_resource_permission()
    table_migrate = ctx.tables_migrator

    user_with_cluster_access = make_user()
    user_without_cluster_access = make_user()
    group_with_cluster_access, _ = make_ucx_group()
    make_cluster_permissions(
        object_id=cluster.cluster_id,
        permission_level=PermissionLevel.CAN_ATTACH_TO,
        user_name=user_with_cluster_access.user_name,
        group_name=group_with_cluster_access.display_name,
    )
    table_migrate.migrate_tables(what=What.EXTERNAL_SYNC, acl_strategy=[AclMigrationWhat.PRINCIPAL])

    target_table_grants = ws.grants.get(SecurableType.TABLE, table_full_name)
    match = False
    for _ in target_table_grants.privilege_assignments:
        if _.principal == user_with_cluster_access.user_name and _.privileges == [Privilege.ALL_PRIVILEGES]:
            match = True
            break
    assert match

    match = False
    for _ in target_table_grants.privilege_assignments:
        if _.principal == group_with_cluster_access.display_name and _.privileges == [Privilege.ALL_PRIVILEGES]:
            match = True
            break
    assert match

    for _ in target_table_grants.privilege_assignments:
        if _.principal == user_without_cluster_access.user_name and _.privileges == [Privilege.ALL_PRIVILEGES]:
            assert False, "User without cluster access should not have access to the table"
    assert True


@retried(on=[NotFound], timeout=timedelta(minutes=3))
def test_migrate_external_tables_with_principal_acl_aws(
    ws, make_user, prepared_principal_acl, make_cluster_permissions, make_cluster, env_or_skip
):
    ctx, table_full_name, _, _ = prepared_principal_acl
    ctx.with_dummy_resource_permission()
    cluster = make_cluster(
        single_node=True,
        data_security_mode=DataSecurityMode.NONE,
        aws_attributes=AwsAttributes(instance_profile_arn=env_or_skip("TEST_WILDCARD_INSTANCE_PROFILE")),
    )
    table_migrate = ctx.tables_migrator
    user = make_user()
    make_cluster_permissions(
        object_id=cluster.cluster_id,
        permission_level=PermissionLevel.CAN_ATTACH_TO,
        user_name=user.user_name,
    )
    table_migrate.migrate_tables(what=What.EXTERNAL_SYNC, acl_strategy=[AclMigrationWhat.PRINCIPAL])

    target_table_grants = ws.grants.get(SecurableType.TABLE, table_full_name)
    match = False
    for _ in target_table_grants.privilege_assignments:
        if _.principal == user.user_name and _.privileges == [Privilege.ALL_PRIVILEGES]:
            match = True
            break
    assert match


<<<<<<< HEAD
def test_migrate_table_in_mount(
    ws,
    sql_backend,
    inventory_schema,
    make_catalog,
    make_schema,
    env_or_skip,
    make_random,
    runtime_ctx,
    make_acc_group,
):
    if not ws.config.is_azure:
        pytest.skip("temporary: only works in azure test env")
    owner_group = make_acc_group()
    config = WorkspaceConfig(
        warehouse_id=env_or_skip("TEST_DEFAULT_WAREHOUSE_ID"),
        inventory_database=inventory_schema,
        connect=ws.config,
        default_table_owner=owner_group.display_name,
    )
    runtime_ctx = runtime_ctx.replace(config=config)
    tbl_path = make_random(4).lower()
    src_external_table = runtime_ctx.make_table(
        schema_name=make_schema(catalog_name="hive_metastore", name=f'mounted_{env_or_skip("TEST_MOUNT_NAME")}').name,
        external_delta=f'dbfs:/mnt/{env_or_skip("TEST_MOUNT_NAME")}/a/b/{tbl_path}',
    )
    table_in_mount_location = f"abfss://things@labsazurethings.dfs.core.windows.net/a/b/{tbl_path}"
    # TODO: Remove this hack below
    # This is done because we have to create the external table in a mount point, but TablesInMounts() has to use the adls/ path
    # Otherwise, if we keep the dbfs:/ path, the entire logic of TablesInMounts won't work
    src_external_table.storage_location = table_in_mount_location

    dst_catalog = make_catalog()
    dst_schema = make_schema(catalog_name=dst_catalog.name)

    runtime_ctx.with_table_mapping_rules(
        [
            Rule(
                "workspace",
                dst_catalog.name,
                f'mounted_{env_or_skip("TEST_MOUNT_NAME")}',
                dst_schema.name,
                table_in_mount_location,
                src_external_table.name,
            ),
        ]
    )
    runtime_ctx.with_dummy_azure_resource_permission()

    runtime_ctx.tables_migrator.migrate_tables(
        what=What.TABLE_IN_MOUNT, acl_strategy=[AclMigrationWhat.DEFAULT_TABLE_OWNER]
    )

    target_tables = list(sql_backend.fetch(f"SHOW TABLES IN {dst_schema.full_name}"))
    assert len(target_tables) == 1
    target_table_properties = ws.tables.get(f"{dst_schema.full_name}.{src_external_table.name}")
    assert target_table_properties.properties["upgraded_from"] == table_in_mount_location
    assert target_table_properties.owner == owner_group.display_name
=======
def test_migrate_external_tables_with_spn_azure(
    ws, make_user, prepared_principal_acl, make_cluster_permissions, make_cluster
):
    if not ws.config.is_azure:
        pytest.skip("temporary: only works in azure test env")
    ctx, table_full_name, _, _ = prepared_principal_acl
    cluster = make_cluster(single_node=True, spark_conf=_SPARK_CONF, data_security_mode=DataSecurityMode.NONE)
    ctx.with_dummy_resource_permission()

    table_migrate = ctx.tables_migrator

    spn_with_mount_access = "5a11359f-ba1f-483f-8e00-0fe55ec003ed"
    make_cluster_permissions(
        object_id=cluster.cluster_id,
        permission_level=PermissionLevel.CAN_ATTACH_TO,
        service_principal_name=spn_with_mount_access,
    )
    table_migrate.migrate_tables(what=What.EXTERNAL_SYNC, acl_strategy=[AclMigrationWhat.PRINCIPAL])

    target_table_grants = ws.grants.get(SecurableType.TABLE, table_full_name)
    match = False
    for _ in target_table_grants.privilege_assignments:
        if _.principal == spn_with_mount_access and _.privileges == [Privilege.ALL_PRIVILEGES]:
            match = True
            break
    assert match
>>>>>>> 79021568
<|MERGE_RESOLUTION|>--- conflicted
+++ resolved
@@ -8,12 +8,8 @@
 from databricks.sdk.service.catalog import Privilege, SecurableType, TableInfo, TableType
 from databricks.sdk.service.iam import PermissionLevel
 
-<<<<<<< HEAD
 from databricks.labs.ucx.config import WorkspaceConfig
-from databricks.labs.ucx.hive_metastore.mapping import Rule
-=======
 from databricks.labs.ucx.hive_metastore.mapping import Rule, TableMapping
->>>>>>> 79021568
 from databricks.labs.ucx.hive_metastore.tables import AclMigrationWhat, Table, What
 
 from ..conftest import prepare_hiveserde_tables, get_azure_spark_conf
@@ -567,8 +563,6 @@
             break
     assert match
 
-
-<<<<<<< HEAD
 def test_migrate_table_in_mount(
     ws,
     sql_backend,
@@ -627,7 +621,8 @@
     target_table_properties = ws.tables.get(f"{dst_schema.full_name}.{src_external_table.name}")
     assert target_table_properties.properties["upgraded_from"] == table_in_mount_location
     assert target_table_properties.owner == owner_group.display_name
-=======
+
+    
 def test_migrate_external_tables_with_spn_azure(
     ws, make_user, prepared_principal_acl, make_cluster_permissions, make_cluster
 ):
@@ -653,5 +648,4 @@
         if _.principal == spn_with_mount_access and _.privileges == [Privilege.ALL_PRIVILEGES]:
             match = True
             break
-    assert match
->>>>>>> 79021568
+    assert match