--- conflicted
+++ resolved
@@ -35,7 +35,6 @@
         },
     )
     ctx.workspace_installation.run()
-<<<<<<< HEAD
     ProgressTrackingInstallation(ctx.sql_backend, ctx.ucx_catalog).run()
 
     # The assessment workflow is a prerequisite, and now verified by the workflow: it needs to successfully complete
@@ -48,11 +47,6 @@
     run_id = ctx.deployed_workflows.run_workflow(workflow, skip_job_wait=True)
     workflow_completed_correctly = ctx.deployed_workflows.validate_step(workflow)
     assert workflow_completed_correctly, f"Workflow failed: {workflow}"
-=======
-    ctx.deployed_workflows.run_workflow(workflow, skip_job_wait=True)
-
-    assert ctx.deployed_workflows.validate_step(workflow)
->>>>>>> a77ca8b9
 
     # Avoiding MigrationStatusRefresh as it will refresh the status before fetching.
     migration_status_query = f"SELECT * FROM {ctx.migration_status_refresher.full_name}"
@@ -123,21 +117,16 @@
         },
     )
     ctx.workspace_installation.run()
-<<<<<<< HEAD
-    ProgressTrackingInstallation(ctx.sql_backend, ctx.ucx_catalog).run()
-
-    # The assessment workflow is a prerequisite, and now verified by the workflow: it needs to successfully complete
-    # before we can test the migration workflow.
-    installation_ctx.deployed_workflows.run_workflow("assessment")
-    assert installation_ctx.deployed_workflows.validate_step("assessment"), "Workflow failed: assessment"
-
-    # The workflow under test.
-    ctx.deployed_workflows.run_workflow(workflow)
-=======
-    ctx.deployed_workflows.run_workflow("migrate-tables", skip_job_wait=True)
-
+    ProgressTrackingInstallation(ctx.sql_backend, ctx.ucx_catalog).run()
+
+    # The assessment workflow is a prerequisite, and now verified by the workflow: it needs to successfully complete
+    # before we can test the migration workflow.
+    ctx.deployed_workflows.run_workflow("assessment")
+    assert ctx.deployed_workflows.validate_step("assessment"), "Workflow failed: assessment"
+
+    # The workflow under test.
+    ctx.deployed_workflows.run_workflow("migrate-tables")
     assert ctx.deployed_workflows.validate_step("migrate-tables")
->>>>>>> a77ca8b9
 
     missing_tables = set[str]()
     for table in tables.values():
@@ -170,26 +159,19 @@
         },
     )
     ctx.workspace_installation.run()
-<<<<<<< HEAD
-    ProgressTrackingInstallation(ctx.sql_backend, ctx.ucx_catalog).run()
-
-    # The assessment workflow is a prerequisite, and now verified by the workflow: it needs to successfully complete
-    # before we can test the migration workflow.
-    installation_ctx.deployed_workflows.run_workflow("assessment")
-    assert installation_ctx.deployed_workflows.validate_step("assessment"), "Workflow failed: assessment"
-
-    # The workflow under test.
-    ctx.deployed_workflows.run_workflow("migrate-external-hiveserde-tables-in-place-experimental")
+    ProgressTrackingInstallation(ctx.sql_backend, ctx.ucx_catalog).run()
+
+    # The assessment workflow is a prerequisite, and now verified by the workflow: it needs to successfully complete
+    # before we can test the migration workflow.
+    ctx.deployed_workflows.run_workflow("assessment")
+    assert ctx.deployed_workflows.validate_step("assessment"), "Workflow failed: assessment"
+
+    # The workflow under test.
+    ctx.deployed_workflows.run_workflow(workflow, skip_job_wait=True)
     # assert the workflow is successful
-    assert ctx.deployed_workflows.validate_step("migrate-external-hiveserde-tables-in-place-experimental")
+    assert ctx.deployed_workflows.validate_step(workflow), f"Workflow failed: {workflow}"
     # assert the tables are migrated
-=======
-
-    ctx.deployed_workflows.run_workflow(workflow, skip_job_wait=True)
-
-    assert installation_ctx.deployed_workflows.validate_step(workflow), f"Workflow failed: {workflow}"
     missing_tables = set[str]()
->>>>>>> a77ca8b9
     for table in tables.values():
         migrated_table_name = f"{dst_schema.catalog_name}.{dst_schema.name}.{table.name}"
         if not ctx.workspace_client.tables.exists(migrated_table_name):
@@ -197,44 +179,44 @@
     assert not missing_tables, f"Missing migrated tables: {missing_tables}"
 
 
-def test_table_migration_job_publishes_remaining_tables(installation_ctx, make_table_migration_context) -> None:
-    tables, dst_schema = make_table_migration_context("regular", installation_ctx)
-    ctx = installation_ctx.replace(
-        config_transform=lambda wc: dataclasses.replace(
-            wc,
-            skip_tacl_migration=True,
-        ),
-    )
-    ctx.workspace_installation.run()
-<<<<<<< HEAD
-    ProgressTrackingInstallation(ctx.sql_backend, ctx.ucx_catalog).run()
-
-    # The assessment workflow is a prerequisite, and now verified by the workflow: it needs to successfully complete
-    # before we can test the migration workflow.
-    installation_ctx.deployed_workflows.run_workflow("assessment")
-    assert installation_ctx.deployed_workflows.validate_step("assessment"), "Workflow failed: assessment"
+def test_hiveserde_table_ctas_migration_job(ws, installation_ctx, make_table_migration_context) -> None:
+    tables, dst_schema = make_table_migration_context("hiveserde", installation_ctx)
+    ctx = installation_ctx.replace(
+        extend_prompts={
+            r".*Do you want to update the existing installation?.*": 'yes',
+        },
+    )
+    ctx.workspace_installation.run()
+    ProgressTrackingInstallation(ctx.sql_backend, ctx.ucx_catalog).run()
+
+    # The assessment workflow is a prerequisite, and now verified by the workflow: it needs to successfully complete
+    # before we can test the migration workflow.
+    ctx.deployed_workflows.run_workflow("assessment")
+    assert ctx.deployed_workflows.validate_step("assessment"), "Workflow failed: assessment"
 
     # The workflow under test.
     ctx.deployed_workflows.run_workflow("migrate-external-tables-ctas")
     # assert the workflow is successful
     assert ctx.deployed_workflows.validate_step("migrate-external-tables-ctas")
     # assert the tables are migrated
-    for table in tables.values():
-        try:
-            assert ws.tables.get(f"{dst_schema.catalog_name}.{dst_schema.name}.{table.name}").name
-        except NotFound:
-            assert False, f"{table.name} not found in {dst_schema.catalog_name}.{dst_schema.name}"
-
-
-@pytest.mark.parametrize('prepare_tables_for_migration', ['regular'], indirect=True)
-def test_table_migration_job_publishes_remaining_tables(
-    installation_ctx, sql_backend, prepare_tables_for_migration, caplog
-):
-    tables, dst_schema = prepare_tables_for_migration
-    installation_ctx.workspace_installation.run()
+    missing_tables = set[str]()
+    for table in tables.values():
+        migrated_table_name = f"{dst_schema.catalog_name}.{dst_schema.name}.{table.name}"
+        if not ctx.workspace_client.tables.exists(migrated_table_name):
+            missing_tables.add(migrated_table_name)
+    assert not missing_tables, f"Missing migrated tables: {missing_tables}"
+
+
+def test_table_migration_job_publishes_remaining_tables(installation_ctx, make_table_migration_context) -> None:
+    tables, dst_schema = make_table_migration_context("regular", installation_ctx)
+    ctx = installation_ctx.replace(
+        config_transform=lambda wc: dataclasses.replace(
+            wc,
+            skip_tacl_migration=True,
+        ),
+    )
+    ctx.workspace_installation.run()
     ProgressTrackingInstallation(installation_ctx.sql_backend, installation_ctx.ucx_catalog).run()
-=======
->>>>>>> a77ca8b9
     second_table = list(tables.values())[1]
     table = Table(
         "hive_metastore",
@@ -243,23 +225,15 @@
         object_type="UNKNOWN",
         table_format="UNKNOWN",
     )
-<<<<<<< HEAD
-    installation_ctx.table_mapping.skip_table_or_view(dst_schema.name, second_table.name, load_table=lambda *_: table)
-
-    # The assessment workflow is a prerequisite, and now verified by the workflow: it needs to successfully complete
-    # before we can test the migration workflow.
-    installation_ctx.deployed_workflows.run_workflow("assessment")
-    assert installation_ctx.deployed_workflows.validate_step("assessment"), "Workflow failed: assessment"
-
-    # The workflow under test.
-    installation_ctx.deployed_workflows.run_workflow("migrate-tables")
-    assert installation_ctx.deployed_workflows.validate_step("migrate-tables")
-=======
     ctx.table_mapping.skip_table_or_view(dst_schema.name, second_table.name, load_table=lambda *_: table)
 
+    # The assessment workflow is a prerequisite, and now verified by the workflow: it needs to successfully complete
+    # before we can test the migration workflow.
+    ctx.deployed_workflows.run_workflow("assessment", skip_job_wait=True)
+    assert ctx.deployed_workflows.validate_step("assessment"), "Workflow failed: assessment"
+
+    # The workflow under test.
     ctx.deployed_workflows.run_workflow("migrate-tables", skip_job_wait=True)
->>>>>>> a77ca8b9
-
     assert ctx.deployed_workflows.validate_step("migrate-tables")
     remaining_tables = list(
         ctx.sql_backend.fetch(
