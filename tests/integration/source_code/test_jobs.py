import io
import logging
import sys
from dataclasses import replace
from io import StringIO
from pathlib import Path

import pytest
from databricks.sdk.service import compute
from databricks.sdk.service.workspace import ImportFormat

from databricks.labs.blueprint.tui import Prompts

from databricks.labs.ucx.hive_metastore.migration_status import MigrationIndex
from databricks.labs.ucx.mixins.wspath import WorkspacePath
from databricks.labs.ucx.source_code.files import LocalCodeLinter
from databricks.labs.ucx.source_code.languages import Languages
from databricks.labs.ucx.source_code.path_lookup import PathLookup
from databricks.labs.ucx.source_code.whitelist import Whitelist


def test_running_real_workflow_linter_job(installation_ctx):
    ctx = installation_ctx
    ctx.workspace_installation.run()
    ctx.deployed_workflows.run_workflow("experimental-workflow-linter")
    ctx.deployed_workflows.validate_step("experimental-workflow-linter")
    cursor = ctx.sql_backend.fetch(f"SELECT COUNT(*) AS count FROM {ctx.inventory_database}.workflow_problems")
    result = next(cursor)
    assert result['count'] > 0


@pytest.fixture
def simple_ctx(installation_ctx, sql_backend, ws):
    return installation_ctx.replace(
        sql_backend=sql_backend,
        workspace_client=ws,
        connect=ws.config,
    )


def test_linter_from_context(simple_ctx):
    # This code is essentially the same as in test_running_real_workflow_linter_job,
    # but it's executed on the caller side and is easier to debug.
    simple_ctx.workflow_linter.refresh_report(simple_ctx.sql_backend, simple_ctx.inventory_database)

    cursor = simple_ctx.sql_backend.fetch(
        f"SELECT COUNT(*) AS count FROM {simple_ctx.inventory_database}.workflow_problems"
    )
    result = next(cursor)
    assert result['count'] > 0


def test_job_linter_no_problems(simple_ctx, ws, make_job):
    j = make_job()

    problems = simple_ctx.workflow_linter.lint_job(j.job_id)

    assert len(problems) == 0


def test_job_linter_some_notebook_graph_with_problems(simple_ctx, ws, make_job, make_notebook, make_random, caplog):
    expected_messages = {
        "second_notebook:4 [direct-filesystem-access] The use of default dbfs: references is deprecated: /mnt/something",
        "some_file.py:1 [direct-filesystem-access] The use of default dbfs: references is deprecated: /mnt/foo/bar",
        "some_file.py:1 [dbfs-usage] Deprecated file system path in call to: /mnt/foo/bar",
        "second_notebook:4 [dbfs-usage] Deprecated file system path in call to: /mnt/something",
    }

    entrypoint = WorkspacePath(ws, f"~/linter-{make_random(4)}").expanduser()
    entrypoint.mkdir()

    main_notebook = entrypoint / 'main'
    make_notebook(path=main_notebook, content=b'%run ./second_notebook')
    j = make_job(notebook_path=main_notebook)

    make_notebook(
        path=entrypoint / 'second_notebook',
        content=b"""import some_file
print('hello world')
display(spark.read.parquet("/mnt/something"))
""",
    )

    some_file = entrypoint / 'some_file.py'
    some_file.write_text('display(spark.read.parquet("/mnt/foo/bar"))')

    with caplog.at_level(logging.WARNING, logger="databricks.labs.ucx.source_code.jobs"):
        problems = simple_ctx.workflow_linter.lint_job(j.job_id)

    messages = {replace(p, path=Path(p.path).relative_to(entrypoint)).as_message() for p in problems}
    assert messages == expected_messages

    last_messages = caplog.messages[-1].split("\n")
    assert all(any(message.endswith(expected) for message in last_messages) for expected in expected_messages)


def test_workflow_linter_lints_job_with_import_pypi_library(
    simple_ctx,
    ws,
    make_job,
    make_notebook,
    make_random,
):
    entrypoint = WorkspacePath(ws, f"~/linter-{make_random(4)}").expanduser()
    entrypoint.mkdir()

    simple_ctx = simple_ctx.replace(
        whitelist=Whitelist(use_defaults=False),  # pytest is in default list
        path_lookup=PathLookup(Path("/non/existing/path"), []),  # Avoid finding the pytest you are running
    )

    notebook = entrypoint / "notebook.ipynb"
    make_notebook(path=notebook, content=b"import pytest")

    job_without_pytest_library = make_job(notebook_path=notebook)
    problems = simple_ctx.workflow_linter.lint_job(job_without_pytest_library.job_id)

    assert len([problem for problem in problems if problem.message == "Could not locate import: pytest"]) > 0

    library = compute.Library(pypi=compute.PythonPyPiLibrary(package="pytest"))
    job_with_pytest_library = make_job(notebook_path=notebook, libraries=[library])

    problems = simple_ctx.workflow_linter.lint_job(job_with_pytest_library.job_id)

    assert len([problem for problem in problems if problem.message == "Could not locate import: pytest"]) == 0


<<<<<<< HEAD
def test_lint_local_code(simple_ctx):
    # no need to connect
    light_ctx = simple_ctx.replace(languages=Languages(MigrationIndex([])))
    ucx_path = Path(__file__).parent.parent.parent.parent
    path_to_scan = Path(ucx_path, "src")
    linter = LocalCodeLinter(
        light_ctx.file_loader,
        light_ctx.folder_loader,
        light_ctx.path_lookup,
        light_ctx.dependency_resolver,
        lambda: light_ctx.languages,
    )
    old_stdout = sys.stdout
    try:
        sys.stdout = StringIO()
        problems = linter.lint(Prompts(), path_to_scan)
        assert len(problems) > 0
    finally:
        sys.stdout = old_stdout
=======
def test_workflow_linter_lints_job_with_requirements_dependency(
    simple_ctx,
    ws,
    make_job,
    make_notebook,
    make_random,
    make_directory,
    tmp_path,
):
    expected_problem_message = "Could not locate import: yaml"

    simple_ctx = simple_ctx.replace(
        whitelist=Whitelist(use_defaults=False),  # yaml is in default list
        path_lookup=PathLookup(Path("/non/existing/path"), []),  # Avoid finding the yaml locally
    )

    entrypoint = make_directory()

    requirements_file = f"{entrypoint}/requirements.txt"
    ws.workspace.upload(requirements_file, io.BytesIO(b"pyyaml"), format=ImportFormat.AUTO)
    library = compute.Library(requirements=requirements_file)

    notebook = make_notebook(path=f"{entrypoint}/notebook.ipynb", content=b"import yaml")
    job_with_pytest_library = make_job(notebook_path=notebook, libraries=[library])

    problems = simple_ctx.workflow_linter.lint_job(job_with_pytest_library.job_id)

    assert len([problem for problem in problems if problem.message == expected_problem_message]) == 0
>>>>>>> 51c498de
<|MERGE_RESOLUTION|>--- conflicted
+++ resolved
@@ -125,7 +125,6 @@
     assert len([problem for problem in problems if problem.message == "Could not locate import: pytest"]) == 0
 
 
-<<<<<<< HEAD
 def test_lint_local_code(simple_ctx):
     # no need to connect
     light_ctx = simple_ctx.replace(languages=Languages(MigrationIndex([])))
@@ -145,7 +144,8 @@
         assert len(problems) > 0
     finally:
         sys.stdout = old_stdout
-=======
+
+        
 def test_workflow_linter_lints_job_with_requirements_dependency(
     simple_ctx,
     ws,
@@ -174,4 +174,3 @@
     problems = simple_ctx.workflow_linter.lint_job(job_with_pytest_library.job_id)
 
     assert len([problem for problem in problems if problem.message == expected_problem_message]) == 0
->>>>>>> 51c498de
