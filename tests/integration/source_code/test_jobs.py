--- conflicted
+++ resolved
@@ -179,12 +179,8 @@
 
 def test_lint_local_code(simple_ctx):
     # no need to connect
-<<<<<<< HEAD
-    linter_context = LinterContext(MigrationIndex([]), simple_ctx.session_state)
-=======
     session_state = CurrentSessionState()
     linter_context = LinterContext(MigrationIndex([]), session_state)
->>>>>>> 44144638
     light_ctx = simple_ctx
     ucx_path = Path(__file__).parent.parent.parent.parent
     path_to_scan = Path(ucx_path, "src")
@@ -193,11 +189,7 @@
         light_ctx.file_loader,
         light_ctx.folder_loader,
         light_ctx.path_lookup,
-<<<<<<< HEAD
-        light_ctx.session_state,
-=======
         session_state,
->>>>>>> 44144638
         light_ctx.dependency_resolver,
         lambda: linter_context,
     )
