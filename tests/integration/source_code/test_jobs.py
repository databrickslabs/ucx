import io
import logging
import shutil
from collections.abc import Callable
from dataclasses import replace
from datetime import timedelta, datetime, timezone
from io import StringIO
from pathlib import Path
from unittest.mock import create_autospec

import pytest
from databricks.labs.blueprint.paths import DBFSPath, WorkspacePath
from databricks.labs.blueprint.tui import Prompts
from databricks.labs.pytester.fixtures.baseline import factory
from databricks.sdk import WorkspaceClient
from databricks.sdk.errors import NotFound
from databricks.sdk.retries import retried
from databricks.sdk.service.compute import Library, PythonPyPiLibrary
from databricks.sdk.service.pipelines import NotebookLibrary
from databricks.sdk.service.workspace import ImportFormat, Language

from databricks.labs.ucx.hive_metastore.table_migration_status import TableMigrationIndex
from databricks.labs.ucx.source_code.base import CurrentSessionState, LineageAtom
from databricks.labs.ucx.source_code.directfs_access import DirectFsAccess
from databricks.labs.ucx.source_code.graph import Dependency
from databricks.labs.ucx.source_code.known import UNKNOWN, KnownList
from databricks.labs.ucx.source_code.linters.files import LocalCodeLinter, FileLoader, FolderLoader
from databricks.labs.ucx.source_code.linters.context import LinterContext
from databricks.labs.ucx.source_code.notebooks.loaders import NotebookLoader
from databricks.labs.ucx.source_code.path_lookup import PathLookup
from databricks.sdk.service import jobs, compute, pipelines

from tests.unit.source_code.test_graph import _TestDependencyGraph


@retried(on=[NotFound], timeout=timedelta(minutes=5))
def test_running_real_workflow_linter_job(installation_ctx, make_notebook, make_directory, make_job) -> None:
    # Deprecated file system path in call to: /mnt/things/e/f/g
    lint_problem = b"display(spark.read.csv('/mnt/things/e/f/g'))"
    notebook = make_notebook(path=f"{make_directory()}/notebook.py", content=lint_problem)
    job = make_job(notebook_path=notebook)
    ctx = installation_ctx.replace(config_transform=lambda wc: replace(wc, include_job_ids=[job.job_id]))
    ctx.workspace_installation.run()
    ctx.deployed_workflows.run_workflow("experimental-workflow-linter")
    ctx.deployed_workflows.validate_step("experimental-workflow-linter")
    cursor = ctx.sql_backend.fetch(f"SELECT COUNT(*) AS count FROM {ctx.inventory_database}.workflow_problems")
    result = next(cursor)
    if result['count'] == 0:
        installation_ctx.deployed_workflows.relay_logs("experimental-workflow-linter")
        assert False, "No workflow problems found"
    dfsa_records = installation_ctx.directfs_access_crawler_for_paths.snapshot()
    assert dfsa_records


@retried(on=[NotFound], timeout=timedelta(minutes=2))
def test_linter_from_context(simple_ctx, make_job, make_notebook):
    # This code is essentially the same as in test_running_real_workflow_linter_job,
    # but it's executed on the caller side and is easier to debug.
    # ensure we have at least 1 job that fails
    notebook_path = make_notebook(content=io.BytesIO(b"import xyz"))
    job = make_job(notebook_path=notebook_path)
    simple_ctx.config.include_job_ids = [job.job_id]
    simple_ctx.workflow_linter.refresh_report(simple_ctx.sql_backend, simple_ctx.inventory_database)

    cursor = simple_ctx.sql_backend.fetch(
        f"SELECT COUNT(*) AS count FROM {simple_ctx.inventory_database}.workflow_problems"
    )
    result = next(cursor)
    assert result['count'] > 0


def test_job_linter_no_problems(simple_ctx, make_job) -> None:
    j = make_job()

    problems, *_ = simple_ctx.workflow_linter.lint_job(j.job_id)

    assert len(problems) == 0


def test_job_task_linter_library_not_installed_cluster(
    simple_ctx,
    make_job,
    make_random,
    make_cluster,
    make_notebook,
    make_directory,
) -> None:
    created_cluster = make_cluster(single_node=True)
    entrypoint = make_directory()

    notebook = make_notebook(path=f"{entrypoint}/notebook.py", content=b"import does_not_exist")

    task = jobs.Task(
        task_key=make_random(4),
        description=make_random(4),
        existing_cluster_id=created_cluster.cluster_id,
        notebook_task=jobs.NotebookTask(
            notebook_path=str(notebook),
        ),
    )
    j = make_job(tasks=[task])

    problems, *_ = simple_ctx.workflow_linter.lint_job(j.job_id)

    assert len([problem for problem in problems if problem.message == "Could not locate import: does_not_exist"]) == 1


def test_job_task_linter_library_installed_cluster(
    simple_ctx,
    ws,
    make_job,
    make_random,
    make_cluster,
    make_notebook,
    make_directory,
) -> None:
    created_cluster = make_cluster(single_node=True)
    libraries_api = ws.libraries
    libraries_api.install(created_cluster.cluster_id, [Library(pypi=PythonPyPiLibrary("greenlet"))])
    entrypoint = make_directory()

    notebook = make_notebook(path=f"{entrypoint}/notebook.py", content=b"import doesnotexist;import greenlet")

    task = jobs.Task(
        task_key=make_random(4),
        description=make_random(4),
        existing_cluster_id=created_cluster.cluster_id,
        notebook_task=jobs.NotebookTask(
            notebook_path=str(notebook),
        ),
    )
    j = make_job(tasks=[task])

    problems, *_ = simple_ctx.workflow_linter.lint_job(j.job_id)

    assert len([problem for problem in problems if problem.message == "Could not locate import: greenlet"]) == 0


def test_job_linter_some_notebook_graph_with_problems(
    simple_ctx,
    ws,
    make_job,
    make_notebook,
    make_random,
    caplog,
    watchdog_purge_suffix,
) -> None:
    expected_messages = {
        'some_file.py:0 [direct-filesystem-access] The use of direct filesystem references is deprecated: /mnt/foo/bar',
        'second_notebook:3 [direct-filesystem-access] The use of direct filesystem references is deprecated: /mnt/something',
    }

    entrypoint = WorkspacePath(ws, f"~/linter-{make_random(4)}-{watchdog_purge_suffix}").expanduser()
    entrypoint.mkdir()

    main_notebook = entrypoint / 'main'
    make_notebook(path=main_notebook, content=b'%run ./second_notebook')
    j = make_job(notebook_path=main_notebook)

    make_notebook(
        path=entrypoint / 'second_notebook',
        content=b"""import some_file
print('hello world')
display(spark.read.parquet("/mnt/something"))
""",
    )

    (entrypoint / 'some_file.py').write_text('display(spark.read.parquet("/mnt/foo/bar"))')

    with caplog.at_level(logging.WARNING, logger="databricks.labs.ucx.source_code.jobs"):
        problems, dfsas, _ = simple_ctx.workflow_linter.lint_job(j.job_id)

    root = Path(entrypoint.as_posix())
    messages = {replace(p, path=Path(p.path).relative_to(root)).as_message() for p in problems}
    assert messages == expected_messages

    last_messages = caplog.messages[-1].split("\n")
    assert all(any(message.endswith(expected) for message in last_messages) for expected in expected_messages)

    assert len(dfsas) == 2
    task_keys = set(f"{j.job_id}/{task.task_key}" for task in j.settings.tasks)
    yesterday = datetime.now(timezone.utc) - timedelta(days=1)
    for dfsa in dfsas:
        assert dfsa.source_id != DirectFsAccess.UNKNOWN
        assert len(dfsa.source_lineage)
        assert dfsa.source_timestamp > yesterday
        assert dfsa.assessment_start_timestamp > yesterday
        assert dfsa.assessment_end_timestamp > yesterday
        assert dfsa.source_lineage[0] == LineageAtom(
            object_type="WORKFLOW", object_id=str(j.job_id), other={"name": j.settings.name}
        )
        assert dfsa.source_lineage[1].object_type == "TASK"
        assert dfsa.source_lineage[1].object_id in task_keys


<<<<<<< HEAD
def test_workflow_linter_lints_job_with_import_pypi_library(
    simple_ctx,
    ws,
    make_job,
    make_notebook,
    make_random,
    watchdog_purge_suffix,
) -> None:
    entrypoint = WorkspacePath(ws, f"~/linter-{make_random(4)}-{watchdog_purge_suffix}").expanduser()
    entrypoint.mkdir()

    simple_ctx = simple_ctx.replace(
        path_lookup=PathLookup(Path("/non/existing/path"), []),  # Avoid finding the pytest you are running
    )

    # Notebook needs to use an actual library that:
    #  - is obscure enough to not be in the known.json list.
    #  - is actually available on PyPi for installation.
    notebook = entrypoint / "notebook.py"
    make_notebook(path=notebook, content=b"import humbug")
=======
def test_workflow_linter_lints_job_with_import_pypi_library(simple_ctx, make_job) -> None:
    content = "import dbt"
    problem_message = "Could not locate import: dbt"
    job_without_library = make_job(content=content)
>>>>>>> 8622b901

    problems, *_ = simple_ctx.workflow_linter.lint_job(job_without_library.job_id)

    assert len([problem for problem in problems if problem.message == problem_message]) == 1

<<<<<<< HEAD
    assert len([problem for problem in problems if problem.message == "Could not locate import: humbug"]) > 0

    library = compute.Library(pypi=compute.PythonPyPiLibrary(package="humbug==0.3.2"))
    job_with_pytest_library = make_job(notebook_path=notebook, libraries=[library])
=======
    library = compute.Library(pypi=compute.PythonPyPiLibrary(package="dbt-core"))
    job_with_library = make_job(content=content, libraries=[library])
>>>>>>> 8622b901

    problems, *_ = simple_ctx.workflow_linter.lint_job(job_with_library.job_id)

<<<<<<< HEAD
    assert len([problem for problem in problems if problem.message == "Could not locate import: humbug"]) == 0
=======
    assert len([problem for problem in problems if problem.message == problem_message]) == 0
>>>>>>> 8622b901


def test_lint_local_code(simple_ctx):
    # no need to connect
    session_state = CurrentSessionState()
    linter_context = LinterContext(TableMigrationIndex([]), session_state)
    light_ctx = simple_ctx
    ucx_path = Path(__file__).parent.parent.parent.parent
    path_to_scan = Path(ucx_path, "src")
    # TODO: LocalCheckoutContext has to move into GlobalContext because of this hack
    linter = LocalCodeLinter(
        light_ctx.notebook_loader,
        light_ctx.file_loader,
        light_ctx.folder_loader,
        light_ctx.path_lookup,
        session_state,
        light_ctx.dependency_resolver,
        lambda: linter_context,
    )
    problems = linter.lint(Prompts(), path_to_scan, StringIO())
    assert len(problems) > 0


@pytest.mark.parametrize("order", [[0, 1, 2], [0, 2, 1], [1, 0, 2], [1, 2, 0], [2, 0, 1], [2, 1, 0]])
def test_graph_computes_magic_run_route_recursively_in_parent_folder(simple_ctx, order) -> None:
    # order in which we consider files influences the algorithm so we check all order
    parent_local_path = (
        Path(__file__).parent.parent.parent / "unit" / "source_code" / "samples" / "parent-child-context"
    )
    client: WorkspaceClient = simple_ctx.workspace_client
    parent_ws_path = WorkspacePath(client, "/parent-child-context")
    parent_ws_path.mkdir()
    all_names = ["grand_parent", "parent", "child"]
    all_ws_paths = list(WorkspacePath(client, parent_ws_path / name) for name in all_names)
    for i, name in enumerate(all_names):
        ws_path = all_ws_paths[i]
        if not ws_path.exists():
            file_path = parent_local_path / f"{name}.py"
            # use intermediate string because WorkspacePath does not yet support BOMs
            content = file_path.read_text("utf-8")
            # workspace notebooks don't have extensions
            content = content.replace(".py", "")
            data = content.encode("utf-8")
            client.workspace.upload(
                ws_path.as_posix(), data, format=ImportFormat.SOURCE, overwrite=True, language=Language.PYTHON
            )

    class ScrambledFolderPath(WorkspacePath):

        def iterdir(self):
            scrambled = [all_ws_paths[order[0]], all_ws_paths[order[1]], all_ws_paths[order[2]]]
            yield from scrambled

    dependency = Dependency(FolderLoader(NotebookLoader(), FileLoader()), ScrambledFolderPath(client, parent_ws_path))
    root_graph = _TestDependencyGraph(
        dependency, None, simple_ctx.dependency_resolver, simple_ctx.path_lookup, CurrentSessionState()
    )
    container = dependency.load(simple_ctx.path_lookup)
    assert container
    container.build_dependency_graph(root_graph)
    roots = root_graph.root_dependencies
    assert len(roots) == 1
    assert all_ws_paths[0] in [dep.path for dep in roots]
    route = root_graph.compute_route(all_ws_paths[0], all_ws_paths[2])
    assert [dep.path for dep in route] == all_ws_paths


@pytest.fixture
def make_dbfs_directory(ws: WorkspaceClient, make_random: Callable[[int], str], watchdog_purge_suffix):
    def create() -> DBFSPath:
        path = DBFSPath(ws, f"~/sdk-{make_random(4)}-{watchdog_purge_suffix}").expanduser()
        path.mkdir()
        return path

    yield from factory("dbfs-directory", create, lambda p: p.rmdir(recursive=True))


def test_workflow_linter_lints_job_with_workspace_requirements_dependency(
    simple_ctx,
    make_job,
    make_notebook,
    make_directory,
) -> None:
    # A requirement that can definitely not be found.
    requirements = "a_package_that_does_not_exist\n"

    # Notebook code: yaml is part of DBR, and shouldn't trigger an error but the other module will.
    python_code = "import yaml\nimport module_that_does_not_exist\n"

    remote_requirements_path = make_directory() / "requirements.txt"
    remote_requirements_path.write_text(requirements)
    library = compute.Library(requirements=remote_requirements_path.as_posix())

    entrypoint = make_directory()
    notebook = make_notebook(path=f"{entrypoint}/notebook.ipynb", content=python_code.encode("utf-8"))
    job_with_pytest_library = make_job(notebook_path=notebook, libraries=[library])

    problems, *_ = simple_ctx.workflow_linter.lint_job(job_with_pytest_library.job_id)

    messages = tuple(problem.message for problem in problems)
    expected_messages = (
        "ERROR: Could not find a version that satisfies the requirement a_package_that_does_not_exist",
        "Could not locate import: module_that_does_not_exist",
    )
    unexpected_messages = ("Could not locate import: yaml",)
    assert len(problems) == 2
    assert all(any(expected in message for message in messages) for expected in expected_messages)
    assert all(not any(unexpected in message for message in messages) for unexpected in unexpected_messages)


def test_workflow_linter_lints_job_with_dbfs_requirements_dependency(
    simple_ctx,
    make_job,
    make_notebook,
    make_directory,
    make_dbfs_directory,
) -> None:
    # A requirement that can definitely not be found.
    requirements = "a_package_that_does_not_exist\n"

    # Notebook code: yaml is part of DBR, and shouldn't trigger an error but the other module will.
    python_code = "import yaml\nimport module_that_does_not_exist\n"

    remote_requirements_path = make_dbfs_directory() / "requirements.txt"
    remote_requirements_path.write_text(requirements)
    library = compute.Library(requirements=f"dbfs:{remote_requirements_path.as_posix()}")

    entrypoint = make_directory()
    notebook = make_notebook(path=f"{entrypoint}/notebook.ipynb", content=python_code.encode("utf-8"))
    job_with_pytest_library = make_job(notebook_path=notebook, libraries=[library])

    problems, *_ = simple_ctx.workflow_linter.lint_job(job_with_pytest_library.job_id)

    messages = tuple(problem.message for problem in problems)
    expected_messages = (
        "ERROR: Could not find a version that satisfies the requirement a_package_that_does_not_exist",
        "Could not locate import: module_that_does_not_exist",
    )
    unexpected_messages = ("Could not locate import: yaml",)
    assert len(problems) == 2
    assert all(any(expected in message for message in messages) for expected in expected_messages)
    assert all(not any(unexpected in message for message in messages) for unexpected in unexpected_messages)


def test_workflow_linter_lints_job_with_workspace_egg_dependency(
    simple_ctx,
    make_job,
    make_notebook,
    make_directory,
) -> None:
    expected_problem_message = "Could not locate import: thingy"
    egg_file = Path(__file__).parent / "../../unit/source_code/samples/distribution/dist/thingy-0.0.1-py3.10.egg"

    remote_egg_path = make_directory() / egg_file.name
    with egg_file.open("rb") as src, remote_egg_path.open("wb") as dst:
        shutil.copyfileobj(src, dst)
    library = compute.Library(egg=remote_egg_path.as_posix())

    entrypoint = make_directory()
    notebook = make_notebook(path=f"{entrypoint}/notebook.ipynb", content=b"import thingy\n")
    job_with_egg_dependency = make_job(notebook_path=notebook, libraries=[library])

    problems, *_ = simple_ctx.workflow_linter.lint_job(job_with_egg_dependency.job_id)

    assert not [problem for problem in problems if problem.message == expected_problem_message]


def test_workflow_linter_lints_job_with_dbfs_egg_dependency(
    simple_ctx,
    make_job,
    make_notebook,
    make_directory,
    make_dbfs_directory,
) -> None:
    expected_problem_message = "Could not locate import: thingy"
    egg_file = Path(__file__).parent / "../../unit/source_code/samples/distribution/dist/thingy-0.0.1-py3.10.egg"

    remote_egg_path = make_dbfs_directory() / egg_file.name
    with egg_file.open("rb") as src, remote_egg_path.open("wb") as dst:
        shutil.copyfileobj(src, dst)
    library = compute.Library(egg=f"dbfs:{remote_egg_path.as_posix()}")

    entrypoint = make_directory()
    notebook = make_notebook(path=f"{entrypoint}/notebook.ipynb", content=b"import thingy\n")
    job_with_egg_dependency = make_job(notebook_path=notebook, libraries=[library])

    problems, *_ = simple_ctx.workflow_linter.lint_job(job_with_egg_dependency.job_id)

    assert not [problem for problem in problems if problem.message == expected_problem_message]


def test_workflow_linter_lints_job_with_missing_library(simple_ctx, make_job, make_notebook, make_directory) -> None:
    expected_problem_message = "Could not locate import: databricks.labs.ucx"
    allow_list = create_autospec(KnownList)  # databricks is in default list
    allow_list.module_compatibility.return_value = UNKNOWN

    simple_ctx = simple_ctx.replace(
        allow_list=allow_list,
        path_lookup=PathLookup(Path("/non/existing/path"), []),  # Avoid finding current project
    )

    notebook = make_notebook(path=f"{make_directory()}/notebook.ipynb", content=b"import databricks.labs.ucx")
    job_without_ucx_library = make_job(notebook_path=notebook)

    problems, *_ = simple_ctx.workflow_linter.lint_job(job_without_ucx_library.job_id)

    assert len([problem for problem in problems if problem.message == expected_problem_message]) > 0
    allow_list.module_compatibility.assert_called_once_with("databricks.labs.ucx")


def test_workflow_linter_lints_job_with_wheel_dependency(simple_ctx, make_job, make_notebook, make_directory) -> None:
    expected_problem_message = "Could not locate import: databricks.labs.ucx"

    simple_ctx = simple_ctx.replace(
        allow_list=KnownList(),  # databricks is in default list
        path_lookup=PathLookup(Path("/non/existing/path"), []),  # Avoid finding current project
    )

    simple_ctx.workspace_installation.run()  # Creates ucx wheel
    wheels = [file for file in simple_ctx.installation.files() if file.path.endswith(".whl")]
    library = compute.Library(whl=wheels[0].path)

    notebook = make_notebook(path=f"{make_directory()}/notebook.ipynb", content=b"import databricks.labs.ucx")
    job_with_ucx_library = make_job(notebook_path=notebook, libraries=[library])

    problems, *_ = simple_ctx.workflow_linter.lint_job(job_with_ucx_library.job_id)

    assert len([problem for problem in problems if problem.message == expected_problem_message]) == 0


def test_job_spark_python_task_linter_happy_path(
    simple_ctx,
    make_job,
    make_random,
    make_cluster,
    make_notebook,
    make_directory,
) -> None:
    entrypoint = make_directory()

    make_notebook(path=f"{entrypoint}/notebook.py", content=b"import greenlet")

    new_cluster = make_cluster(single_node=True)
    task = jobs.Task(
        task_key=make_random(4),
        spark_python_task=jobs.SparkPythonTask(
            python_file=f"{entrypoint}/notebook.py",
        ),
        existing_cluster_id=new_cluster.cluster_id,
        libraries=[compute.Library(pypi=compute.PythonPyPiLibrary(package="greenlet"))],
    )
    j = make_job(tasks=[task])

    problems, *_ = simple_ctx.workflow_linter.lint_job(j.job_id)

    assert len([problem for problem in problems if problem.message == "Could not locate import: greenlet"]) == 0


def test_job_spark_python_task_linter_unhappy_path(simple_ctx, make_job) -> None:
    """The imported dependency is not defined."""
    job = make_job(content="import foobar", task_type=jobs.SparkPythonTask)

<<<<<<< HEAD
    make_notebook(path=f"{entrypoint}/notebook.py", content=b"import does_not_exist")

    new_cluster = make_cluster(single_node=True)
    task = jobs.Task(
        task_key=make_random(4),
        spark_python_task=jobs.SparkPythonTask(
            python_file=f"{entrypoint}/notebook.py",
        ),
        existing_cluster_id=new_cluster.cluster_id,
    )
    j = make_job(tasks=[task])

    problems, *_ = simple_ctx.workflow_linter.lint_job(j.job_id)

    assert len([problem for problem in problems if problem.message == "Could not locate import: does_not_exist"]) == 1
=======
    problems, *_ = simple_ctx.workflow_linter.lint_job(job.job_id)

    assert len([problem for problem in problems if problem.message == "Could not locate import: foobar"]) == 1
>>>>>>> 8622b901


def test_workflow_linter_lints_python_wheel_task(simple_ctx, ws, make_job, make_random) -> None:
    allow_list = create_autospec(KnownList)  # databricks is in default list
    allow_list.module_compatibility.return_value = UNKNOWN
    allow_list.distribution_compatibility.return_value = UNKNOWN

    simple_ctx = simple_ctx.replace(
        allow_list=allow_list,
        path_lookup=PathLookup(Path("/non/existing/path"), []),  # Avoid finding current project
    )

    simple_ctx.workspace_installation.run()  # Creates ucx wheel
    wheels = [file for file in simple_ctx.installation.files() if file.path.endswith(".whl")]
    library = compute.Library(whl=wheels[0].path)

    python_wheel_task = jobs.PythonWheelTask("databricks_labs_ucx", "runtime")
    task = jobs.Task(
        task_key=make_random(4),
        python_wheel_task=python_wheel_task,
        new_cluster=compute.ClusterSpec(
            num_workers=1,
            node_type_id=ws.clusters.select_node_type(local_disk=True, min_memory_gb=16),
            spark_version=ws.clusters.select_spark_version(latest=True),
        ),
        timeout_seconds=0,
        libraries=[library],
    )
    job_with_ucx_library = make_job(tasks=[task])

    problems, *_ = simple_ctx.workflow_linter.lint_job(job_with_ucx_library.job_id)

    assert len([problem for problem in problems if problem.code == "library-dist-info-not-found"]) == 0
    assert len([problem for problem in problems if problem.code == "library-entrypoint-not-found"]) == 0
    allow_list.distribution_compatibility.assert_called_once()


def test_job_spark_python_task_workspace_linter_happy_path(
    simple_ctx,
    make_job,
    make_random,
    make_cluster,
    make_directory,
) -> None:
    pyspark_job_path = make_directory() / "spark_job.py"
    pyspark_job_path.write_text("import greenlet\n")

    new_cluster = make_cluster(single_node=True)
    task = jobs.Task(
        task_key=make_random(4),
        spark_python_task=jobs.SparkPythonTask(python_file=pyspark_job_path.as_posix()),
        existing_cluster_id=new_cluster.cluster_id,
        libraries=[compute.Library(pypi=compute.PythonPyPiLibrary(package="greenlet"))],
    )
    j = make_job(tasks=[task])

    problems, *_ = simple_ctx.workflow_linter.lint_job(j.job_id)

    assert not [problem for problem in problems if problem.message == "Could not locate import: greenlet"]


def test_job_spark_python_task_dbfs_linter_happy_path(
    simple_ctx,
    make_job,
    make_random,
    make_cluster,
    make_dbfs_directory,
) -> None:
    pyspark_job_path = make_dbfs_directory() / "spark_job.py"
    pyspark_job_path.write_text("import greenlet\n")

    new_cluster = make_cluster(single_node=True)
    task = jobs.Task(
        task_key=make_random(4),
        spark_python_task=jobs.SparkPythonTask(python_file=f"dbfs:{pyspark_job_path.as_posix()}"),
        existing_cluster_id=new_cluster.cluster_id,
        libraries=[compute.Library(pypi=compute.PythonPyPiLibrary(package="greenlet"))],
    )
    j = make_job(tasks=[task])

    problems, *_ = simple_ctx.workflow_linter.lint_job(j.job_id)

    assert not [problem for problem in problems if problem.message == "Could not locate import: greenlet"]


def test_job_spark_python_task_linter_notebook_handling(
    simple_ctx,
    make_job,
    make_random,
    make_cluster,
    make_dbfs_directory,
) -> None:
    """Spark Python tasks are simple python files; verify that we treat them as such and not as notebooks."""

    # Use DBFS instead of Workspace paths because the Workspace modifies things if it detects files are notebooks.
    job_dir = make_dbfs_directory()
    local_notebook_path = Path(__file__).parent / "notebook_fake_python.py"
    dbfs_notebook_path = job_dir / local_notebook_path.name
    with local_notebook_path.open("rb") as src, dbfs_notebook_path.open("wb") as dst:
        shutil.copyfileobj(src, dst)

    new_cluster = make_cluster(single_node=True)
    task = jobs.Task(
        task_key=make_random(4),
        spark_python_task=jobs.SparkPythonTask(python_file=f"dbfs:{dbfs_notebook_path.as_posix()}"),
        existing_cluster_id=new_cluster.cluster_id,
    )
    j = make_job(tasks=[task])

    problems, *_ = simple_ctx.workflow_linter.lint_job(j.job_id)

    # The notebook being linted has 'import greenlet' in a cell that should be ignored, but will trigger this problem if processed.
    assert not [problem for problem in problems if problem.message == "Could not locate import: greenlet"]


def test_job_dlt_task_linter_unhappy_path(
    simple_ctx,
    make_job,
    make_random,
    make_notebook,
    make_directory,
    make_pipeline,
) -> None:
    entrypoint = make_directory()
    make_notebook(path=f"{entrypoint}/notebook.py", content=b"import does_not_exist")
    dlt_pipeline = make_pipeline(
        libraries=[pipelines.PipelineLibrary(notebook=NotebookLibrary(path=f"{entrypoint}/notebook.py"))]
    )

    task = jobs.Task(
        task_key=make_random(4),
        pipeline_task=jobs.PipelineTask(pipeline_id=dlt_pipeline.pipeline_id),
    )
    j = make_job(tasks=[task])

    problems, *_ = simple_ctx.workflow_linter.lint_job(j.job_id)

    assert len([problem for problem in problems if problem.message == "Could not locate import: does_not_exist"]) == 1


def test_job_dlt_task_linter_happy_path(
    simple_ctx,
    make_job,
    make_random,
    make_notebook,
    make_directory,
    make_pipeline,
) -> None:
    entrypoint = make_directory()
    make_notebook(path=f"{entrypoint}/notebook.py", content=b"import greenlet")
    dlt_pipeline = make_pipeline(
        libraries=[pipelines.PipelineLibrary(notebook=NotebookLibrary(path=f"{entrypoint}/notebook.py"))]
    )

    task = jobs.Task(
        task_key=make_random(4),
        pipeline_task=jobs.PipelineTask(pipeline_id=dlt_pipeline.pipeline_id),
        libraries=[compute.Library(pypi=compute.PythonPyPiLibrary(package="greenlet"))],
    )
    j = make_job(tasks=[task])

    problems, *_ = simple_ctx.workflow_linter.lint_job(j.job_id)

    assert len([problem for problem in problems if problem.message == "Could not locate import: greenlet"]) == 0


def test_job_dependency_problem_egg_dbr14plus(make_job, make_directory, simple_ctx, ws) -> None:
    egg_file = Path(__file__).parent / "../../unit/source_code/samples/distribution/dist/thingy-0.0.1-py3.10.egg"
    entrypoint = make_directory()
    remote_egg_file = f"{entrypoint}/{egg_file.name}"
    with egg_file.open("rb") as f:
        ws.workspace.upload(remote_egg_file, f.read(), format=ImportFormat.AUTO)
    library = compute.Library(egg=remote_egg_file)

    j = make_job(libraries=[library])

    problems, *_ = simple_ctx.workflow_linter.lint_job(j.job_id)
    actual = []
    for problem in problems:
        if problem.message == "Installing eggs is no longer supported on Databricks 14.0 or higher":
            actual.append(problem)
    assert len(actual) == 1<|MERGE_RESOLUTION|>--- conflicted
+++ resolved
@@ -193,55 +193,21 @@
         assert dfsa.source_lineage[1].object_id in task_keys
 
 
-<<<<<<< HEAD
-def test_workflow_linter_lints_job_with_import_pypi_library(
-    simple_ctx,
-    ws,
-    make_job,
-    make_notebook,
-    make_random,
-    watchdog_purge_suffix,
-) -> None:
-    entrypoint = WorkspacePath(ws, f"~/linter-{make_random(4)}-{watchdog_purge_suffix}").expanduser()
-    entrypoint.mkdir()
-
-    simple_ctx = simple_ctx.replace(
-        path_lookup=PathLookup(Path("/non/existing/path"), []),  # Avoid finding the pytest you are running
-    )
-
-    # Notebook needs to use an actual library that:
-    #  - is obscure enough to not be in the known.json list.
-    #  - is actually available on PyPi for installation.
-    notebook = entrypoint / "notebook.py"
-    make_notebook(path=notebook, content=b"import humbug")
-=======
 def test_workflow_linter_lints_job_with_import_pypi_library(simple_ctx, make_job) -> None:
     content = "import dbt"
     problem_message = "Could not locate import: dbt"
     job_without_library = make_job(content=content)
->>>>>>> 8622b901
 
     problems, *_ = simple_ctx.workflow_linter.lint_job(job_without_library.job_id)
 
     assert len([problem for problem in problems if problem.message == problem_message]) == 1
 
-<<<<<<< HEAD
-    assert len([problem for problem in problems if problem.message == "Could not locate import: humbug"]) > 0
-
-    library = compute.Library(pypi=compute.PythonPyPiLibrary(package="humbug==0.3.2"))
-    job_with_pytest_library = make_job(notebook_path=notebook, libraries=[library])
-=======
     library = compute.Library(pypi=compute.PythonPyPiLibrary(package="dbt-core"))
     job_with_library = make_job(content=content, libraries=[library])
->>>>>>> 8622b901
 
     problems, *_ = simple_ctx.workflow_linter.lint_job(job_with_library.job_id)
 
-<<<<<<< HEAD
-    assert len([problem for problem in problems if problem.message == "Could not locate import: humbug"]) == 0
-=======
     assert len([problem for problem in problems if problem.message == problem_message]) == 0
->>>>>>> 8622b901
 
 
 def test_lint_local_code(simple_ctx):
@@ -504,27 +470,9 @@
     """The imported dependency is not defined."""
     job = make_job(content="import foobar", task_type=jobs.SparkPythonTask)
 
-<<<<<<< HEAD
-    make_notebook(path=f"{entrypoint}/notebook.py", content=b"import does_not_exist")
-
-    new_cluster = make_cluster(single_node=True)
-    task = jobs.Task(
-        task_key=make_random(4),
-        spark_python_task=jobs.SparkPythonTask(
-            python_file=f"{entrypoint}/notebook.py",
-        ),
-        existing_cluster_id=new_cluster.cluster_id,
-    )
-    j = make_job(tasks=[task])
-
-    problems, *_ = simple_ctx.workflow_linter.lint_job(j.job_id)
-
-    assert len([problem for problem in problems if problem.message == "Could not locate import: does_not_exist"]) == 1
-=======
     problems, *_ = simple_ctx.workflow_linter.lint_job(job.job_id)
 
     assert len([problem for problem in problems if problem.message == "Could not locate import: foobar"]) == 1
->>>>>>> 8622b901
 
 
 def test_workflow_linter_lints_python_wheel_task(simple_ctx, ws, make_job, make_random) -> None:
