import logging
import shutil
from collections.abc import Callable
from dataclasses import replace
from datetime import timedelta, datetime, timezone
from io import StringIO
from pathlib import Path
from unittest.mock import create_autospec

import pytest
from databricks.labs.blueprint.paths import DBFSPath, WorkspacePath
from databricks.labs.blueprint.tui import Prompts
from databricks.labs.pytester.fixtures.baseline import factory
from databricks.sdk import WorkspaceClient
from databricks.sdk.errors import NotFound
from databricks.sdk.retries import retried
from databricks.sdk.service.compute import Library, PythonPyPiLibrary
from databricks.sdk.service.pipelines import NotebookLibrary
from databricks.sdk.service.workspace import ImportFormat, Language

from databricks.labs.ucx.hive_metastore.table_migration_status import TableMigrationIndex
from databricks.labs.ucx.source_code.base import CurrentSessionState, LineageAtom
from databricks.labs.ucx.source_code.directfs_access import DirectFsAccess
from databricks.labs.ucx.source_code.graph import Dependency
from databricks.labs.ucx.source_code.known import UNKNOWN, KnownList
from databricks.labs.ucx.source_code.linters.files import LocalCodeLinter, FileLoader, FolderLoader
from databricks.labs.ucx.source_code.linters.context import LinterContext
from databricks.labs.ucx.source_code.notebooks.loaders import NotebookLoader
from databricks.labs.ucx.source_code.path_lookup import PathLookup
from databricks.sdk.service import jobs, compute, pipelines

from tests.unit.source_code.test_graph import _TestDependencyGraph


@retried(on=[NotFound], timeout=timedelta(minutes=5))
def test_running_real_workflow_linter_job(installation_ctx, make_job) -> None:
    # Deprecated file system path in call to: /mnt/things/e/f/g
    job = make_job(content=b"spark.read.table('a_table').write.csv('/mnt/things/e/f/g')")
    ctx = installation_ctx.replace(config_transform=lambda wc: replace(wc, include_job_ids=[job.job_id]))
    ctx.workspace_installation.run()
    ctx.deployed_workflows.run_workflow("experimental-workflow-linter")
    ctx.deployed_workflows.validate_step("experimental-workflow-linter")
    cursor = ctx.sql_backend.fetch(f"SELECT COUNT(*) AS count FROM {ctx.inventory_database}.workflow_problems")
    result = next(cursor)
    if result['count'] == 0:
        installation_ctx.deployed_workflows.relay_logs("experimental-workflow-linter")
        assert False, "No workflow problems found"
    dfsa_records = installation_ctx.directfs_access_crawler_for_paths.snapshot()
    assert dfsa_records
    used_table_records = installation_ctx.used_tables_crawler_for_paths.snapshot()
    assert used_table_records


@retried(on=[NotFound], timeout=timedelta(minutes=2))
def test_linter_from_context(simple_ctx, make_job):
    # This code is similar to test_running_real_workflow_linter_job, but it's executed on the caller side and is easier
    # to debug.
    # Ensure we have at least 1 job that fails
    job = make_job(content=b"import xyz")
    simple_ctx.config.include_job_ids = [job.job_id]
    simple_ctx.workflow_linter.refresh_report(simple_ctx.sql_backend, simple_ctx.inventory_database)

    cursor = simple_ctx.sql_backend.fetch(
        f"SELECT COUNT(*) AS count FROM {simple_ctx.inventory_database}.workflow_problems"
    )
    result = next(cursor)
    assert result['count'] > 0


def test_job_linter_no_problems(simple_ctx, make_job) -> None:
    j = make_job()

    problems, *_ = simple_ctx.workflow_linter.lint_job(j.job_id)

    assert len(problems) == 0


<<<<<<< HEAD
def test_job_task_linter_library_not_installed_cluster(simple_ctx, make_job) -> None:
    job = make_job(content=b"import does_not_exist")
=======
def test_job_task_linter_library_not_installed_cluster(
    simple_ctx,
    make_job,
    make_random,
    make_cluster,
    make_notebook,
    make_directory,
) -> None:
    created_cluster = make_cluster(single_node=True)
    entrypoint = make_directory()

    notebook = make_notebook(path=f"{entrypoint}/notebook.ipynb", content=b"import library_not_found")

    task = jobs.Task(
        task_key=make_random(4),
        description=make_random(4),
        existing_cluster_id=created_cluster.cluster_id,
        notebook_task=jobs.NotebookTask(
            notebook_path=str(notebook),
        ),
    )
    j = make_job(tasks=[task])
>>>>>>> f5d8098f

    problems, *_ = simple_ctx.workflow_linter.lint_job(job.job_id)

<<<<<<< HEAD
    assert len([problem for problem in problems if problem.message == "Could not locate import: does_not_exist"]) == 1
=======
    assert (
        len([problem for problem in problems if problem.message == "Could not locate import: library_not_found"]) == 1
    )
>>>>>>> f5d8098f


def test_job_task_linter_library_installed_cluster(
    simple_ctx,
    ws,
    make_job,
    make_random,
    make_cluster,
    make_notebook,
) -> None:
    created_cluster = make_cluster(single_node=True)
    ws.libraries.install(created_cluster.cluster_id, [Library(pypi=PythonPyPiLibrary("dbt-core==1.8.7"))])

    notebook = make_notebook(content=b"import doesnotexist;import dbt")

    task = jobs.Task(
        task_key=make_random(4),
        description=make_random(4),
        existing_cluster_id=created_cluster.cluster_id,
        notebook_task=jobs.NotebookTask(notebook_path=str(notebook)),
    )
    j = make_job(tasks=[task])

    problems, *_ = simple_ctx.workflow_linter.lint_job(j.job_id)

    assert next(problem for problem in problems if problem.message == "Could not locate import: doesnotexist")
    assert not next((problem for problem in problems if problem.message == "Could not locate import: dbt"), None)


def test_job_linter_some_notebook_graph_with_problems(
    simple_ctx,
    ws,
    make_job,
    make_notebook,
    make_random,
    caplog,
    watchdog_purge_suffix,
) -> None:
    expected_messages = {
        'some_file.py:0 [direct-filesystem-access] The use of direct filesystem references is deprecated: /mnt/foo/bar',
        'second_notebook:3 [direct-filesystem-access] The use of direct filesystem references is deprecated: /mnt/something',
    }

    entrypoint = WorkspacePath(ws, f"~/linter-{make_random(4)}-{watchdog_purge_suffix}").expanduser()
    entrypoint.mkdir()

    main_notebook = entrypoint / 'main'
    make_notebook(path=main_notebook, content=b'%run ./second_notebook')
    j = make_job(notebook_path=main_notebook)

    make_notebook(
        path=entrypoint / 'second_notebook',
        content=b"""import some_file
print('hello world')
display(spark.read.parquet("/mnt/something"))
""",
    )

    (entrypoint / 'some_file.py').write_text('display(spark.read.parquet("/mnt/foo/bar"))')

    with caplog.at_level(logging.WARNING, logger="databricks.labs.ucx.source_code.jobs"):
        problems, dfsas, _ = simple_ctx.workflow_linter.lint_job(j.job_id)

    root = Path(entrypoint.as_posix())
    messages = {replace(p, path=Path(p.path).relative_to(root)).as_message() for p in problems}
    assert messages == expected_messages

    last_messages = caplog.messages[-1].split("\n")
    assert all(any(message.endswith(expected) for message in last_messages) for expected in expected_messages)

    assert len(dfsas) == 2
    task_keys = set(f"{j.job_id}/{task.task_key}" for task in j.settings.tasks)
    yesterday = datetime.now(timezone.utc) - timedelta(days=1)
    for dfsa in dfsas:
        assert dfsa.source_id != DirectFsAccess.UNKNOWN
        assert len(dfsa.source_lineage)
        assert dfsa.source_timestamp > yesterday
        assert dfsa.assessment_start_timestamp > yesterday
        assert dfsa.assessment_end_timestamp > yesterday
        assert dfsa.source_lineage[0] == LineageAtom(
            object_type="WORKFLOW", object_id=str(j.job_id), other={"name": j.settings.name}
        )
        assert dfsa.source_lineage[1].object_type == "TASK"
        assert dfsa.source_lineage[1].object_id in task_keys


def test_workflow_linter_lints_job_with_import_pypi_library(simple_ctx, make_job) -> None:
    content = "import dbt"
    problem_message = "Could not locate import: dbt"
    job_without_library = make_job(content=content)

    problems, *_ = simple_ctx.workflow_linter.lint_job(job_without_library.job_id)

    assert len([problem for problem in problems if problem.message == problem_message]) == 1

    library = compute.Library(pypi=compute.PythonPyPiLibrary(package="dbt-core==1.8.7"))
    job_with_library = make_job(content=content, libraries=[library])

    problems, *_ = simple_ctx.workflow_linter.lint_job(job_with_library.job_id)

    assert len([problem for problem in problems if problem.message == problem_message]) == 0


def test_lint_local_code(simple_ctx):
    # no need to connect
    session_state = CurrentSessionState()
    linter_context = LinterContext(TableMigrationIndex([]), session_state)
    light_ctx = simple_ctx
    ucx_path = Path(__file__).parent.parent.parent.parent
    path_to_scan = Path(ucx_path, "src")
    # TODO: LocalCheckoutContext has to move into GlobalContext because of this hack
    linter = LocalCodeLinter(
        light_ctx.notebook_loader,
        light_ctx.file_loader,
        light_ctx.folder_loader,
        light_ctx.path_lookup,
        session_state,
        light_ctx.dependency_resolver,
        lambda: linter_context,
    )
    problems = linter.lint(Prompts(), path_to_scan, StringIO())
    assert len(problems) > 0


@pytest.mark.parametrize("order", [[0, 1, 2], [0, 2, 1], [1, 0, 2], [1, 2, 0], [2, 0, 1], [2, 1, 0]])
def test_graph_computes_magic_run_route_recursively_in_parent_folder(simple_ctx, order) -> None:
    # order in which we consider files influences the algorithm so we check all order
    parent_local_path = (
        Path(__file__).parent.parent.parent / "unit" / "source_code" / "samples" / "parent-child-context"
    )
    client: WorkspaceClient = simple_ctx.workspace_client
    parent_ws_path = WorkspacePath(client, "/parent-child-context")
    parent_ws_path.mkdir()
    all_names = ["grand_parent", "parent", "child"]
    all_ws_paths = list(WorkspacePath(client, parent_ws_path / name) for name in all_names)
    for i, name in enumerate(all_names):
        ws_path = all_ws_paths[i]
        if not ws_path.exists():
            file_path = parent_local_path / f"{name}.py"
            # use intermediate string because WorkspacePath does not yet support BOMs
            content = file_path.read_text("utf-8")
            # workspace notebooks don't have extensions
            content = content.replace(".py", "")
            data = content.encode("utf-8")
            client.workspace.upload(
                ws_path.as_posix(), data, format=ImportFormat.SOURCE, overwrite=True, language=Language.PYTHON
            )

    class ScrambledFolderPath(WorkspacePath):

        def iterdir(self):
            scrambled = [all_ws_paths[order[0]], all_ws_paths[order[1]], all_ws_paths[order[2]]]
            yield from scrambled

    dependency = Dependency(FolderLoader(NotebookLoader(), FileLoader()), ScrambledFolderPath(client, parent_ws_path))
    root_graph = _TestDependencyGraph(
        dependency, None, simple_ctx.dependency_resolver, simple_ctx.path_lookup, CurrentSessionState()
    )
    container = dependency.load(simple_ctx.path_lookup)
    assert container
    container.build_dependency_graph(root_graph)
    roots = root_graph.root_dependencies
    assert len(roots) == 1
    assert all_ws_paths[0] in [dep.path for dep in roots]
    route = root_graph.compute_route(all_ws_paths[0], all_ws_paths[2])
    assert [dep.path for dep in route] == all_ws_paths


@pytest.fixture
def make_dbfs_directory(ws: WorkspaceClient, make_random: Callable[[int], str], watchdog_purge_suffix):
    def create() -> DBFSPath:
        path = DBFSPath(ws, f"~/sdk-{make_random(4)}-{watchdog_purge_suffix}").expanduser()
        path.mkdir()
        return path

    yield from factory("dbfs-directory", create, lambda p: p.rmdir(recursive=True))


def test_workflow_linter_lints_job_with_workspace_requirements_dependency(
    simple_ctx,
    make_job,
    make_notebook,
    make_directory,
) -> None:
    # A requirement that can definitely not be found.
    requirements = "a_package_that_does_not_exist\n"

    # Notebook code: yaml is part of DBR, and shouldn't trigger an error but the other module will.
    python_code = "import yaml\nimport module_that_does_not_exist\n"

    remote_requirements_path = make_directory() / "requirements.txt"
    remote_requirements_path.write_text(requirements)
    library = compute.Library(requirements=remote_requirements_path.as_posix())

    entrypoint = make_directory()
    notebook = make_notebook(path=f"{entrypoint}/notebook.ipynb", content=python_code.encode("utf-8"))
    job_with_pytest_library = make_job(notebook_path=notebook, libraries=[library])

    problems, *_ = simple_ctx.workflow_linter.lint_job(job_with_pytest_library.job_id)

    messages = tuple(problem.message for problem in problems)
    expected_messages = (
        "ERROR: Could not find a version that satisfies the requirement a_package_that_does_not_exist",
        "Could not locate import: module_that_does_not_exist",
    )
    unexpected_messages = ("Could not locate import: yaml",)
    assert len(problems) == 2
    assert all(any(expected in message for message in messages) for expected in expected_messages)
    assert all(not any(unexpected in message for message in messages) for unexpected in unexpected_messages)


def test_workflow_linter_lints_job_with_dbfs_requirements_dependency(
    simple_ctx,
    make_job,
    make_notebook,
    make_directory,
    make_dbfs_directory,
) -> None:
    # A requirement that can definitely not be found.
    requirements = "a_package_that_does_not_exist\n"

    # Notebook code: yaml is part of DBR, and shouldn't trigger an error but the other module will.
    python_code = "import yaml\nimport module_that_does_not_exist\n"

    remote_requirements_path = make_dbfs_directory() / "requirements.txt"
    remote_requirements_path.write_text(requirements)
    library = compute.Library(requirements=f"dbfs:{remote_requirements_path.as_posix()}")

    entrypoint = make_directory()
    notebook = make_notebook(path=f"{entrypoint}/notebook.ipynb", content=python_code.encode("utf-8"))
    job_with_pytest_library = make_job(notebook_path=notebook, libraries=[library])

    problems, *_ = simple_ctx.workflow_linter.lint_job(job_with_pytest_library.job_id)

    messages = tuple(problem.message for problem in problems)
    expected_messages = (
        "ERROR: Could not find a version that satisfies the requirement a_package_that_does_not_exist",
        "Could not locate import: module_that_does_not_exist",
    )
    unexpected_messages = ("Could not locate import: yaml",)
    assert len(problems) == 2
    assert all(any(expected in message for message in messages) for expected in expected_messages)
    assert all(not any(unexpected in message for message in messages) for unexpected in unexpected_messages)


def test_workflow_linter_lints_job_with_workspace_egg_dependency(
    simple_ctx,
    make_job,
    make_notebook,
    make_directory,
) -> None:
    expected_problem_message = "Could not locate import: thingy"
    egg_file = Path(__file__).parent / "../../unit/source_code/samples/distribution/dist/thingy-0.0.1-py3.10.egg"

    remote_egg_path = make_directory() / egg_file.name
    with egg_file.open("rb") as src, remote_egg_path.open("wb") as dst:
        shutil.copyfileobj(src, dst)
    library = compute.Library(egg=remote_egg_path.as_posix())

    entrypoint = make_directory()
    notebook = make_notebook(path=f"{entrypoint}/notebook.ipynb", content=b"import thingy\n")
    job_with_egg_dependency = make_job(notebook_path=notebook, libraries=[library])

    problems, *_ = simple_ctx.workflow_linter.lint_job(job_with_egg_dependency.job_id)

    assert not [problem for problem in problems if problem.message == expected_problem_message]


def test_workflow_linter_lints_job_with_dbfs_egg_dependency(
    simple_ctx,
    make_job,
    make_notebook,
    make_directory,
    make_dbfs_directory,
) -> None:
    expected_problem_message = "Could not locate import: thingy"
    egg_file = Path(__file__).parent / "../../unit/source_code/samples/distribution/dist/thingy-0.0.1-py3.10.egg"

    remote_egg_path = make_dbfs_directory() / egg_file.name
    with egg_file.open("rb") as src, remote_egg_path.open("wb") as dst:
        shutil.copyfileobj(src, dst)
    library = compute.Library(egg=f"dbfs:{remote_egg_path.as_posix()}")

    entrypoint = make_directory()
    notebook = make_notebook(path=f"{entrypoint}/notebook.ipynb", content=b"import thingy\n")
    job_with_egg_dependency = make_job(notebook_path=notebook, libraries=[library])

    problems, *_ = simple_ctx.workflow_linter.lint_job(job_with_egg_dependency.job_id)

    assert not [problem for problem in problems if problem.message == expected_problem_message]


def test_workflow_linter_lints_job_with_missing_library(simple_ctx, make_job, make_notebook, make_directory) -> None:
    expected_problem_message = "Could not locate import: databricks.labs.ucx"
    allow_list = create_autospec(KnownList)  # databricks is in default list
    allow_list.module_compatibility.return_value = UNKNOWN

    simple_ctx = simple_ctx.replace(
        allow_list=allow_list,
        path_lookup=PathLookup(Path("/non/existing/path"), []),  # Avoid finding current project
    )

    notebook = make_notebook(path=f"{make_directory()}/notebook.ipynb", content=b"import databricks.labs.ucx")
    job_without_ucx_library = make_job(notebook_path=notebook)

    problems, *_ = simple_ctx.workflow_linter.lint_job(job_without_ucx_library.job_id)

    assert len([problem for problem in problems if problem.message == expected_problem_message]) > 0
    allow_list.module_compatibility.assert_called_once_with("databricks.labs.ucx")


def test_workflow_linter_lints_job_with_wheel_dependency(simple_ctx, make_job, make_notebook, make_directory) -> None:
    expected_problem_message = "Could not locate import: databricks.labs.ucx"

    simple_ctx = simple_ctx.replace(
        allow_list=KnownList(),  # databricks is in default list
        path_lookup=PathLookup(Path("/non/existing/path"), []),  # Avoid finding current project
    )

    simple_ctx.workspace_installation.run()  # Creates ucx wheel
    wheels = [file for file in simple_ctx.installation.files() if file.path.endswith(".whl")]
    library = compute.Library(whl=wheels[0].path)

    notebook = make_notebook(path=f"{make_directory()}/notebook.ipynb", content=b"import databricks.labs.ucx")
    job_with_ucx_library = make_job(notebook_path=notebook, libraries=[library])

    problems, *_ = simple_ctx.workflow_linter.lint_job(job_with_ucx_library.job_id)

    assert len([problem for problem in problems if problem.message == expected_problem_message]) == 0


def test_job_spark_python_task_linter_happy_path(
    simple_ctx,
    make_job,
    make_random,
    make_cluster,
    make_directory,
) -> None:
    pyspark_job_path = make_directory() / "spark_job.py"
    pyspark_job_path.write_text("import dbt\n")

    new_cluster = make_cluster(single_node=True)
    task = jobs.Task(
        task_key=make_random(4),
        spark_python_task=jobs.SparkPythonTask(str(pyspark_job_path)),
        existing_cluster_id=new_cluster.cluster_id,
        libraries=[compute.Library(pypi=compute.PythonPyPiLibrary(package="dbt-core==1.8.7"))],
    )
    j = make_job(tasks=[task])

    problems, *_ = simple_ctx.workflow_linter.lint_job(j.job_id)

    assert len([problem for problem in problems if problem.message == "Could not locate import: dbt"]) == 0


def test_job_spark_python_task_linter_unhappy_path(simple_ctx, make_job) -> None:
    """The imported dependency is not defined."""
    job = make_job(content="import dbt", task_type=jobs.SparkPythonTask)

    problems, *_ = simple_ctx.workflow_linter.lint_job(job.job_id)

    assert len([problem for problem in problems if problem.message == "Could not locate import: dbt"]) == 1


def test_workflow_linter_lints_python_wheel_task(simple_ctx, ws, make_job, make_random) -> None:
    allow_list = create_autospec(KnownList)  # databricks is in default list
    allow_list.module_compatibility.return_value = UNKNOWN
    allow_list.distribution_compatibility.return_value = UNKNOWN

    simple_ctx = simple_ctx.replace(
        allow_list=allow_list,
        path_lookup=PathLookup(Path("/non/existing/path"), []),  # Avoid finding current project
    )

    simple_ctx.workspace_installation.run()  # Creates ucx wheel
    wheels = [file for file in simple_ctx.installation.files() if file.path.endswith(".whl")]
    library = compute.Library(whl=wheels[0].path)

    python_wheel_task = jobs.PythonWheelTask("databricks_labs_ucx", "runtime")
    task = jobs.Task(
        task_key=make_random(4),
        python_wheel_task=python_wheel_task,
        new_cluster=compute.ClusterSpec(
            num_workers=1,
            node_type_id=ws.clusters.select_node_type(local_disk=True, min_memory_gb=16),
            spark_version=ws.clusters.select_spark_version(latest=True),
        ),
        timeout_seconds=0,
        libraries=[library],
    )
    job_with_ucx_library = make_job(tasks=[task])

    problems, *_ = simple_ctx.workflow_linter.lint_job(job_with_ucx_library.job_id)

    assert len([problem for problem in problems if problem.code == "library-dist-info-not-found"]) == 0
    assert len([problem for problem in problems if problem.code == "library-entrypoint-not-found"]) == 0
    allow_list.distribution_compatibility.assert_called_once()


def test_job_spark_python_task_workspace_linter_happy_path(
    simple_ctx,
    make_job,
    make_random,
    make_cluster,
    make_directory,
) -> None:
    pyspark_job_path = make_directory() / "spark_job.py"
    pyspark_job_path.write_text("import dbt\n")

    new_cluster = make_cluster(single_node=True)
    task = jobs.Task(
        task_key=make_random(4),
        spark_python_task=jobs.SparkPythonTask(python_file=str(pyspark_job_path)),
        existing_cluster_id=new_cluster.cluster_id,
        libraries=[compute.Library(pypi=compute.PythonPyPiLibrary(package="dbt-core==1.8.7"))],
    )
    j = make_job(tasks=[task])

    problems, *_ = simple_ctx.workflow_linter.lint_job(j.job_id)

    assert not [problem for problem in problems if problem.message == "Could not locate import: dbt"]


def test_job_spark_python_task_dbfs_linter_happy_path(
    simple_ctx,
    make_job,
    make_random,
    make_cluster,
    make_dbfs_directory,
) -> None:
    pyspark_job_path = make_dbfs_directory() / "spark_job.py"
    pyspark_job_path.write_text("import greenlet\n")

    new_cluster = make_cluster(single_node=True)
    task = jobs.Task(
        task_key=make_random(4),
        spark_python_task=jobs.SparkPythonTask(python_file=f"dbfs:{pyspark_job_path}"),
        existing_cluster_id=new_cluster.cluster_id,
        libraries=[compute.Library(pypi=compute.PythonPyPiLibrary(package="greenlet"))],
    )
    j = make_job(tasks=[task])

    problems, *_ = simple_ctx.workflow_linter.lint_job(j.job_id)

    assert not [problem for problem in problems if problem.message == "Could not locate import: greenlet"]


def test_job_spark_python_task_linter_notebook_handling(
    simple_ctx,
    make_job,
    make_random,
    make_cluster,
    make_dbfs_directory,
) -> None:
    """Spark Python tasks are simple python files; verify that we treat them as such and not as notebooks."""

    # Use DBFS instead of Workspace paths because the Workspace modifies things if it detects files are notebooks.
    job_dir = make_dbfs_directory()
    local_notebook_path = Path(__file__).parent / "notebook_fake_python.py"
    dbfs_notebook_path = job_dir / local_notebook_path.name
    with local_notebook_path.open("rb") as src, dbfs_notebook_path.open("wb") as dst:
        shutil.copyfileobj(src, dst)

    new_cluster = make_cluster(single_node=True)
    task = jobs.Task(
        task_key=make_random(4),
        spark_python_task=jobs.SparkPythonTask(python_file=f"dbfs:{dbfs_notebook_path.as_posix()}"),
        existing_cluster_id=new_cluster.cluster_id,
    )
    j = make_job(tasks=[task])

    problems, *_ = simple_ctx.workflow_linter.lint_job(j.job_id)

    # The notebook being linted has 'import greenlet' in a cell that should be ignored, but will trigger this problem if processed.
    assert not [problem for problem in problems if problem.message == "Could not locate import: greenlet"]


def test_job_dlt_task_linter_unhappy_path(
    simple_ctx,
    make_job,
    make_random,
    make_notebook,
    make_directory,
    make_pipeline,
) -> None:
<<<<<<< HEAD
    notebook_path = make_directory() / "notebook.py"
    make_notebook(path=notebook_path, content=b"import does_not_exist")
=======
    entrypoint = make_directory()
    make_notebook(path=f"{entrypoint}/notebook.py", content=b"import library_not_found")
>>>>>>> f5d8098f
    dlt_pipeline = make_pipeline(
        libraries=[pipelines.PipelineLibrary(notebook=NotebookLibrary(path=str(notebook_path)))]
    )

    task = jobs.Task(
        task_key=make_random(4),
        pipeline_task=jobs.PipelineTask(pipeline_id=dlt_pipeline.pipeline_id),
    )
    j = make_job(tasks=[task])

    problems, *_ = simple_ctx.workflow_linter.lint_job(j.job_id)

<<<<<<< HEAD
    assert len([problem for problem in problems if problem.message == "Could not locate import: does_not_exist"]) == 1
=======
    assert (
        len([problem for problem in problems if problem.message == "Could not locate import: library_not_found"]) == 1
    )
>>>>>>> f5d8098f


def test_job_dlt_task_linter_happy_path(
    simple_ctx,
    make_job,
    make_random,
    make_notebook,
    make_directory,
    make_pipeline,
) -> None:
    notebook_path = make_directory() / "notebook.py"
    make_notebook(path=notebook_path, content=b"import dbt")
    dlt_pipeline = make_pipeline(
        libraries=[pipelines.PipelineLibrary(notebook=NotebookLibrary(path=str(notebook_path)))]
    )

    task = jobs.Task(
        task_key=make_random(4),
        pipeline_task=jobs.PipelineTask(pipeline_id=dlt_pipeline.pipeline_id),
        libraries=[compute.Library(pypi=compute.PythonPyPiLibrary(package="dbt-core==1.8.7"))],
    )
    j = make_job(tasks=[task])

    problems, *_ = simple_ctx.workflow_linter.lint_job(j.job_id)

    assert len([problem for problem in problems if problem.message == "Could not locate import: dbt"]) == 0


def test_job_dependency_problem_egg_dbr14plus(make_job, make_directory, simple_ctx, ws) -> None:
    egg_file = Path(__file__).parent / "../../unit/source_code/samples/distribution/dist/thingy-0.0.1-py3.10.egg"
    entrypoint = make_directory()
    remote_egg_file = f"{entrypoint}/{egg_file.name}"
    with egg_file.open("rb") as f:
        ws.workspace.upload(remote_egg_file, f.read(), format=ImportFormat.AUTO)
    library = compute.Library(egg=remote_egg_file)

    j = make_job(libraries=[library])

    problems, *_ = simple_ctx.workflow_linter.lint_job(j.job_id)
    actual = []
    for problem in problems:
        if problem.message == "Installing eggs is no longer supported on Databricks 14.0 or higher":
            actual.append(problem)
    assert len(actual) == 1<|MERGE_RESOLUTION|>--- conflicted
+++ resolved
@@ -75,43 +75,14 @@
     assert len(problems) == 0
 
 
-<<<<<<< HEAD
 def test_job_task_linter_library_not_installed_cluster(simple_ctx, make_job) -> None:
-    job = make_job(content=b"import does_not_exist")
-=======
-def test_job_task_linter_library_not_installed_cluster(
-    simple_ctx,
-    make_job,
-    make_random,
-    make_cluster,
-    make_notebook,
-    make_directory,
-) -> None:
-    created_cluster = make_cluster(single_node=True)
-    entrypoint = make_directory()
-
-    notebook = make_notebook(path=f"{entrypoint}/notebook.ipynb", content=b"import library_not_found")
-
-    task = jobs.Task(
-        task_key=make_random(4),
-        description=make_random(4),
-        existing_cluster_id=created_cluster.cluster_id,
-        notebook_task=jobs.NotebookTask(
-            notebook_path=str(notebook),
-        ),
-    )
-    j = make_job(tasks=[task])
->>>>>>> f5d8098f
+    job = make_job(content=b"import library_not_found")
 
     problems, *_ = simple_ctx.workflow_linter.lint_job(job.job_id)
 
-<<<<<<< HEAD
-    assert len([problem for problem in problems if problem.message == "Could not locate import: does_not_exist"]) == 1
-=======
     assert (
         len([problem for problem in problems if problem.message == "Could not locate import: library_not_found"]) == 1
     )
->>>>>>> f5d8098f
 
 
 def test_job_task_linter_library_installed_cluster(
@@ -597,13 +568,8 @@
     make_directory,
     make_pipeline,
 ) -> None:
-<<<<<<< HEAD
     notebook_path = make_directory() / "notebook.py"
-    make_notebook(path=notebook_path, content=b"import does_not_exist")
-=======
-    entrypoint = make_directory()
-    make_notebook(path=f"{entrypoint}/notebook.py", content=b"import library_not_found")
->>>>>>> f5d8098f
+    make_notebook(path=notebook_path, content=b"import library_not_found")
     dlt_pipeline = make_pipeline(
         libraries=[pipelines.PipelineLibrary(notebook=NotebookLibrary(path=str(notebook_path)))]
     )
@@ -616,13 +582,9 @@
 
     problems, *_ = simple_ctx.workflow_linter.lint_job(j.job_id)
 
-<<<<<<< HEAD
-    assert len([problem for problem in problems if problem.message == "Could not locate import: does_not_exist"]) == 1
-=======
     assert (
         len([problem for problem in problems if problem.message == "Could not locate import: library_not_found"]) == 1
     )
->>>>>>> f5d8098f
 
 
 def test_job_dlt_task_linter_happy_path(
