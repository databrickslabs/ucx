--- conflicted
+++ resolved
@@ -119,10 +119,6 @@
       - name: aws-profile
         description: AWS Profile to use for authentication
 
-<<<<<<< HEAD
-  - name: create-account-groups
-    description: Creates account level groups for all groups in all workspaces.
-=======
   - name: save-uc-compatible-roles
     description: | 
       Scan all the AWS roles that are set for UC access and produce a mapping to the S3 resources.
@@ -130,4 +126,7 @@
     flags:
       - name: aws-profile
         description: AWS Profile to use for authentication
->>>>>>> c99708c5
+        
+  - name: create-account-groups
+    is_account_level: true
+    description: Creates account level groups for all groups in all workspaces.