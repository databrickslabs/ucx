--- conflicted
+++ resolved
@@ -134,14 +134,11 @@
       - name: workspace_ids
         description: List of workspace IDs to create account groups from.
 
-<<<<<<< HEAD
+  - name: migrate-locations
+    description: Create UC external locations based on the output of guess_external_locations assessment task.
   - name: get-cluster-policy
     description: Get Cluster Policy
     table_template: |-
       Policy Name\tDBR Version
       {{range .}}{{.policy_name}}\t{{.dbr_version}}
-      {{end}}
-=======
-  - name: migrate-locations
-    description: Create UC external locations based on the output of guess_external_locations assessment task.
->>>>>>> bc843c93
+      {{end}}