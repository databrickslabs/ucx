--- conflicted
+++ resolved
@@ -107,13 +107,8 @@
   - name: validate-groups-membership
     description: Validate the groups to see if the groups at account level and workspace level have different membership
     table_template: |-
-<<<<<<< HEAD
       Workspace Group Name\tMembers Count\tAccount Group Name\tMembers Count
       {{range .}}{{.wf_group_name}}\t{{.wf_group_members_count}}\t{{.acc_group_name}}\t{{.acc_group_members_count}}
-      {{end}}
-=======
-      Workflow Group Name\tAccount Group Name
-      {{range .}}{{.name_in_workspace}}\t{{.name_in_group}}
       {{end}}
 
   - name: save-aws-iam-profiles
@@ -122,5 +117,4 @@
       Requires a working setup of AWS CLI.
     flags:
       - name: aws-profile
-        description: AWS Profile to use for authentication
->>>>>>> a2b741a0
+        description: AWS Profile to use for authentication