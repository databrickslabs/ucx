---
name: ucx
description: Unity Catalog Migration Toolkit (UCX)
install:
  script: src/databricks/labs/ucx/install.py
uninstall:
  script: src/databricks/labs/ucx/uninstall.py
entrypoint: src/databricks/labs/ucx/cli.py
min_python: 3.10
commands:
  - name: open-remote-config
    description: Opens remote configuration in the browser

  - name: workflows
    description: Show deployed workflows and their state
    table_template: |-
      Step\tState\tStarted
      {{range .}}{{.step}}\t{{.state}}\t{{.started}}
      {{end}}


  - name: installations
    description: Show installations by different users on the same workspace
    table_template: |-
      User\tDatabase\tWarehouse
      {{range .}}{{.user_name}}\t{{.database}}\t{{.warehouse_id}}
      {{end}}

  - name: skip
    description: Create a skip comment on a schema or a table
    flags:
      - name: schema
        description: Schema Name to Skip
      - name: table
        description: Table Name to Skip

  - name: sync-workspace-info
    is_account_level: true
    description: upload workspace config to all workspaces in the account where ucx is installed

  - name: manual-workspace-info
    description: only supposed to be run if cannot get admins to run `databricks labs ucx sync-workspace-info`

  - name: create-table-mapping
    description: create initial table mapping for review

  - name: ensure-assessment-run
    description: ensure the assessment job was run on a workspace

  - name: validate-external-locations
    description: validates and provides mapping to external table to external location and shared generation tf scripts

<<<<<<< HEAD
  - name: migrate-uc-to-uc
    description: migrate tables/schemas across schema/catalog withing a UC metastore
    flags:
      - name: from-catalog
        description: from catalog name
      - name: from-schemas
        description: schema name to migrate.
      - name: from-tables
        description: table names to migrate. enter one or more tables to migrate as a list. enter * to migrate all tables
      - name: to-catalog
        description: target catalog to migrate schema to
      - name: to-schema
        description: target schema to migrate tables to
=======
  - name: repair-run
    description: Repair Run the Failed Job
    flags:
      - name: step
        description: name of the step

  - name: revert-migrated-tables
    description: remove notation on a migrated table for re-migration
    flags:
      - name: schema
        description: Schema to revert (if left blank all schemas in the workspace will be reverted)
      - name: table
        description: Table to revert (if left blank all tables in the schema will be reverted). Requires schema parameter to be specified.)
      - name: delete_managed
        description: Revert and delete managed tables
>>>>>>> b226ac54
<|MERGE_RESOLUTION|>--- conflicted
+++ resolved
@@ -50,7 +50,6 @@
   - name: validate-external-locations
     description: validates and provides mapping to external table to external location and shared generation tf scripts
 
-<<<<<<< HEAD
   - name: migrate-uc-to-uc
     description: migrate tables/schemas across schema/catalog withing a UC metastore
     flags:
@@ -64,7 +63,8 @@
         description: target catalog to migrate schema to
       - name: to-schema
         description: target schema to migrate tables to
-=======
+
+
   - name: repair-run
     description: Repair Run the Failed Job
     flags:
@@ -79,5 +79,4 @@
       - name: table
         description: Table to revert (if left blank all tables in the schema will be reverted). Requires schema parameter to be specified.)
       - name: delete_managed
-        description: Revert and delete managed tables
->>>>>>> b226ac54
+        description: Revert and delete managed tables