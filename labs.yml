---
name: ucx
description: Unity Catalog Migration Toolkit (UCX)
install:
  script: src/databricks/labs/ucx/install.py
uninstall:
  script: src/databricks/labs/ucx/uninstall.py
entrypoint: src/databricks/labs/ucx/cli.py
min_python: 3.10
commands:
  - name: open-remote-config
    description: Opens remote configuration in the browser

  - name: workflows
    description: Show deployed workflows and their state
    table_template: |-
      Step\tState\tStarted
      {{range .}}{{.step}}\t{{.state}}\t{{.started}}
      {{end}}


  - name: installations
    description: Show installations by different users on the same workspace
    table_template: |-
      User\tDatabase\tWarehouse
      {{range .}}{{.user_name}}\t{{.database}}\t{{.warehouse_id}}
      {{end}}

  - name: skip
    description: Create a skip comment on a schema or a table
    flags:
      - name: schema
        description: Schema Name to Skip
      - name: table
        description: Table Name to Skip

  - name: sync-workspace-info
    is_account_level: true
    description: upload workspace config to all workspaces in the account where ucx is installed

  - name: manual-workspace-info
    description: only supposed to be run if cannot get admins to run `databricks labs ucx sync-workspace-info`

  - name: create-table-mapping
    description: create initial table mapping for review

  - name: ensure-assessment-run
    description: ensure the assessment job was run on a workspace

  - name: validate-external-locations
    description: validates and provides mapping to external table to external location and shared generation tf scripts

  - name: repair-run
    description: Repair Run the Failed Job
    flags:
      - name: step
        description: name of the step

  - name: revert-migrated-tables
    description: remove notation on a migrated table for re-migration
    flags:
      - name: schema
        description: Schema to revert (if left blank all schemas in the workspace will be reverted)
      - name: table
        description: Table to revert (if left blank all tables in the schema will be reverted). Requires schema parameter to be specified.)
      - name: delete_managed
        description: Revert and delete managed tables

  - name: move
    description: move tables across schema/catalog withing a UC metastore
    flags:
      - name: from-catalog
        description: from catalog name
      - name: from-schema
        description: schema name to migrate.
      - name: from-table
        description: table names to migrate. enter * to migrate all tables
      - name: to-catalog
        description: target catalog to migrate schema to
      - name: to-schema
        description: target schema to migrate tables to

<<<<<<< HEAD
  - name: validate-groups-membership
    description: Validate the groups to see if the groups at account level and workspace level have different membership
    table_template: |-
      Workflow_Group_Name\tAccount_Group_Name
      {{range .}}{{.wf_group_name}}\t{{.ac_group_name}}
      {{end}}
=======
  - name: save-azure-storage-accounts
    description: Identifies all storage account used by tables, identify spn and its permission on each storage accounts
    flags:
      - name: subscription-id
        description: Subscription to scan storage account in
>>>>>>> af806204
<|MERGE_RESOLUTION|>--- conflicted
+++ resolved
@@ -80,17 +80,16 @@
       - name: to-schema
         description: target schema to migrate tables to
 
-<<<<<<< HEAD
+  - name: save-azure-storage-accounts
+    description: Identifies all storage account used by tables, identify spn and its permission on each storage accounts
+    flags:
+      - name: subscription-id
+        description: Subscription to scan storage account in
+
+
   - name: validate-groups-membership
     description: Validate the groups to see if the groups at account level and workspace level have different membership
     table_template: |-
       Workflow_Group_Name\tAccount_Group_Name
       {{range .}}{{.wf_group_name}}\t{{.ac_group_name}}
-      {{end}}
-=======
-  - name: save-azure-storage-accounts
-    description: Identifies all storage account used by tables, identify spn and its permission on each storage accounts
-    flags:
-      - name: subscription-id
-        description: Subscription to scan storage account in
->>>>>>> af806204
+      {{end}}