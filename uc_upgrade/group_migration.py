import concurrent.futures
import json
import logging
import math
import time
from typing import List

import requests
from pyspark.sql import session
from pyspark.sql.functions import array_contains, col, collect_set, lit
from pyspark.sql.types import MapType, StringType, StructField, StructType
<<<<<<< HEAD

from databricks.sdk import WorkspaceClient
from databricks.sdk.core import DatabricksError

import logging
=======
>>>>>>> b1d4775b

# Initialize logger
logger = logging.getLogger(__name__)
logging.basicConfig(level=logging.INFO)

client = WorkspaceClient()


class GroupMigration:
    def __init__(
        self,
        groupL: List[str],
        cloud: str,
        inventoryTableName: str,
        workspace_url: str,
        pat: str,
        spark: session.SparkSession,
        userName: str,
        checkTableACL: bool = False,
        numThreads: int = 32,
        autoGenerateList: bool = False,
        verbose: bool = False,
    ):
        self.groupL = groupL
        self.cloud = cloud
        self.workspace_url = workspace_url.rstrip("/")
        self.inventoryTableName = inventoryTableName
        self.token = pat
        self.headers = {"Authorization": "Bearer %s" % self.token}
        self.groupIdDict = {}  # map: group id => group name
        self.groupNameDict = {}  # map: group name => group id
        self.accountGroups_lower = {}
        self.groupMembers = {}  # map: group id => list[tuple[member name, memberid]]
        self.groupEntitlements = {}
        self.groupGroupList = []
        self.groupUserList = []
        self.groupSPList = []
        self.groupWSGIdDict = {}  # map : temp group id => temp group name
        self.groupWSGNameDict = {}  # map : temp group name => temp group id
        self.groupRoles = {}
        self.passwordPerm = {}
        self.clusterPerm = {}
        self.clusterPolicyPerm = {}
        self.warehousePerm = {}
        self.dashboardPerm = {}
        self.queryPerm = {}
        self.alertPerm = {}
        self.instancePoolPerm = {}
        self.jobPerm = {}
        self.expPerm = {}
        self.modelPerm = {}
        self.dltPerm = {}
        self.folderPerm = {}
        self.notebookPerm = {}
        self.filePerm = {}
        self.repoPerm = {}
        self.tokenPerm = {}
        self.secretScopePerm = {}
        self.dataObjectsPerm = []
        self.folderList = {}
        self.notebookList = {}
        self.fileList = {}
        self.spark = spark
        self.userName = userName
        self.checkTableACL = checkTableACL
        self.verbose = verbose
        self.numThreads = numThreads

        self.lastInventoryRun = None
        self.checkAllDB = False
        logger.info(f"Clearing inventory table {self.inventoryTableName}")
        spark.sql(f"drop table if exists {self.inventoryTableName}")
        spark.sql(f"drop table if exists {self.inventoryTableName+'TableACL'}")

        # Check if we should automatically generate list, and do it immediately.
<<<<<<< HEAD
        # Implementers Note: Could change this section to a lazy calculation by setting groupL to nil or some sentinel value and adding checks before use.

        try: 
            client.current_user.me()
        except DatabricksError as e: 

            error_message, = e.args 

            if error_message == "Invalid access token.": 
                logger.error("token not valid.")
                return 
            else: 
                raise e 

=======
        # Implementers Note: Could change this section to a lazy calculation
        # by setting groupL to nil or some sentinel value and adding checks before use.
        res = requests.get(f"{self.workspace_url}/api/2.0/preview/scim/v2/Me", headers=self.headers)
        # logger.info(res.text)
        if res.status_code == 403:
            logger.error("token not valid.")
            return
>>>>>>> b1d4775b
        if autoGenerateList:
            logger.info(
                "autoGenerateList parameter is set to TRUE. "
                "Ignoring groupL parameter and instead will automatically generate list of migraiton groups."
            )
            self.groupL = self.findMigrationEligibleGroups()

        # Finish setting some params that depend on groupL
        if len(self.groupL) == 0:
            raise Exception("Migration group list (groupL) is empty!")

        self.TempGroupNames = ["db-temp-" + g for g in self.groupL]
        self.WorkspaceGroupNames = self.groupL

        logger.info(
            f"Successfully initialized GroupMigration class "
            f"with {len(self.groupL)} workspace-local groups to migrate. Groups to migrate:"
        )
        for i, group in enumerate(self.groupL, start=1):
            logger.info(f"{i}. {group}")
        logger.info(f"Done listing {len(self.groupL)} groups to migrate.")

    def findMigrationEligibleGroups(self):
        logger.info("Begin automatic generation of all migration eligible groups.")
        # Get all workspace-local groups
        try:
            logger.info("Executing request to list workspace groups")
            res = requests.get(
                f"{self.workspace_url}/api/2.0/preview/scim/v2/Groups",
                headers=self.headers,
            )
            if res.status_code != 200:
                raise Exception(f"Bad status code. Expected: 200. Got: {res.status_code}")

            resJson = res.json()

            allWsLocalGroups = [
                o["displayName"] for o in resJson["Resources"] if o["meta"]["resourceType"] == "WorkspaceGroup"
            ]

            # Prune special groups.
            prune_groups = ["admins", "users"]
            allWsLocalGroups = [g for g in allWsLocalGroups if g not in prune_groups]
            allWsLocalGroups_lower = [x.casefold() for x in allWsLocalGroups]
            allWsLocalGroups.sort()
            logger.info(
                f"\nFound {len(allWsLocalGroups)} workspace local groups. Listing (alphabetical order): \n"
                + "\n".join(f"{i+1}. {name}" for i, name in enumerate(allWsLocalGroups))
            )

        except Exception as e:
            logger.error(f"ERROR in retrieving workspace group list: {e}")
            raise

        # Now match against account groups.
        try:
            logger.info("\nExecuting request to list account groups")
            res = requests.get(
                f"{self.workspace_url}/api/2.0/account/scim/v2/Groups",
                headers=self.headers,
            )
            if res.status_code != 200:
                raise Exception(f"Bad status code. Expected: 200. Got: {res.status_code}")
            resJson2 = res.json()
            allAccountGroups_lower = [r["displayName"].casefold() for r in resJson2["Resources"]]
            allAccountGroups_lower.sort()

            # Get set intersection of both lists
            migration_eligible_lower = list(set(allWsLocalGroups_lower) & set(allAccountGroups_lower))
            migration_eligible = [wsl for wsl in allWsLocalGroups if wsl.casefold() in migration_eligible_lower]
            migration_eligible.sort()

            # Get list of items in allWsLocalGroups that are not in allAccountGroups
            not_in_account_groups = [
                group for group in allWsLocalGroups if group.casefold() not in allAccountGroups_lower
            ]
            not_in_account_groups.sort()

            # logger.info count and membership of not_in_account_groups
            logger.info(
                f"Unable to match {len(not_in_account_groups)} current workspace-local groups. "
                f"No matching account level group with the same name found. These groups WILL NOT MIGRATE:"
            )
            for i, group in enumerate(not_in_account_groups, start=1):
                logger.info(f"{i}. {group} (WON'T MIGRATE)")

            if len(migration_eligible) > 0:
                # logger.info count and membership of intersection
                logger.info(
                    f"\nFound {len(migration_eligible)} current workspace-local groups to account level groups. "
                    f"These groups WILL BE MIGRATED."
                )
                for i, group in enumerate(migration_eligible, start=1):
                    logger.info(f"{i}. {group} (WILL MIGRATE)")
                logger.info("")

                return migration_eligible
            else:
                logger.info(
                    "There are no migration eligible groups. "
                    "All existing workspace-local groups do not exist at the account level."
                    "\nNO MIGRATION WILL BE PERFORMED."
                )
                return []
        except Exception as e:
            logger.error(f"ERROR in retrieving account group list : {e}")
            raise

    def validateWSGroup(self) -> list:
        try:
            res = requests.get(
                f"{self.workspace_url}/api/2.0/preview/scim/v2/Groups",
                headers=self.headers,
            )
            resJson = res.json()
            for e in resJson["Resources"]:
                if e["meta"]["resourceType"] == "Group" and e["displayName"] in self.groupL:
                    logger.info(f"{e['displayName']} is a Account level group, please provide workspace group")
                    return 0
            return 1
        except Exception as e:
            logger.error(f"error in retrieving group objects : {e}")

    def getGroupObjects(self, groupFilterKeeplist) -> list:
        try:
            groupIdDict = {}
            groupMembers = {}
            groupEntitlements = {}
            groupRoles = {}
            res = requests.get(
                f"{self.workspace_url}/api/2.0/preview/scim/v2/Groups?attributes=id",
                headers=self.headers,
            )
            resJson = res.json()
            totalGroups = resJson["totalResults"]
            pages = totalGroups // 100
            # normalize case
            groupFilterKeeplist = [x.casefold() for x in groupFilterKeeplist]
            logger.info(f"Total groups: {totalGroups}. Retrieving group details in chunks of 100")
            for i in range(0, pages + 1):
                logger.info(f"Retrieving the next 100 items from {str(i*100+1)}")

                res = requests.get(
                    f"{self.workspace_url}/api/2.0/preview/scim/v2/Groups?startIndex={str(i*100+1)}&count=100",
                    headers=self.headers,
                )
                resJson = res.json()
                # Iterate over workspace groups, extracting useful info to vars above
                for e in resJson["Resources"]:
                    if e["displayName"].casefold() not in groupFilterKeeplist:
                        continue

                    groupIdDict[e["id"]] = e["displayName"]

                    # Get Group Members
                    members = []
                    try:
                        for mem in e["members"]:
                            members.append(list([mem["display"], mem["value"], mem["$ref"]]))
                    except KeyError:
                        pass
                    groupMembers[e["id"]] = members

                    # Get entitlements
                    entms = []
                    try:
                        for ent in e["entitlements"]:
                            entms.append(ent["value"])
                    except Exception as e:
                        # TBD: introduce warning with proper explanation
                        pass

                    groupEntitlements[e["id"]] = entms

                    # Get Roles (AWS only)
                    if self.cloud == "AWS":
                        entms = []
                        try:
                            for ent in e["roles"]:
                                entms.append(ent["value"])
                        except Exception:
                            # TBD: introduce a proper warning
                            continue
                        if len(entms) == 0:
                            continue
                        groupRoles[e["id"]] = entms

                # Finally assign to self (Now that exception hasn't been thrown)
            self.groupIdDict = groupIdDict
            self.groupMembers = groupMembers
            self.groupEntitlements = groupEntitlements
            self.groupRoles = groupRoles
            # Create reverse of groupIdDict
            self.groupNameDict = {}
            for k, v in self.groupIdDict.items():
                self.groupNameDict[v] = k

        except Exception as e:
            logger.error(f"error in retrieving group objects : {e}")

    # get list of users and service principals recursively for groups and nested groups
    def getRecursiveGroupMember(self, groupM: dict):
        groupPrincipalList = []
        for key, value in groupM.items():
            try:
                res = requests.get(
                    f"{self.workspace_url}/api/2.0/preview/scim/v2/Groups/{key}",
                    headers=self.headers,
                )
                resJson = res.json()
                groupPrincipalList.append(resJson["displayName"])
            except Exception as e:
                logger.info(f"error in retrieving group Names : {e}")
        self.groupGroupList.extend(groupPrincipalList)
        for key, value in groupM.items():
            userList = [u[1] for u in value if u[2].startswith("User")]
            spList = [u[1] for u in value if u[2].startswith("ServicePrincipal")]

            groupList = [u[1] for u in value if u[2].startswith("Group")]
            userPrincipalList = []
            spPrincipalList = []
            try:
                groupMembers = {}
                for g in groupList:
                    res = requests.get(
                        f"{self.workspace_url}/api/2.0/preview/scim/v2/Groups/{g}",
                        headers=self.headers,
                    )
                    resJson = res.json()
                    members = []
                    try:
                        for mem in resJson["members"]:
                            members.append(list([mem["display"], mem["value"], mem["$ref"]]))
                    except KeyError:
                        pass
                    groupMembers[resJson["id"]] = members
            except Exception as e:
                logger.error(f"error in retrieving nested group members : {e}")
            if len(groupMembers) > 0:
                self.getRecursiveGroupMember(groupMembers)

            for userid in userList:
                try:
                    res = requests.get(
                        f"{self.workspace_url}/api/2.0/preview/scim/v2/Users/{userid}",
                        headers=self.headers,
                    )
                    resJson = res.json()
                    userPrincipalList.append(resJson["userName"])
                except Exception as e:
                    logger.error(f"error in retrieving user details : {e}")

            for spid in spList:
                try:
                    res = requests.get(
                        f"{self.workspace_url}/api/2.0/preview/scim/v2/ServicePrincipals/{spid}",
                        headers=self.headers,
                    )
                    resJson = res.json()
                    spPrincipalList.append(resJson["applicationId"])
                except Exception as e:
                    logger.error(f"error in retrieving SP details : {e}")
            self.groupUserList.extend(userPrincipalList)
            self.groupSPList.extend(spPrincipalList)

    # getACL[n] family of functions extract the ACL
    # from the converted json response into a standard format, filtering by groupL
    def getACL(self, acls: dict) -> list:
        aclList = []
        for acl in acls:
            try:
                if acl["all_permissions"][0]["inherited"] is True:
                    continue
                aclList.append(
                    list(
                        [
                            acl["group_name"],
                            acl["all_permissions"][0]["permission_level"],
                        ]
                    )
                )
            except KeyError:
                continue
        aclList = [acl for acl in aclList if acl[0] in self.groupL]
        return aclList

    def getACL3(self, acls: dict) -> list:
        aclList = []
        for acl in acls:
            try:
                aclList.append(
                    list(
                        [
                            acl["group_name"],
                            acl["all_permissions"][0]["permission_level"],
                        ]
                    )
                )
            except KeyError:
                continue
        aclList = [acl for acl in aclList if acl[0] in self.groupL]
        return aclList

    def getACL2(self, acls: dict) -> list:
        aclList = []
        for acl in acls:
            try:
                acls_items = []
                for k, v in acl.items():
                    acls_items.append(v)
                aclList.append(acls_items)
            except KeyError:
                continue
        for acl in aclList:
            if acl[0] in self.groupL:
                return aclList
        return {}

    def getSingleClusterACL(self, clusterId):
        if self.verbose:
            logger.info(f"[Verbose] Getting cluster permissions for cluster {clusterId}")
        resCPerm = requests.get(
            f"{self.workspace_url}/api/2.0/preview/permissions/clusters/{clusterId}",
            headers=self.headers,
        )
        if resCPerm.status_code == 404:
            logger.error(f"Error: cluster ACL not enabled for the cluster: {clusterId}")
            return None
        resCPermJson = resCPerm.json()
        aclList = self.getACL(resCPermJson["access_control_list"])
        if len(aclList) == 0:
            return None
        return (clusterId, aclList)

    def getAllClustersACL(self) -> dict:
        logger.info("Performing cluster inventory...")
        try:
            resC = requests.get(f"{self.workspace_url}/api/2.0/clusters/list", headers=self.headers)
            resCJson = resC.json()
            clusterPerm = {}
            if len(resCJson) == 0:
                return {}
            logger.info(f"Scanning permissions of {len(resCJson['clusters'])} clusters.")
            with concurrent.futures.ThreadPoolExecutor(max_workers=self.numThreads) as executor:
                future_to_cluster = [
                    executor.submit(self.getSingleClusterACL, c["cluster_id"]) for c in resCJson["clusters"]
                ]
                for future in concurrent.futures.as_completed(future_to_cluster):
                    result = future.result()
                    if result is not None:
                        clusterPerm[result[0]] = result[1]
            return clusterPerm
        except Exception as e:
            logger.error(f"error in retrieving cluster permission: {e}")

    def getSingleClusterPolicyACL(self, policyId):
        if self.verbose:
            logger.info(f"[Verbose] Getting policy permissions for {policyId}")
        resCPPerm = requests.get(
            f"{self.workspace_url}/api/2.0/preview/permissions/cluster-policies/{policyId}",
            headers=self.headers,
        )
        if resCPPerm.status_code == 404:
            logger.error(f"Error: cluster policy feature is not enabled for policy: {policyId}")
            return None
        resCPPermJson = resCPPerm.json()
        aclList = self.getACL(resCPPermJson["access_control_list"])
        if len(aclList) == 0:
            return None
        return (policyId, aclList)

    def getAllClusterPolicyACL(self) -> dict:
        logger.info("Performing cluster policy inventory...")
        try:
            resCP = requests.get(
                f"{self.workspace_url}/api/2.0/policies/clusters/list",
                headers=self.headers,
            )
            resCPJson = resCP.json()
            if resCPJson["total_count"] == 0:
                logger.info("No cluster policies defined.")
                return {}
            logger.info(f"Scanning permissions of {len(resCPJson['policies'])} cluster policies.")
            clusterPolicyPerm = {}
            with concurrent.futures.ThreadPoolExecutor(max_workers=self.numThreads) as executor:
                future_to_cluster = [
                    executor.submit(self.getSingleClusterPolicyACL, c["policy_id"]) for c in resCPJson["policies"]
                ]
                for future in concurrent.futures.as_completed(future_to_cluster):
                    result = future.result()
                    if result is not None:
                        clusterPolicyPerm[result[0]] = result[1]
            return clusterPolicyPerm
        except Exception as e:
            logger.error(f"Error in retrieving cluster policy permission: {e}")

    def getSingleWarehouseACL(self, warehouseId):
        if self.verbose:
            logger.info(f"[Verbose] Getting warehouse permissions for warehouse {warehouseId}")
        resWPerm = requests.get(
            f"{self.workspace_url}/api/2.0/preview/permissions/sql/warehouses/{warehouseId}",
            headers=self.headers,
        )
        if resWPerm.status_code == 404:
            logger.error(f"Error: warehouse ACL not enabled for the warehouse: {warehouseId}")
            return None
        resWPermJson = resWPerm.json()
        aclList = self.getACL(resWPermJson["access_control_list"])
        if len(aclList) == 0:
            return None
        return (warehouseId, aclList)

    def getAllWarehouseACL(self) -> dict:
        logger.info("Performing warehouse inventory ...")
        try:
            resW = requests.get(f"{self.workspace_url}/api/2.0/sql/warehouses", headers=self.headers)
            resWJson = resW.json()
            warehousePerm = {}
            if len(resWJson) == 0:
                return {}
            logger.info(f"Scanning permissions of {len(resWJson['warehouses'])} warehouses.")
            with concurrent.futures.ThreadPoolExecutor(max_workers=self.numThreads) as executor:
                future_to_warehouse = [
                    executor.submit(self.getSingleWarehouseACL, w["id"]) for w in resWJson["warehouses"]
                ]
                for future in concurrent.futures.as_completed(future_to_warehouse):
                    result = future.result()
                    if result is not None:
                        warehousePerm[result[0]] = result[1]
            return warehousePerm
        except Exception as e:
            logger.error(f"error in retrieving warehouse permission: {e}")

    def getAllDashboardACL(self, verbose=False) -> dict:
        logger.info("Performing dashboard inventory ...")
        try:
            resD = requests.get(
                f"{self.workspace_url}/api/2.0/preview/sql/dashboards",
                headers=self.headers,
            )
            resDJson = resD.json()
            pages = math.ceil(resDJson["count"] / resDJson["page_size"])

            dashboardPerm = {}
            for pg in range(1, pages + 1):
                if self.verbose:
                    logger.info(f"[Verbose] Requesting dashboard page {pg}...")
                resD = requests.get(
                    f"{self.workspace_url}/api/2.0/preview/sql/dashboards?page={str(pg)}",
                    headers=self.headers,
                )
                resDJson = resD.json()
                results = resDJson["results"]
                with concurrent.futures.ThreadPoolExecutor(max_workers=self.numThreads) as executor:
                    future_dashboard_perms = {
                        executor.submit(self.getSingleDashboardACL, dashboard["id"]): dashboard["id"]
                        for dashboard in results
                    }
                    for future in concurrent.futures.as_completed(future_dashboard_perms):
                        dashboard_id = future_dashboard_perms[future]
                        try:
                            result = future.result()
                            if len(result) > 0:
                                dashboardPerm[dashboard_id] = result
                        except Exception as e:
                            logger.error(f"Error in retrieving dashboard permission for dashboard {dashboard_id}: {e}")
            return dashboardPerm

        except Exception as e:
            logger.error(f"Error in retrieving dashboard permission: {e}")
            raise e

    # this request sometimes fails so we wrap in retry loop
    def getSingleDashboardACL(self, dashboardId) -> list:
        RETRY_LIMIT = 3
        RETRY_DELAY = 500 / 1000  # 500 ms
        retry_count = 0
        while retry_count < RETRY_LIMIT:
            if retry_count > 0:
                time.sleep(RETRY_DELAY)
            if self.verbose:
                logger.info(f"[Verbose] Requesting dashboard id {dashboardId}. retry_count={retry_count}")
            resDPerm = requests.get(
                f"{self.workspace_url}/api/2.0/preview/sql/permissions/dashboards/{dashboardId}",
                headers=self.headers,
            )
            if resDPerm.status_code != 200:
                retry_count += 1
                continue
            try:
                resDPermJson = resDPerm.json()
                aclList = resDPermJson["access_control_list"]
                dashboard_acl = []
                if len(aclList) > 0:
                    for acl in aclList:
                        try:
                            if acl["group_name"] in self.groupL:
                                dashboard_acl = aclList
                                break
                        except KeyError:
                            continue
                return dashboard_acl
            except KeyError:
                retry_count += 1
                continue
        logger.error(f"ERROR: Retry limit of {RETRY_LIMIT} exceeded requesting dashboard id {dashboardId}")
        return []  # if retry limit exceeded, return empty list

    def getAllQueriesACL(self, verbose=False) -> dict:
        logger.info("Performing query inventory ...")
        try:
            resQ = requests.get(
                f"{self.workspace_url}/api/2.0/preview/sql/queries",
                headers=self.headers,
            )
            resQJson = resQ.json()
            pages = math.ceil(resQJson["count"] / resQJson["page_size"])

            queryPerm = {}
            for pg in range(1, pages + 1):
                if self.verbose:
                    logger.info(f"[Verbose] Requesting query page {pg}...")
                resQ = requests.get(
                    f"{self.workspace_url}/api/2.0/preview/sql/queries?page={str(pg)}",
                    headers=self.headers,
                )
                resQJson = resQ.json()
                results = resQJson["results"]
                with concurrent.futures.ThreadPoolExecutor(max_workers=self.numThreads) as executor:
                    future_query_perms = {
                        executor.submit(self.getSingleQueryACL, query["id"]): query["id"] for query in results
                    }
                    for future in concurrent.futures.as_completed(future_query_perms):
                        query_id = future_query_perms[future]
                        try:
                            result = future.result()
                            if len(result) > 0:
                                queryPerm[query_id] = result
                        except Exception as e:
                            logger.error(f"Error in retrieving query permission for query {query_id}: {e}")
            return queryPerm

        except Exception as e:
            logger.error(f"Error in retrieving query permission: {e}")
            raise e

    # this request sometimes fails so we wrap in retry loop
    def getSingleQueryACL(self, queryId) -> list:
        RETRY_LIMIT = 3
        RETRY_DELAY = 500 / 1000  # 500 ms
        retry_count = 0
        while retry_count < RETRY_LIMIT:
            if retry_count > 0:
                time.sleep(RETRY_DELAY)
            if self.verbose:
                logger.info(f"[Verbose] Requesting query id {queryId}. retry_count={retry_count}")
            resQPerm = requests.get(
                f"{self.workspace_url}/api/2.0/preview/sql/permissions/queries/{queryId}",
                headers=self.headers,
            )
            if resQPerm.status_code != 200:
                retry_count += 1
                continue
            try:
                resQPermJson = resQPerm.json()
                aclList = resQPermJson["access_control_list"]
                query_acl = []
                if len(aclList) > 0:
                    for acl in aclList:
                        try:
                            if acl["group_name"] in self.groupL:
                                query_acl = aclList
                                break
                        except KeyError:
                            continue
                return query_acl
            except KeyError:
                retry_count += 1
                continue
        logger.error(f"ERROR: Retry limit of {RETRY_LIMIT} exceeded requesting query id {queryId}")
        return []  # if retry limit exceeded, return empty list

    def getAlertsACL(self) -> dict:
        try:
            resA = requests.get(f"{self.workspace_url}/api/2.0/preview/sql/alerts", headers=self.headers)
            resAJson = resA.json()
            alertPerm = {}
            for c in resAJson:
                alertId = c["id"]
                resAPerm = requests.get(
                    f"{self.workspace_url}/api/2.0/preview/sql/permissions/alerts/{alertId}",
                    headers=self.headers,
                )
                if resAPerm.status_code == 404:
                    logger.error("feature not enabled for this tier")
                    continue
                resAPermJson = resAPerm.json()
                aclList = resAPermJson["access_control_list"]
                if len(aclList) == 0:
                    continue
                for acl in aclList:
                    try:
                        if acl["group_name"] in self.groupL:
                            alertPerm[alertId] = aclList
                            break
                    except KeyError:
                        continue
            return alertPerm

        except Exception as e:
            logger.error(f"error in retrieving alerts permission: {e}")

    def getPasswordACL(self) -> dict:
        try:
            if self.cloud != "AWS":
                return
            resP = requests.get(
                f"{self.workspace_url}/api/2.0/preview/permissions/authorization/passwords",
                headers=self.headers,
            )
            resPJson = resP.json()
            if len(resPJson) < 3:
                logger.info("No password acls defined.")
                return {}

            passwordPerm = {}
            passwordPerm["passwords"] = self.getACL(resPJson["access_control_list"])
            return passwordPerm
        except Exception as e:
            logger.error(f"error in retrieving password  permission: {e}")

    def getPoolACL(self) -> dict:
        try:
            resIP = requests.get(
                f"{self.workspace_url}/api/2.0/instance-pools/list",
                headers=self.headers,
            )
            resIPJson = resIP.json()
            if len(resIPJson) == 0:
                logger.info("No Instance Pools defined.")
                return {}
            instancePoolPerm = {}
            for c in resIPJson["instance_pools"]:
                instancePID = c["instance_pool_id"]
                resIPPerm = requests.get(
                    f"{self.workspace_url}/api/2.0/preview/permissions/instance-pools/{instancePID}",
                    headers=self.headers,
                )
                if resIPPerm.status_code == 404:
                    logger.info("feature not enabled for this tier")
                    continue
                resIPPermJson = resIPPerm.json()
                aclList = self.getACL(resIPPermJson["access_control_list"])
                if len(aclList) == 0:
                    continue
                instancePoolPerm[instancePID] = aclList
            return instancePoolPerm
        except Exception as e:
            logger.error(f"error in retrieving Instance Pool permission: {e}")

    def getAllJobACL(self) -> dict:
        logger.info("Running job ACL inventory ...")
        try:
            jobPerm = {}
            offset = 0
            limit = 25  # 25 is the max before the api complains
            while True:
                # Query next page
                if self.verbose:
                    logger.info(f"[Verbose] Retrieving jobs page offset={offset}, limit={limit}")
                resJob = requests.get(
                    f"{self.workspace_url}/api/2.1/jobs/list?limit={str(limit)}&offset={str(offset)}",
                    headers=self.headers,
                )
                resJobJson = resJob.json()

                if resJobJson["has_more"] is False and len(resJobJson) == 1:
                    logger.info("Finished listing jobs")
                    break

                # Grab job IDs and parallel map over them to get all ACLs
                jobIDs = [c["job_id"] for c in resJobJson["jobs"]]
                with concurrent.futures.ThreadPoolExecutor() as executor:
                    results = executor.map(self.getSingleJobACL, jobIDs)
                    for result in results:
                        if result is not None:
                            jobPerm[result[0]] = result[1]
                # Check for finish?
                if not resJobJson["has_more"]:
                    break
                offset += limit
            return jobPerm
        except Exception as e:
            logger.error(f"error in retrieving job permissions: {e}")

    def getSingleJobACL(self, jobID):
        try:
            resJobPerm = requests.get(
                f"{self.workspace_url}/api/2.0/permissions/jobs/{jobID}",
                headers=self.headers,
            )
            if resJobPerm.status_code == 404:
                logger.error("feature not enabled for this tier")
                return None
            resJobPermJson = resJobPerm.json()
            aclList = self.getACL(resJobPermJson["access_control_list"])
            if len(aclList) == 0:
                return None
            return (jobID, aclList)
        except Exception as e:
            logger.error(f"error in retrieving permission for job {jobID}: {e}")
            return None

    def getExperimentACL(self) -> dict:
        try:
            nextPageToken = ""
            expPerm = {}
            while True:
                data = {}
                data = {"max_results": 100}
                if nextPageToken != "":
                    data = {"page_token": nextPageToken, "max_results": "100"}

                resExp = requests.get(
                    f"{self.workspace_url}/api/2.0/mlflow/experiments/list",
                    headers=self.headers,
                    data=json.dumps(data),
                )
                resExpJson = resExp.json()
                if len(resExpJson) == 0:
                    logger.info("No experiments available")
                    return {}
                for c in resExpJson["experiments"]:
                    expID = c["experiment_id"]
                    # logger.info(c)

                    for k in c["tags"]:
                        if k["key"] == "mlflow.experimentType":
                            if k["value"] == "NOTEBOOK":
                                # logger.info('notebook')
                                resExpPerm = requests.get(
                                    f"{self.workspace_url}/api/2.0/permissions/notebooks/{expID}",
                                    headers=self.headers,
                                )
                            else:
                                # logger.info('experiment')
                                resExpPerm = requests.get(
                                    f"{self.workspace_url}/api/2.0/permissions/experiments/{expID}",
                                    headers=self.headers,
                                )
                    # resExpPerm=requests.get(
                    # f"{self.workspace_url}/api/2.0/permissions/experiments/{expID}", headers=self.headers
                    # )
                    if resExpPerm.status_code == 404:
                        logger.error("feature not enabled for this tier")
                        continue
                    resExpPermJson = resExpPerm.json()
                    if resExpPerm.status_code != 200:
                        logger.error(f"unable to get permission for experiment {expID}")
                        continue
                    aclList = self.getACL(resExpPermJson["access_control_list"])
                    if len(aclList) == 0:
                        continue

                    expPerm[expID] = aclList
                try:
                    nextPageToken = resExpJson["next_page_token"]
                    # break
                except KeyError:
                    break
            return expPerm
        except Exception as e:
            logger.error(f"error in retrieving experiment permission: {e}")

    def getModelACL(self) -> dict:
        try:
            nextPageToken = ""
            while True:
                data = {}
                data = {"max_results": 20}
                if nextPageToken != "":
                    data = {"page_token": nextPageToken}
                resModel = requests.get(
                    f"{self.workspace_url}/api/2.0/mlflow/registered-models/list",
                    headers=self.headers,
                    data=json.dumps(data),
                )
                resModelJson = resModel.json()
                if len(resModelJson) == 0:
                    logger.info("No models available")
                    return {}
                modelPerm = {}
                for c in resModelJson["registered_models"]:
                    modelName = c["name"]
                    param = {"name": modelName}
                    modIDRes = requests.get(
                        f"{self.workspace_url}/api/2.0/mlflow/databricks/registered-models/get",
                        headers=self.headers,
                        data=json.dumps(param),
                    )
                    modelID = modIDRes.json()["registered_model_databricks"]["id"]
                    resModelPerm = requests.get(
                        f"{self.workspace_url}/api/2.0/permissions/registered-models/{modelID}",
                        headers=self.headers,
                    )
                    if resModelPerm.status_code == 404:
                        logger.error("feature not enabled for this tier")
                        continue
                    resModelPermJson = resModelPerm.json()
                    aclList = self.getACL(resModelPermJson["access_control_list"])
                    if len(aclList) == 0:
                        continue
                    modelPerm[modelID] = aclList
                try:
                    nextPageToken = resModelJson["next_page_token"]
                    # break
                except KeyError:
                    break
            return modelPerm
        except Exception as e:
            logger.error(f"error in retrieving model permission: {e}")

    def getDLTACL(self) -> dict:
        try:
            nextPageToken = ""
            dltPerm = {}
            while True:
                data = {}
                data = {"max_results": 20}
                if nextPageToken != "":
                    data = {"page_token": nextPageToken}
                resDlt = requests.get(
                    f"{self.workspace_url}/api/2.0/pipelines",
                    headers=self.headers,
                    data=json.dumps(data),
                )
                resDltJson = resDlt.json()
                if len(resDltJson) == 0:
                    logger.info("No dlt pipelines available")
                    return {}
                for c in resDltJson["statuses"]:
                    dltID = c["pipeline_id"]
                    resDltPerm = requests.get(
                        f"{self.workspace_url}/api/2.0/permissions/pipelines/{dltID}",
                        headers=self.headers,
                    )
                    if resDltPerm.status_code == 404:
                        logger.error("feature not enabled for this tier")
                        continue
                    resDltPermJson = resDltPerm.json()
                    aclList = self.getACL(resDltPermJson["access_control_list"])
                    if len(aclList) == 0:
                        continue
                    dltPerm[dltID] = aclList
                try:
                    nextPageToken = resDltJson["next_page_token"]
                    # break
                except KeyError:
                    break

            return dltPerm
        except Exception as e:
            logger.error(f"error in retrieving dlt pipelines permission: {e}")

    def getRecursiveFolderList(self, path: str) -> dict:
        logger.info(f"Getting directory structure starting with root path: {path} ...")

        self.folderList.clear()
        self.notebookList.clear()
        self.fileList.clear()
        remaining_dirs = [path]
        depth = 0
        while remaining_dirs:
            if self.verbose:
                logger.info(f"[Verbose] Requesting file list for Depth {depth} Path: {path}")
            with concurrent.futures.ThreadPoolExecutor(max_workers=self.numThreads) as executor:
                futuresMap = {
                    executor.submit(self.getSingleFolderList, dir_path, depth): dir_path for dir_path in remaining_dirs
                }
                for future in concurrent.futures.as_completed(futuresMap):
                    dir_path = futuresMap[future]
                    res = future.result()
                    if res:
                        dir_path2, folders, notebooks, files = res
                        if dir_path2 != dir_path:
                            logger.error(f"ERROR: got WRONG RESULT from future: sent: {dir_path} recieved: {dir_path2}")
                            remaining_dirs.remove(dir_path2)
                            # todo: what??
                        else:
                            self.folderList.update(folders)
                            self.notebookList.update(notebooks)
                            self.fileList.update(files)
                            remaining_dirs.extend(dir_path for dir_path in folders.values())
                    else:
                        logger.error(f"ERROR: one of the futurue results was None: {dir_path}")
                    remaining_dirs.remove(dir_path)
            depth = depth + 1

        return (self.folderList, self.notebookList, self.fileList)

    def getSingleFolderList(self, path: str, depth: int) -> dict:
        MAX_RETRY = 5
        RETRY_DELAY = 500 / 1000
        retry_count = 0
        lastError = ""
        while retry_count < MAX_RETRY:
            # Give some time for the server to recover
            if retry_count > 0:
                time.sleep(RETRY_DELAY)
                # logger.info(f'[ERROR] retrying folder list for folder {path}.')
            if self.verbose:
                logger.info(f"[Verbose] Requesting file list for Depth {depth} Retry {retry_count} Path: {path}")
            retry_count = retry_count + 1
            try:
                data = {"path": path}
                resFolder = requests.get(
                    f"{self.workspace_url}/api/2.0/workspace/list",
                    headers=self.headers,
                    data=json.dumps(data),
                )
                if resFolder.status_code == 403:
                    logger.error(f"[ERROR] status code 403 permission denied to read folder {path}.")
                    return (path, {}, {})
                if resFolder.status_code != 200:
                    logger.error(f"[ERROR] bad status code for folder {path}. code: {resFolder.status_code}")
                    continue
                resFolderJson = resFolder.json()

                subFolders = {}
                notebooks = {}
                files = {}
                if len(resFolderJson) == 0:
                    return (path, subFolders, notebooks, files)

                for c in resFolderJson["objects"]:
                    if (
                        c["object_type"] == "DIRECTORY"
                        and c["path"].startswith("/Shared") is False
                        and c["path"].endswith("/Trash") is False
                    ):
                        subFolders[c["object_id"]] = c["path"]
                    elif (
                        c["object_type"] == "NOTEBOOK"
                        and c["path"].startswith("/Repos") is False
                        and c["path"].startswith("/Shared") is False
                    ):
                        notebooks[c["object_id"]] = c["path"]
                    elif (
                        c["object_type"] == "FILE"
                        and c["path"].startswith("/Repos") is False
                        and c["path"].startswith("/Shared") is False
                    ):
                        files[c["object_id"]] = c["path"]
                return (path, subFolders, notebooks, files)

            except Exception as e:
                lastError = e
                continue
        logger.error(
            f"[ERROR] retry limit ({MAX_RETRY}) limit exceeded while retrieving path {path}. last err: {lastError}."
        )
        return (path, {}, {}, {})

    def getFoldersNotebookACL(self, rootPath="/") -> list:
        logger.info("Performing folders and notebook inventory ...")
        try:
            # Get folder list
            self.getRecursiveFolderList(rootPath)

            # Collect folder IDs, ignoring suffix /Trash to avoid useless errors.
            # /Repos and /Shared are ignored at the folder list level
            folder_ids = [
                folder_id for folder_id in self.folderList.keys() if not self.folderList[folder_id].endswith("/Trash")
            ]

            # Get folder permissions in parallel
            folder_results = {}
            currentFolderCount = 0
            with concurrent.futures.ThreadPoolExecutor(max_workers=self.numThreads) as executor:
                folder_futures = {
                    executor.submit(
                        requests.get,
                        f"{self.workspace_url}/api/2.0/permissions/directories/{folder_id}",
                        headers=self.headers,
                    ): folder_id
                    for folder_id in folder_ids
                }
                logger.info(f"Awaiting parallel permission requests for {len(folder_futures)} folders ...")
                for future in concurrent.futures.as_completed(folder_futures):
                    folder_id = folder_futures[future]
                    try:
                        resFolderPerm = future.result()
                        currentFolderCount += 1
                        if resFolderPerm.status_code == 404:
                            logger.error("feature not enabled for this tier")
                            continue
                        if resFolderPerm.status_code == 403:
                            logger.error(
                                "Error retrieving permission for "
                                + self.folderList[folder_id]
                                + " "
                                + resFolderPerm.json()["message"]
                            )
                            continue
                        resFolderPermJson = resFolderPerm.json()
                        try:
                            aclList = self.getACL(resFolderPermJson["access_control_list"])
                        except Exception as e:
                            logger.error(f"error in retrieving folder details: {e}")
                        if currentFolderCount % 1000 == 0:
                            logger.info(f"Completed ACL for {currentFolderCount} folders")
                        if len(aclList) == 0:
                            continue
                        folder_results[folder_id] = aclList

                    except Exception as e:
                        logger.error(f"error in retrieving folder permission: {e}")

            # Get notebook permissions in parallel
            notebook_results = {}
            currentNotebookCount = 0
            with concurrent.futures.ThreadPoolExecutor(max_workers=self.numThreads) as executor:
                notebook_futures = {
                    executor.submit(
                        requests.get,
                        f"{self.workspace_url}/api/2.0/permissions/notebooks/{notebook_id}",
                        headers=self.headers,
                    ): notebook_id
                    for notebook_id in self.notebookList.keys()
                }
                logger.info(f"Awaiting parallel permission requests for {len(notebook_futures)} notebooks ...")
                for future in concurrent.futures.as_completed(notebook_futures):
                    notebook_id = notebook_futures[future]
                    try:
                        resNotebookPerm = future.result()
                        currentNotebookCount += 1
                        if resNotebookPerm.status_code == 404:
                            logger.error("feature not enabled for this tier")
                            continue
                        if resNotebookPerm.status_code == 403:
                            logger.error(
                                "Error retrieving permission for "
                                + self.notebookList[notebook_id]
                                + " "
                                + resNotebookPerm.json()["message"]
                            )
                            continue
                        resNotebookPermJson = resNotebookPerm.json()
                        try:
                            aclList = self.getACL(resNotebookPermJson["access_control_list"])
                        except Exception as e:
                            logger.error(f"error in retrieving notebook details: {e}")
                        if currentNotebookCount % 1000 == 0:
                            logger.info(f"Completed ACL for {currentNotebookCount} notebooks")
                        if len(aclList) == 0:
                            continue
                        notebook_results[notebook_id] = aclList

                    except Exception as e:
                        logger.error(f"error in retrieving notebook permission: {e}")

            # Get file permissions in parallel
            file_results = {}
            currentFileCount = 0
            with concurrent.futures.ThreadPoolExecutor(max_workers=self.numThreads) as executor:
                file_futures = {
                    executor.submit(
                        requests.get,
                        f"{self.workspace_url}/api/2.0/permissions/files/{file_id}",
                        headers=self.headers,
                    ): file_id
                    for file_id in self.fileList.keys()
                }
                logger.info(f"Awaiting parallel permission requests for {len(file_futures)} files ...")
                for future in concurrent.futures.as_completed(file_futures):
                    file_id = file_futures[future]
                    try:
                        resFilePerm = future.result()
                        currentFileCount += 1
                        if resFilePerm.status_code == 404:
                            logger.error("feature not enabled for this tier")
                            continue
                        if resFilePerm.status_code == 403:
                            logger.error(
                                "Error retrieving permission for "
                                + self.fileList[file_id]
                                + " "
                                + resFilePerm.json()["message"]
                            )
                            continue
                        resFilePermJson = resFilePerm.json()
                        try:
                            aclList = self.getACL(resFilePermJson["access_control_list"])
                        except Exception as e:
                            logger.error(f"error in retrieving file details: {e}")
                        if currentFileCount % 1000 == 0:
                            logger.info(f"Completed ACL for {currentFileCount} notebooks")
                        if len(aclList) == 0:
                            continue
                        file_results[file_id] = aclList

                    except Exception as e:
                        logger.error(f"error in retrieving file permission: {e}")

            return folder_results, notebook_results, file_results
        except Exception as e:
            logger.error(f"error in retrieving folder and notebook permissions: {e}")

    def getRepoACL(self) -> dict:
        try:
            nextPageToken = ""
            repoPerm = {}
            while True:
                data = {}
                data = {"max_results": 20}
                if nextPageToken != "":
                    data = {"next_page_token": nextPageToken}
                resRepo = requests.get(
                    f"{self.workspace_url}/api/2.0/repos",
                    headers=self.headers,
                    data=json.dumps(data),
                )
                resRepoJson = resRepo.json()
                if len(resRepoJson) == 0:
                    logger.info("No repos available")
                    return {}
                for c in resRepoJson["repos"]:
                    repoID = c["id"]
                    resRepoPerm = requests.get(
                        f"{self.workspace_url}/api/2.0/permissions/repos/{repoID}",
                        headers=self.headers,
                    )
                    if resRepoPerm.status_code == 404:
                        logger.error("feature not enabled for this tier")
                        continue
                    resRepoPermJson = resRepoPerm.json()
                    aclList = self.getACL3(resRepoPermJson["access_control_list"])
                    if len(aclList) == 0:
                        continue
                    repoPerm[repoID] = aclList
                try:
                    nextPageToken = resRepoJson["next_page_token"]
                except KeyError:
                    break

            return repoPerm
        except Exception as e:
            logger.error(f"error in retrieving repos permission: {e}")

    def getTokenACL(self) -> dict:
        try:
            tokenPerm = {}
            resTokenPerm = requests.get(
                f"{self.workspace_url}/api/2.0/preview/permissions/authorization/tokens",
                headers=self.headers,
            )
            if resTokenPerm.status_code == 404:
                logger.error("feature not enabled for this tier")
                return {}
            resTokenPermJson = resTokenPerm.json()
            aclList = []
            for acl in resTokenPermJson["access_control_list"]:
                try:
                    if acl["all_permissions"][0]["inherited"] is True:
                        continue
                    aclList.append(
                        list(
                            [
                                acl["group_name"],
                                acl["all_permissions"][0]["permission_level"],
                            ]
                        )
                    )
                except KeyError:
                    continue
            aclList = [acl for acl in aclList if acl[0] in self.groupL]
            tokenPerm["tokens"] = aclList
            return tokenPerm
        except Exception as e:
            logger.error(f"error in retrieving Token permission: {e}")
            return {}

    def getSecretScoppeACL(self) -> dict:
        try:
            resSScope = requests.get(
                f"{self.workspace_url}/api/2.0/secrets/scopes/list",
                headers=self.headers,
            )
            resSScopeJson = resSScope.json()
            if len(resSScopeJson) == 0:
                logger.info("No secret scopes defined.")
                return {}

            secretScopePerm = {}
            for c in resSScopeJson["scopes"]:
                scopeName = c["name"]
                data = {"scope": scopeName}
                resSSPerm = requests.get(
                    f"{self.workspace_url}/api/2.0/secrets/acls/list/",
                    headers=self.headers,
                    data=json.dumps(data),
                )

                if resSSPerm.status_code == 404:
                    logger.error("feature not enabled for this tier")
                    continue
                if resSSPerm.status_code != 200:
                    logger.error(
                        f"Error retrieving ACL for Secret Scope: {scopeName}. HTTP Status Code {resSSPerm.status_code}"
                    )
                    continue

                resSSPermJson = resSSPerm.json()
                if "items" not in resSSPermJson:
                    # logger.info(
                    # f'ACL for Secret Scope  {scopeName} missing "items" key. Contents:\n{resSSPermJson}\nSkipping...'
                    # )
                    # This seems to be expected behaviour if there are no ACLs, silently ignore
                    continue

                aclList = []
                for acl in resSSPermJson["items"]:
                    try:
                        if acl["principal"] in self.groupL:
                            aclList.append(list([acl["principal"], acl["permission"]]))
                    except KeyError:
                        continue
                if len(aclList) == 0:
                    continue
                secretScopePerm[scopeName] = aclList

            return secretScopePerm
        except Exception as e:
            logger.error(f"error in retrieving Secret Scope permission: {e}")

    def updateGroupEntitlements(self, groupEntitlements: dict, level: str):
        try:
            for group_id, etl in groupEntitlements.items():
                entitlementList = []
                if level == "Workspace":
                    groupId = self.groupWSGNameDict["db-temp-" + self.groupIdDict[group_id]]
                else:  # Account, aka temp group, must discard db-temp- (8 chars)
                    groupId = self.accountGroups_lower[self.groupIdDict[group_id][8:].casefold()]
                # logger.info(groupId)
                for e in etl:
                    entitlementList.append({"value": e})
                entitlements = {
                    "schemas": ["urn:ietf:params:scim:api:messages:2.0:PatchOp"],
                    "Operations": [{"op": "add", "path": "entitlements", "value": entitlementList}],
                }
                requests.patch(
                    f"{self.workspace_url}/api/2.0/preview/scim/v2/Groups/{groupId}",
                    headers=self.headers,
                    data=json.dumps(entitlements),
                )
        except Exception as e:
            logger.error(f"error applying entitiement for group id: {group_id}.")

    def updateGroupRoles(self, level: str):
        try:
            for group_id, roles in self.groupRoles.items():
                roleList = []
                if level == "Workspace":
                    groupId = self.groupWSGNameDict["db-temp-" + self.groupIdDict[group_id]]
                else:  # Account, aka temp group, must discard db-temp- (8 chars)
                    groupId = self.accountGroups_lower[self.groupIdDict[group_id][8:].casefold()]
                for e in roles:
                    roleList.append({"value": e})
                instanceProfileRoles = {
                    "schemas": ["urn:ietf:params:scim:api:messages:2.0:PatchOp"],
                    "Operations": [{"op": "add", "path": "roles", "value": roleList}],
                }
                requests.patch(
                    f"{self.workspace_url}/api/2.0/preview/scim/v2/Groups/{groupId}",
                    headers=self.headers,
                    data=json.dumps(instanceProfileRoles),
                )
        except Exception as e:
            logger.error(f"error applying role for group id: {group_id}.")

    def updateGroupPermission(self, object: str, groupPermission: dict, level: str):
        try:
            for object_id, aclList in groupPermission.items():
                dataAcl = []
                for acl in aclList:
                    if level == "Workspace":
                        gName = "db-temp-" + acl[0]
                    elif level == "Account":
                        gName = acl[0][8:]
                    dataAcl.append({"group_name": gName, "permission_level": acl[1]})
                data = {"access_control_list": dataAcl}
                requests.patch(
                    f"{self.workspace_url}/api/2.0/preview/permissions/{object}/{object_id}",
                    headers=self.headers,
                    data=json.dumps(data),
                )
        except Exception as e:
            logger.error(f"Error setting permission for {object} {object_id}. {e} ")

    def updateGroup2Permission(self, object: str, groupPermission: dict, level: str):
        try:
            for object_id, aclList in groupPermission.items():
                dataAcl = []
                for acl in aclList:
                    try:
                        gName = acl["group_name"]
                        if gName == "ADMIN" and acl["permission_level"] != "CAN_MANAGE":
                            dataAcl.append({"group_name": gName, "permission_level": "CAN_MANAGE"})
                        if level == "Workspace":
                            if acl["group_name"] in self.WorkspaceGroupNames:
                                gName = "db-temp-" + acl["group_name"]
                                dataAcl.append(
                                    {
                                        "group_name": gName,
                                        "permission_level": acl["permission_level"],
                                    }
                                )
                        elif level == "Account":
                            if acl["group_name"] in self.TempGroupNames:
                                gName = acl["group_name"][8:]
                        else:
                            gName = acl["group_name"]
                        dataAcl.append(acl)
                    except KeyError:
                        dataAcl.append(acl)
                        continue
                data = {"access_control_list": dataAcl}
                requests.post(
                    f"{self.workspace_url}/api/2.0/preview/sql/permissions/{object}/{object_id}",
                    headers=self.headers,
                    data=json.dumps(data),
                )
        except Exception as e:
            logger.error(f"Error setting permission for {object} {object_id}. {e} ")

    def updateSecretPermission(self, secretPermission: dict, level: str):
        try:
            for object_id, aclList in secretPermission.items():
                for acl in aclList:
                    if level == "Workspace":
                        gName = "db-temp-" + acl[0]
                    elif level == "Account":
                        gName = acl[0][8:]
                    data = {
                        "scope": object_id,
                        "principal": gName,
                        "permission": acl[1],
                    }
                    requests.post(
                        f"{self.workspace_url}/api/2.0/secrets/acls/put",
                        headers=self.headers,
                        data=json.dumps(data),
                    )
        except Exception as e:
            logger.error(f"Error setting permission for scope {object_id}. {e} ")

    def runVerboseSql(self, queryString):
        if self.verbose:
            logger.info(f"[Verbose] SQL: {queryString}")
        return self.spark.sql(queryString)

    def getGrantsOnObjects(self, database_name: str, object_type: str, object_key: str):
        try:
            if object_type in [
                "CATALOG",
                "ANY FILE",
                "ANONYMOUS FUNCTION",
            ]:  # without object key
                grants_df = (
                    self.spark.sql(f"SHOW GRANT ON {object_type}")
                    .groupBy("ObjectType", "ObjectKey", "Principal")
                    .agg(collect_set("ActionType").alias("ActionTypes"))
                    .selectExpr(
                        "CAST(NULL AS STRING) AS Database",
                        "Principal",
                        "ActionTypes",
                        "ObjectType",
                        "ObjectKey",
                    )
                )
            else:
                grants_df = (
                    self.spark.sql(f"SHOW GRANT ON {object_type} {object_key}")
                    .filter(col("ObjectType") == f"{object_type}")
                    .groupBy("ObjectType", "ObjectKey", "Principal")
                    .agg(collect_set("ActionType").alias("ActionTypes"))
                    .selectExpr(
                        f"'{database_name}' AS Database",
                        "Principal",
                        "ActionTypes",
                        "ObjectType",
                        "ObjectKey",
                    )
                )
        except Exception as e:
            logger.error(f"Error retrieving grants on object {object_key}. {e}")
            return

        return grants_df

    def getDBACL(self, db: str):
        try:
            aclList = []
            dbdf = self.getGrantsOnObjects(db, "DATABASE", db)
            aclList += dbdf.collect()
            if not self.checkAllDB:
                userListCollect = (
                    dbdf.filter(col("ObjectType") == "DATABASE")
                    .filter((array_contains(col("ActionTypes"), "USAGE") | array_contains(col("ActionTypes"), "OWN")))
                    .select(col("Principal"))
                    .collect()
                )
                userList = [p.Principal for p in userListCollect]
                userList = list(set(userList))
                if not self.checkPrincipalInGroupOrMember(userList, db):
                    # logger.info(
                    # f'selected groups or members of the groups have no USAGE or OWN permission on database level.'
                    # 'Skipping object level permission check for database {db}.'
                    # )
                    return []

            tables = self.runVerboseSql("show tables in spark_catalog.{}".format(db)).filter(
                col("isTemporary") is False
            )
            for table in tables.collect():
                try:
                    tbldf = self.getGrantsOnObjects(db, "TABLE", f"`{table.database}`.`{table.tableName}`")
                    aclList += tbldf.collect()
                except Exception as e:
                    logger.error(f"error retrieving acl for table {table.tableName}. {e}")

            functions = self.runVerboseSql("show functions in {}".format(db)).filter(
                col("function").startswith("spark_catalog." + db + ".")
            )
            for function in functions.collect():
                try:
                    funcdf = self.getGrantsOnObjects(db, "FUNCTION", f"{function.function}")
                    aclList += funcdf.collect()
                except Exception as e:
                    logger.error(f"error retrieving acl for function {function.function}. {e}")
            # filter for required groups
            return aclList

        except Exception as e:
            logger.info(f"Error retrieving ACL for database {db}. {e}")

    # check principal given usage permission is group or a member of the group (user or sp)
    def checkPrincipalInGroupOrMember(self, principalList: str, name: str) -> bool:
        for p in principalList:
            if p in self.groupGroupList:
                logger.info(f"Group {p} is given USAGE or OWN permission for {name}.")
                return True
        for p in principalList:
            if p in self.groupUserList:
                logger.info(f"User {p} is given USAGE or OWN permission for {name}.")
                return True
        for p in principalList:
            if p in self.groupSPList:
                logger.info(f"SP {p} is given USAGE or OWN permission for {name}.")
                return True
        return False

    def getTableACLs(self) -> list:
        self.groupUserList = []
        self.groupSPList = []
        self.getRecursiveGroupMember(self.groupMembers)
        self.groupUserList = list(set(self.groupUserList))
        self.groupSPList = list(set(self.groupSPList))
        # ANONYMOUS FUNCTION
        common_df = self.getGrantsOnObjects(None, "ANONYMOUS FUNCTION", None)
        # ANY FILE
        common_df = common_df.unionAll(self.getGrantsOnObjects(None, "ANY FILE", None))
        # CATALOG
        common_df = common_df.unionAll(self.getGrantsOnObjects(None, "CATALOG", None))
        aclList = []
        aclList = common_df.collect()
        # check if any group is given permission at catalog level
        userListCollect = (
            common_df.filter(col("ObjectType") == "CATALOG$")
            .filter(array_contains(col("ActionTypes"), "USAGE"))
            .select(col("Principal"))
            .collect()
        )
        userList = [p.Principal for p in userListCollect]
        userList = list(set(userList))
        if self.checkPrincipalInGroupOrMember(userList, "CATALOG"):
            logger.info(
                "some groups or members of the group given "
                "permission at catalog level, running permission for all databases"
            )
            self.checkAllDB = True
        database_names = []
        dbs = self.spark.sql("show databases").collect()
        len(database_names)
        for db in dbs:
            database_names.append(db.databaseName)
        logger.info(f"Got {len(database_names)} dbs to query")
        # database_names=['aaron_binns','hsdb']
        currentCount = 0
        try:
            # aclList = []
            aclFinalList = []
            with concurrent.futures.ThreadPoolExecutor(max_workers=self.numThreads) as executor:
                future_db = [executor.submit(self.getDBACL, f"`{databaseName}`") for databaseName in database_names]
                for future in concurrent.futures.as_completed(future_db):
                    result = future.result()
                    if result is not None:
                        aclList += result
                    currentCount += 1
                    if currentCount % 100 == 0:
                        logger.info(f"Completed ACL for {currentCount} databases")
            aclFinalList = [acl for acl in aclList if acl.Principal in self.groupL]
        except Exception as e:
            logger.error(f"Error retrieving table acl object permission {e}")
        return aclFinalList

    def generate_table_acls_command(self, action_types, object_type, object_key, groupName):
        lines = []
        grant_privs = [x for x in action_types if not x.startswith("DENIED_") and x != "OWN"]
        deny_privs = [x[len("DENIED_") :] for x in action_types if x.startswith("DENIED_") and x != "OWN"]
        if grant_privs:
            lines.append(f"GRANT {', '.join(grant_privs)} ON {object_type} {object_key} TO `{groupName}`;")
        if deny_privs:
            lines.append(f"DENY {', '.join(deny_privs)} ON {object_type} {object_key} TO `{groupName}`;")
        if "OWN" in action_types:
            lines.append(f"ALTER {object_type} {object_key} OWNER TO `{groupName}`;")
        return lines

    def updateDataObjectsPermission(self, aclList: List, level: str):
        try:
            lines = []
            for acl in aclList:
                # if acl.ObjectType!="DATABASE" and acl.ActionType=="USAGE": continue
                if level == "Workspace":
                    gName = "db-temp-" + acl.Principal
                elif level == "Account":
                    gName = acl.Principal[8:]
                if acl.ObjectType == "ANONYMOUS_FUNCTION":
                    lines.extend(self.generate_table_acls_command(acl.ActionTypes, "ANONYMOUS FUNCTION", "", gName))
                elif acl.ObjectType == "ANY_FILE":
                    lines.extend(self.generate_table_acls_command(acl.ActionTypes, "ANY FILE", "", gName))
                elif acl.ObjectType == "CATALOG$":
                    lines.extend(self.generate_table_acls_command(acl.ActionTypes, "CATALOG", "", gName))
                elif acl.ObjectType in ["DATABASE", "TABLE"]:
                    # DATABASE, TABLE, VIEW (view's seem to show up as tables)
                    lines.extend(
                        self.generate_table_acls_command(acl.ActionTypes, acl.ObjectType, acl.ObjectKey, gName)
                    )
                # lines.extend(self.generate_table_acls_command(acl.ActionTypes, acl.ObjectType, acl.ObjectKey, gName))
            for aclQuery in lines:
                # logger.info(aclQuery)
                self.runVerboseSql(aclQuery)
        except Exception as e:
            logger.error(f"Error setting permission, {e} ")

    def setGroupListForMode(self, mode: str):
        logger.info(f"Retrieving group metadata for mode: {mode}")
        if mode == "Workspace":
            self.groupL = self.WorkspaceGroupNames
            self.getGroupObjects(self.groupL)
        elif mode == "Account":
            self.groupL = self.TempGroupNames
            self.getGroupObjects(self.groupL)
        else:
            raise ValueError(f"mode {mode} not supported. Valid values are 'Workspace' and 'Account'")

    def clearInventoryCache(self):
        self.lastInventoryRun = None

    def performInventory(self, mode: str, force: bool = False):
        # check if all this should already be cached
        if self.lastInventoryRun == mode and not force:
            self.setGroupListForMode(mode)
            logger.info(f"Skipping inventory for mode = {mode} since already performed.")
            return

        logger.info(
            f"Performing inventory of workspace object permissions. Filtering results by group list for mode: {mode}."
        )
        try:
            self.setGroupListForMode(mode)
            if self.cloud == "AWS":
                logger.info("performing password inventory")
                self.passwordPerm = self.getPasswordACL()

            # These are parallel
            self.clusterPerm = self.getAllClustersACL()
            self.clusterPolicyPerm = self.getAllClusterPolicyACL()
            self.warehousePerm = self.getAllWarehouseACL()
            self.dashboardPerm = self.getAllDashboardACL()  # 5 mins
            self.queryPerm = self.getAllQueriesACL()
            self.jobPerm = self.getAllJobACL()  # 33 mins
            (
                self.folderPerm,
                self.notebookPerm,
                self.filePerm,
            ) = self.getFoldersNotebookACL()

            # These have yet to be parallelized:
            if self.checkTableACL is True:
                logger.info("performing Tabel ACL object inventory")
                self.dataObjectsPerm = self.getTableACLs()

            logger.info("performing alerts inventory")
            self.alertPerm = self.getAlertsACL()
            logger.info("performing instance pools inventory")
            self.instancePoolPerm = self.getPoolACL()
            logger.info("performing experiments inventory")
            self.expPerm = self.getExperimentACL()
            logger.info("performing registered models inventory")
            self.modelPerm = self.getModelACL()
            logger.info("performing DLT inventory")
            self.dltPerm = self.getDLTACL()
            logger.info("performing repos inventory")
            self.repoPerm = self.getRepoACL()
            logger.info("performing token inventory")
            self.tokenPerm = self.getTokenACL()
            logger.info("performing secret scope inventory")
            self.secretScopePerm = self.getSecretScoppeACL()

            self.lastInventoryRun = mode
        except Exception as e:
            logger.info(f" Error creating group inventory, {e}")

    def printInventory(self, printMembers: bool = False):
        logger.info("Displaying Inventory Results -- ACLs of selected groups:")
        logger.info("Group List:")
        logger.info("{:<20} {:<10}".format("Group ID", "Group Name"))
        for key, value in self.groupIdDict.items():
            logger.info("{:<20} {:<10}".format(key, value))

        if printMembers:
            logger.info("Group Members:")
            logger.info("{:<20} {:<100}".format("Group ID", "Group Member"))
            for key, value in self.groupMembers.items():
                logger.info("{:<20} {:<100}".format(key, str(value)))

        logger.info("Group Entitlements:")
        logger.info("{:<20} {:<100}".format("Group ID", "Group Entitlements"))
        for key, value in self.groupEntitlements.items():
            logger.info("{:<20} {:<100}".format(key, str(value)))
        if self.cloud == "AWS":
            logger.info("Group Roles:")
            logger.info("{:<20} {:<100}".format("Group ID", "Group Roles"))
            for key, value in self.groupRoles.items():
                logger.info("{:<20} {:<100}".format(key, str(value)))
            logger.info("Group Passwords:")
            logger.info("{:<20} {:<100}".format("Password", "Group Names"))
            for key, value in self.passwordPerm.items():
                logger.info("{:<20} {:<100}".format(key, str(value)))
        logger.info("Cluster Permission:")
        logger.info("{:<20} {:<100}".format("Cluster ID", "Group Permission"))
        for key, value in self.clusterPerm.items():
            logger.info("{:<20} {:<100}".format(key, str(value)))
        logger.info("Cluster Policy Permission:")
        logger.info("{:<20} {:<100}".format("Cluster Policy ID", "Group Permission"))
        for key, value in self.clusterPolicyPerm.items():
            logger.info("{:<20} {:<100}".format(key, str(value)))
        logger.info("Warehouse Permission:")
        logger.info("{:<20} {:<100}".format("SQL Warehouse ID", "Group Permission"))
        for key, value in self.warehousePerm.items():
            logger.info("{:<20} {:<100}".format(key, str(value)))
        logger.info("Dashboard Permission:")
        logger.info("{:<20} {:<100}".format("Dashboard ID", "Group Permission"))
        for key, value in self.dashboardPerm.items():
            logger.info("{:<20} {:<100}".format(key, str(value)))
        logger.info("Query Permission:")
        logger.info("{:<20} {:<100}".format("Query ID", "Group Permission"))
        for key, value in self.queryPerm.items():
            logger.info("{:<20} {:<100}".format(key, str(value)))
        logger.info("Alerts Permission:")
        logger.info("{:<20} {:<100}".format("Alerts ID", "Group Permission"))
        for key, value in self.alertPerm.items():
            logger.info("{:<20} {:<100}".format(key, str(value)))
        logger.info("Instance Pool Permission:")
        logger.info("{:<20} {:<100}".format("InstancePool ID", "Group Permission"))
        for key, value in self.instancePoolPerm.items():
            logger.info("{:<20} {:<100}".format(key, str(value)))
        logger.info("Jobs Permission:")
        logger.info("{:<20} {:<100}".format("Job ID", "Group Permission"))
        for key, value in self.jobPerm.items():
            logger.info("{:<20} {:<100}".format(key, str(value)))
        logger.info("Experiments Permission:")
        logger.info("{:<20} {:<100}".format("Experiment ID", "Group Permission"))
        for key, value in self.expPerm.items():
            logger.info("{:<20} {:<100}".format(key, str(value)))
        logger.info("Models Permission:")
        logger.info("{:<20} {:<100}".format("Model ID", "Group Permission"))
        for key, value in self.modelPerm.items():
            logger.info("{:<20} {:<100}".format(key, str(value)))
        logger.info("Delta Live Tables Permission:")
        logger.info("{:<20} {:<100}".format("Pipeline ID", "Group Permission"))
        for key, value in self.dltPerm.items():
            logger.info("{:<20} {:<100}".format(key, str(value)))
        logger.info("Repos Permission:")
        logger.info("{:<20} {:<100}".format("Repo ID", "Group Permission"))
        for key, value in self.repoPerm.items():
            logger.info("{:<20} {:<100}".format(key, str(value)))
        logger.info("Tokens Permission:")
        logger.info("{:<20} {:<100}".format("Token ID", "Group Permission"))
        for key, value in self.tokenPerm.items():
            logger.info("{:<20} {:<100}".format(key, str(value)))
        logger.info("Secret Scopes Permission:")
        logger.info("{:<20} {:<100}".format("SecretScope ID", "Group Permission"))
        for key, value in self.secretScopePerm.items():
            logger.info("{:<20} {:<100}".format(key, str(value)))
        logger.info("Folder  Permission:")
        logger.info("{:<20} {:<100}".format("Folder ID", "Group Permission"))
        for key, value in self.folderPerm.items():
            logger.info("{:<20} {:<100}".format(key, str(value)))
        logger.info("Notebook  Permission:")
        logger.info("{:<20} {:<100}".format("Notebook ID", "Group Permission"))
        for key, value in self.notebookPerm.items():
            logger.info("{:<20} {:<100}".format(key, str(value)))
        logger.info("File  Permission:")
        logger.info("{:<20} {:<100}".format("File ID", "Group Permission"))
        for key, value in self.filePerm.items():
            logger.info("{:<20} {:<100}".format(key, str(value)))

        if self.checkTableACL is True:
            logger.info("TableACL  Permission:")
            for item in self.dataObjectsPerm:
                logger.info(item)

    def dryRun(self, mode: str = "Workspace", printMembers: bool = False):
        self.performInventory(mode)
        self.printInventory(printMembers)

    def applyGroupPermission(self, level: str):
        try:
            logger.info("applying group entitlement permissions")
            self.updateGroupEntitlements(self.groupEntitlements, level)
            logger.info("applying cluster permissions")
            self.updateGroupPermission("clusters", self.clusterPerm, level)
            logger.info("applying cluster policy permissions")
            self.updateGroupPermission("cluster-policies", self.clusterPolicyPerm, level)
            logger.info("applying warehouse permissions")
            self.updateGroupPermission("sql/warehouses", self.warehousePerm, level)
            logger.info("applying instance pool permissions")
            self.updateGroupPermission("instance-pools", self.instancePoolPerm, level)
            logger.info("applying jobs permissions")
            self.updateGroupPermission("jobs", self.jobPerm, level)
            logger.info("applying experiments permissions")
            self.updateGroupPermission("experiments", self.expPerm, level)
            logger.info("applying model permissions")
            self.updateGroupPermission("registered-models", self.modelPerm, level)
            logger.info("applying DLT permissions")
            self.updateGroupPermission("pipelines", self.dltPerm, level)
            logger.info("applying folders permissions")
            self.updateGroupPermission("directories", self.folderPerm, level)
            logger.info("applying notebooks permissions")
            self.updateGroupPermission("notebooks", self.notebookPerm, level)
            logger.info("applying files permissions")
            self.updateGroupPermission("files", self.filePerm, level)
            logger.info("applying repos permissions")
            self.updateGroupPermission("repos", self.repoPerm, level)
            logger.info("applying token permissions")
            self.updateGroupPermission("authorization", self.tokenPerm, level)
            logger.info("applying secret scope permissions")
            self.updateSecretPermission(self.secretScopePerm, level)
            logger.info("applying dashboard permissions")
            self.updateGroup2Permission("dashboards", self.dashboardPerm, level)
            logger.info("applying query permissions")
            self.updateGroup2Permission("queries", self.queryPerm, level)
            logger.info("applying alerts permissions")
            self.updateGroup2Permission("alerts", self.alertPerm, level)
            if self.cloud == "AWS":
                logger.info("applying password permissions")
                self.updateGroupPermission("authorization", self.passwordPerm, level)
                logger.info("applying instance profile permissions")
                self.updateGroupRoles(level)
            if self.checkTableACL is True:
                logger.info("applying table acl object permissions")
                self.updateDataObjectsPermission(self.dataObjectsPerm, level)

        except Exception as e:
            logger.error(f" Error applying group permission, {e}")

    def validateTempWSGroup(self) -> list:
        try:
            res = requests.get(
                f"{self.workspace_url}/api/2.0/preview/scim/v2/Groups",
                headers=self.headers,
            )
            resJson = res.json()
            WSGGroup = [e["displayName"] for e in resJson["Resources"] if e["meta"]["resourceType"] == "WorkspaceGroup"]
            for g in self.groupL:
                if "db-temp-" + g not in WSGGroup:
                    logger.info(f"temp workspace group db-temp-{g} not present, please check")
                    return 0
            return 1
        except Exception as e:
            logger.info(f"error validating WS group objects : {e}")

    def bulkTryDelete(self, deleteList):
        for g in deleteList:
            gID = self.groupNameDict[g]
            logger.info(f"Attempting to delete group [{gID}] - {g}")
            try:
                requests.delete(
                    f"{self.workspace_url}/api/2.0/preview/scim/v2/Groups/{gID}",
                    headers=self.headers,
                )
            except Exception:
                logger.error("ERROR - Failed to delete group [{gID}] - {g}. ErrorMessage: {deleteError}")
                pass
            else:
                logger.info(f"SUCCESS - Deleted group [{gID}] - {g}")

    def persistInventory(self, mode: str):
        try:
            groupType = ""
            if mode == "Workspace":
                logger.info(f"Saving data for workspace groups in {self.inventoryTableName} table.")
                groupType = "WorkspaceLocal"
            else:
                logger.info(f"Saving data for workspace temp groups in {self.inventoryTableName} table.")
                groupType = "WorkspaceTemp"
            persistList = []
            persistList.append([groupType, "GroupListDict", self.groupIdDict])
            persistList.append([groupType, "GroupMembers", self.groupMembers])
            persistList.append([groupType, "GroupEntitlements", self.groupEntitlements])
            persistList.append([groupType, "GroupRoles", self.groupRoles])
            persistList.append([groupType, "Password", self.passwordPerm])
            persistList.append([groupType, "Cluster", self.clusterPerm])
            persistList.append([groupType, "ClusterPolicy", self.clusterPolicyPerm])
            persistList.append([groupType, "Warehouse", self.warehousePerm])
            persistList.append([groupType, "Dashboard", self.dashboardPerm])
            persistList.append([groupType, "Query", self.queryPerm])
            persistList.append([groupType, "Job", self.jobPerm])
            persistList.append([groupType, "Folder", self.folderPerm])
            persistList.append([groupType, "Notebook", self.notebookPerm])
            persistList.append([groupType, "File", self.filePerm])
            persistList.append([groupType, "Alert", self.alertPerm])
            persistList.append([groupType, "Pool", self.instancePoolPerm])
            persistList.append([groupType, "Experiment", self.expPerm])
            persistList.append([groupType, "Model", self.modelPerm])
            persistList.append([groupType, "DLT", self.dltPerm])
            persistList.append([groupType, "Repo", self.repoPerm])
            persistList.append([groupType, "Token", self.tokenPerm])
            persistList.append([groupType, "Secret", self.secretScopePerm])
            persistColumns = StructType(
                [
                    StructField("GroupType", StringType(), True),
                    StructField("WorkspaceObject", StringType(), True),
                    StructField("Permission", MapType(StringType(), StringType()), True),
                ]
            )
            # persistColumns=["GroupType", "WorkspaceObject","Permission"]
            persistDF = self.spark.createDataFrame(data=persistList, schema=persistColumns)
            # return persistDF
            persistDF.write.format("delta").mode("append").saveAsTable(self.inventoryTableName)

            if self.checkTableACL:
                tableACLCol = StructType(
                    [
                        StructField("Database", StringType(), True),
                        StructField("Principal", StringType(), True),
                        StructField("ActionTypes", StringType(), True),
                        StructField("ObjectType", StringType(), True),
                        StructField("ObjectKey", StringType(), True),
                    ]
                )

                tableACLDF = self.spark.createDataFrame(data=self.dataObjectsPerm, schema=tableACLCol).withColumn(
                    "GroupType", lit(groupType)
                )
                tableACLDF.write.format("delta").mode("append").saveAsTable(self.inventoryTableName + "TableACL")
            logger.info(f"Saved data in {self.inventoryTableName} table.")

        except Exception as e:
            logger.error(f"Error creating delta table to store inventory  : {e}")

    def deleteWorkspaceLocalGroups(self):
        try:
            self.setGroupListForMode("Workspace")
            if self.validateTempWSGroup() == 0:
                logger.info("temp group validation failed, aborting deletion")
                return
            self.bulkTryDelete(self.groupL)
        except Exception as e:
            logger.error(f"Error deleting groups : {e}")

    def deleteTempGroups(self):
        self.setGroupListForMode("Account")
        try:
            self.bulkTryDelete(self.groupL)
        except Exception as e:
            logger.error(f"Error deleting temp groups : {e}")

    def createBackupGroup(self):
        try:
            if self.validateWSGroup() == 0:
                return
            self.performInventory("Workspace")
            self.printInventory()

            for g in self.groupL:
                memberList = []
                if self.groupNameDict[g] in self.groupMembers:
                    for mem in self.groupMembers[self.groupNameDict[g]]:
                        memberList.append({"value": mem[1]})
                data = {
                    "schemas": ["urn:ietf:params:scim:schemas:core:2.0:Group"],
                    "displayName": "db-temp-" + g,
                    "members": memberList,
                }
                res = requests.post(
                    f"{self.workspace_url}/api/2.0/preview/scim/v2/Groups",
                    headers=self.headers,
                    data=json.dumps(data),
                )
                if res.status_code == 409:
                    logger.info(f'group with name "db-temp-"{g} already present, please delete and try again.')
                    continue
                self.groupWSGIdDict[res.json()["id"]] = "db-temp-" + g
                self.groupWSGNameDict["db-temp-" + g] = res.json()["id"]
            self.applyGroupPermission("Workspace")
            self.persistInventory("Workspace")
        except Exception as e:
            logger.error(f" Error creating backup groups , {e}")

    def validateAccountGroup(self):
        try:
            res = requests.get(
                f"{self.workspace_url}/api/2.0/account/scim/v2/Groups",
                headers=self.headers,
            )
            for grp in res.json()["Resources"]:
                self.accountGroups_lower[grp["displayName"].casefold()] = grp["id"]
            for g in self.WorkspaceGroupNames:
                if g.casefold() not in self.accountGroups_lower:
                    logger.info(f"group {g} is not present in account level, please add correct group and try again")
                    return 1
            return 0
        except Exception as e:
            logger.error(f" Error validating account level group, {e}")

    def createAccountGroup(self):
        try:
            if self.validateAccountGroup() == 1:
                return
            if self.validateTempWSGroup() == 0:
                return
            self.performInventory("Account")
            self.printInventory()
            data = {"permissions": ["USER"]}
            for g in self.WorkspaceGroupNames:
                requests.put(
                    f"{self.workspace_url}/api/2.0/preview/permissionassignments/principals/{self.accountGroups_lower[g.casefold()]}",
                    headers=self.headers,
                    data=json.dumps(data),
                )
            self.applyGroupPermission("Account")
            self.persistInventory("Account")

        except Exception as e:
            logger.error(f" Error creating account level group, {e}")<|MERGE_RESOLUTION|>--- conflicted
+++ resolved
@@ -9,20 +9,10 @@
 from pyspark.sql import session
 from pyspark.sql.functions import array_contains, col, collect_set, lit
 from pyspark.sql.types import MapType, StringType, StructField, StructType
-<<<<<<< HEAD
-
-from databricks.sdk import WorkspaceClient
-from databricks.sdk.core import DatabricksError
-
-import logging
-=======
->>>>>>> b1d4775b
 
 # Initialize logger
 logger = logging.getLogger(__name__)
 logging.basicConfig(level=logging.INFO)
-
-client = WorkspaceClient()
 
 
 class GroupMigration:
@@ -92,22 +82,6 @@
         spark.sql(f"drop table if exists {self.inventoryTableName+'TableACL'}")
 
         # Check if we should automatically generate list, and do it immediately.
-<<<<<<< HEAD
-        # Implementers Note: Could change this section to a lazy calculation by setting groupL to nil or some sentinel value and adding checks before use.
-
-        try: 
-            client.current_user.me()
-        except DatabricksError as e: 
-
-            error_message, = e.args 
-
-            if error_message == "Invalid access token.": 
-                logger.error("token not valid.")
-                return 
-            else: 
-                raise e 
-
-=======
         # Implementers Note: Could change this section to a lazy calculation
         # by setting groupL to nil or some sentinel value and adding checks before use.
         res = requests.get(f"{self.workspace_url}/api/2.0/preview/scim/v2/Me", headers=self.headers)
@@ -115,7 +89,6 @@
         if res.status_code == 403:
             logger.error("token not valid.")
             return
->>>>>>> b1d4775b
         if autoGenerateList:
             logger.info(
                 "autoGenerateList parameter is set to TRUE. "
