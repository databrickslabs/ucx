--- conflicted
+++ resolved
@@ -10,25 +10,18 @@
 from pyspark.sql.functions import array_contains, col, collect_set, lit
 from pyspark.sql.types import MapType, StringType, StructField, StructType
 
-<<<<<<< HEAD
-from databricks.sdk import WorkspaceClient, AccountClient
+from databricks.sdk import WorkspaceClient
 from databricks.sdk.core import DatabricksError
 
 import logging
 
-=======
->>>>>>> 65c8ef65
 # Initialize logger
 logger = logging.getLogger(__name__)
 logging.basicConfig(level=logging.INFO)
 
-<<<<<<< HEAD
 # TODO figure out how to authenticate to both level simultaneously 
 workspace_client = WorkspaceClient(profile='prady')
 account_client = AccountClient(profile='field-eng-account')
-
-=======
->>>>>>> 65c8ef65
 
 class GroupMigration:
     def __init__(
@@ -97,7 +90,6 @@
         spark.sql(f"drop table if exists {self.inventoryTableName+'TableACL'}")
 
         # Check if we should automatically generate list, and do it immediately.
-<<<<<<< HEAD
         # Implementers Note: Could change this section to a lazy calculation by setting groupL to nil or some sentinel value and adding checks before use.
 
 
@@ -105,15 +97,6 @@
 
         # TODO add validation for authentication for account console 
 
-=======
-        # Implementers Note: Could change this section to a lazy calculation
-        # by setting groupL to nil or some sentinel value and adding checks before use.
-        res = requests.get(f"{self.workspace_url}/api/2.0/preview/scim/v2/Me", headers=self.headers)
-        # logger.info(res.text)
-        if res.status_code == 403:
-            logger.error("token not valid.")
-            return
->>>>>>> 65c8ef65
         if autoGenerateList:
             logger.info(
                 "autoGenerateList parameter is set to TRUE. "
