--- conflicted
+++ resolved
@@ -3,15 +3,12 @@
 on:
   pull_request:
     types: [opened, synchronize]
-<<<<<<< HEAD
   merge_group:
     types: [checks_requested]
-=======
   push:
     # required for merge queue to work. jobs.integration.if will mark it as skipped
     branches:
       - main
->>>>>>> a7b714d2
 
 jobs:
   no-pylint-disable:
