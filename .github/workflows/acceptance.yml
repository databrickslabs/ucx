name: acceptance

on:
  pull_request:
    types: [ opened, synchronize, ready_for_review ]
  merge_group:
    types: [ checks_requested ]
  push:
    branches:
      - main

permissions:
  id-token: write
  contents: read
  pull-requests: write

<<<<<<< HEAD
=======
concurrency:
  group: ${{ github.workflow }}-${{ github.ref }}
  cancel-in-progress: true

>>>>>>> a0173e73
jobs:
  integration:
    if: github.event_name == 'pull_request' && github.event.pull_request.draft == false
    environment: account-admin
    runs-on: larger
    steps:
      - name: Checkout Code
        uses: actions/checkout@v4
        with:
          fetch-depth: 0

      - name: Install Python
        uses: actions/setup-python@v5
        with:
          cache: 'pip'
          cache-dependency-path: '**/pyproject.toml'
          python-version: '3.10'

      - name: Install hatch
        run: pip install hatch==1.9.4

      - name: Run integration tests
        uses: databrickslabs/sandbox/acceptance@acceptance/v0.2.1
        with:
          vault_uri: ${{ secrets.VAULT_URI }}
          timeout: 45m
        env:
          GITHUB_TOKEN: ${{ secrets.GITHUB_TOKEN }}
          ARM_CLIENT_ID: ${{ secrets.ARM_CLIENT_ID }}
          ARM_TENANT_ID: ${{ secrets.ARM_TENANT_ID }}<|MERGE_RESOLUTION|>--- conflicted
+++ resolved
@@ -14,13 +14,10 @@
   contents: read
   pull-requests: write
 
-<<<<<<< HEAD
-=======
 concurrency:
   group: ${{ github.workflow }}-${{ github.ref }}
   cancel-in-progress: true
 
->>>>>>> a0173e73
 jobs:
   integration:
     if: github.event_name == 'pull_request' && github.event.pull_request.draft == false
